// src/app/project/om/[id]/dashboard/deal-snapshot/capital-stack/page.tsx
"use client";

<<<<<<< HEAD
import React from "react";
import { useParams } from "next/navigation";
import { useProjects } from "@/hooks/useProjects";
import { useOMDashboard } from "@/contexts/OMDashboardContext";
import { capitalStackData } from "@/services/mockOMData";
import { MetricCard } from "@/components/om/widgets/MetricCard";
import { MiniChart } from "@/components/om/widgets/MiniChart";
import { DollarSign, TrendingUp, FileText, AlertTriangle } from "lucide-react";
=======
import React from 'react';
import { useParams } from 'next/navigation';
import { useProjects } from '@/hooks/useProjects';
import { useOMDashboard } from '@/contexts/OMDashboardContext';
import { capitalStackData } from '@/services/mockOMData';
import { MetricCard } from '@/components/om/widgets/MetricCard';
import { MiniChart } from '@/components/om/widgets/MiniChart';
import { DollarSign, TrendingUp, FileText, AlertTriangle } from 'lucide-react';
>>>>>>> 6be2e367

export default function CapitalStackPage() {
  const params = useParams();
  const projectId = params?.id as string;
  const { getProject } = useProjects();
  const project = projectId ? getProject(projectId) : null;
  const { scenario } = useOMDashboard();
  const data = capitalStackData[scenario];

  if (!project) return <div>Project not found</div>;

  const sourcesChartData = data.sources.map((source) => ({
    name: source.type,
    value: source.percentage,
  }));

  const usesChartData = data.uses.map((use) => ({
    name: use.type,
    value: use.percentage,
  }));

  return (
    <div className="max-w-7xl mx-auto space-y-8">
      <div className="flex items-center justify-between">
        <h2 className="text-3xl font-bold text-gray-800">Capital Stack</h2>
        <div className="text-sm text-gray-500">
          Current Scenario:{" "}
          <span className="font-medium capitalize">{scenario}</span>
        </div>
      </div>

      {/* Summary Metrics */}
      <div className="grid grid-cols-1 md:grid-cols-3 gap-6">
        <MetricCard
          label="Total Capitalization"
          value={data.totalCapitalization}
          format="currency"
          size="lg"
        />
        <MetricCard
          label="Loan to Cost"
          value={data.sources[0].percentage}
          format="percent"
          size="lg"
        />
        <MetricCard
          label="Equity Contribution"
          value={100 - data.sources[0].percentage}
          format="percent"
          size="lg"
        />
      </div>

      {/* Sources & Uses Overview */}
      <div className="grid grid-cols-1 lg:grid-cols-2 gap-8">
        {/* Sources */}
        <div className="bg-white rounded-xl shadow-md p-6">
          <div className="flex items-center mb-4">
            <DollarSign className="h-6 w-6 text-green-600 mr-2" />
            <h3 className="text-xl font-semibold text-gray-800">
              Capital Sources
            </h3>
          </div>

          <div className="mb-6">
            <MiniChart
              type="pie"
              data={sourcesChartData}
              height={120}
              colors={["#3B82F6", "#10B981", "#8B5CF6"]}
            />
          </div>

          <div className="space-y-3">
            {data.sources.map((source, idx) => (
              <div
                key={idx}
                className="flex justify-between items-center p-3 bg-gray-50 rounded-lg"
              >
                <div>
                  <p className="font-medium text-gray-800">{source.type}</p>
                  {source.rate && (
                    <p className="text-sm text-gray-600">Rate: {source.rate}</p>
                  )}
                  {source.contribution && (
                    <p className="text-sm text-gray-600">
                      Contribution: {source.contribution}
                    </p>
                  )}
                </div>
                <div className="text-right">
                  <p className="text-lg font-bold text-gray-800">
                    ${(source.amount / 1000000).toFixed(1)}M
                  </p>
                  <p className="text-sm text-gray-600">{source.percentage}%</p>
                </div>
              </div>
            ))}
          </div>
        </div>

        {/* Uses */}
        <div className="bg-white rounded-xl shadow-md p-6">
          <div className="flex items-center mb-4">
            <TrendingUp className="h-6 w-6 text-blue-600 mr-2" />
            <h3 className="text-xl font-semibold text-gray-800">
              Capital Uses
            </h3>
          </div>

          <div className="mb-6">
            <MiniChart
              type="pie"
              data={usesChartData}
              height={120}
              colors={["#EF4444", "#F59E0B", "#8B5CF6", "#06B6D4"]}
            />
          </div>

          <div className="space-y-3">
            {data.uses.map((use, idx) => (
              <div
                key={idx}
                className="flex justify-between items-center p-3 bg-gray-50 rounded-lg"
              >
                <div>
                  <p className="font-medium text-gray-800">{use.type}</p>
                  <p className="text-sm text-gray-600">Timing: {use.timing}</p>
                </div>
                <div className="text-right">
                  <p className="text-lg font-bold text-gray-800">
                    ${(use.amount / 1000000).toFixed(1)}M
                  </p>
                  <p className="text-sm text-gray-600">{use.percentage}%</p>
                </div>
              </div>
            ))}
          </div>
        </div>
      </div>

      {/* Debt Terms */}
      <div className="bg-white rounded-xl shadow-md p-6">
        <div className="flex items-center mb-6">
          <FileText className="h-6 w-6 text-purple-600 mr-2" />
          <h3 className="text-xl font-semibold text-gray-800">Debt Terms</h3>
        </div>

        <div className="grid grid-cols-1 md:grid-cols-2 lg:grid-cols-3 gap-6">
          <div className="space-y-3">
            <div className="p-3 bg-blue-50 rounded-lg">
              <p className="text-sm text-gray-600">Loan Type</p>
              <p className="font-medium text-gray-800">
                {data.debtTerms.loanType}
              </p>
            </div>
            <div className="p-3 bg-blue-50 rounded-lg">
              <p className="text-sm text-gray-600">Lender</p>
              <p className="font-medium text-gray-800">
                {data.debtTerms.lender}
              </p>
            </div>
            <div className="p-3 bg-blue-50 rounded-lg">
              <p className="text-sm text-gray-600">Rate</p>
              <p className="font-medium text-gray-800">{data.debtTerms.rate}</p>
            </div>
          </div>

          <div className="space-y-3">
            <div className="p-3 bg-green-50 rounded-lg">
              <p className="text-sm text-gray-600">Floor Rate</p>
              <p className="font-medium text-gray-800">
                {data.debtTerms.floor}
              </p>
            </div>
            <div className="p-3 bg-green-50 rounded-lg">
              <p className="text-sm text-gray-600">Term</p>
              <p className="font-medium text-gray-800">{data.debtTerms.term}</p>
            </div>
            <div className="p-3 bg-green-50 rounded-lg">
              <p className="text-sm text-gray-600">Extensions</p>
              <p className="font-medium text-gray-800">
                {data.debtTerms.extension}
              </p>
            </div>
          </div>

          <div className="space-y-3">
            <div className="p-3 bg-amber-50 rounded-lg">
              <p className="text-sm text-gray-600">Recourse</p>
              <p className="font-medium text-gray-800">
                {data.debtTerms.recourse}
              </p>
            </div>
            <div className="p-3 bg-amber-50 rounded-lg">
              <p className="text-sm text-gray-600">Origination Fee</p>
              <p className="font-medium text-gray-800">
                {data.debtTerms.origination}
              </p>
            </div>
            <div className="p-3 bg-amber-50 rounded-lg">
              <p className="text-sm text-gray-600">Exit Fee</p>
              <p className="font-medium text-gray-800">
                {data.debtTerms.exitFee}
              </p>
            </div>
          </div>
        </div>

        {/* Reserves */}
        <div className="mt-6 pt-6 border-t border-gray-200">
          <h4 className="text-lg font-semibold text-gray-800 mb-4">
            Lender Reserves
          </h4>
          <div className="grid grid-cols-1 md:grid-cols-3 gap-4">
            <div className="p-3 bg-gray-50 rounded-lg">
              <p className="text-sm text-gray-600">Interest Reserve</p>
              <p className="font-medium text-gray-800">
                {data.debtTerms.reserves.interest}
              </p>
            </div>
            <div className="p-3 bg-gray-50 rounded-lg">
              <p className="text-sm text-gray-600">Tax & Insurance</p>
              <p className="font-medium text-gray-800">
                {data.debtTerms.reserves.taxInsurance}
              </p>
            </div>
            <div className="p-3 bg-gray-50 rounded-lg">
              <p className="text-sm text-gray-600">CapEx Reserve</p>
              <p className="font-medium text-gray-800">
                {data.debtTerms.reserves.capEx}
              </p>
            </div>
          </div>
        </div>
      </div>

      {/* Key Risks & Mitigants */}
      <div className="bg-white rounded-xl shadow-md p-6">
        <div className="flex items-center mb-6">
          <AlertTriangle className="h-6 w-6 text-red-600 mr-2" />
          <h3 className="text-xl font-semibold text-gray-800">
            Key Risks & Mitigants
          </h3>
        </div>

        <div className="grid grid-cols-1 md:grid-cols-2 gap-6">
          <div className="space-y-3">
            <h4 className="font-medium text-gray-800">Construction Risk</h4>
            <div className="p-3 bg-red-50 rounded-lg">
              <p className="text-sm text-red-700">
                <strong>Risk:</strong> Cost overruns and delays could strain
                cash flow
              </p>
              <p className="text-sm text-green-700 mt-1">
                <strong>Mitigant:</strong> Fixed-price GMP contract with
                experienced contractor
              </p>
            </div>
          </div>

          <div className="space-y-3">
            <h4 className="font-medium text-gray-800">Interest Rate Risk</h4>
            <div className="p-3 bg-red-50 rounded-lg">
              <p className="text-sm text-red-700">
                <strong>Risk:</strong> Rising SOFR could increase debt service
                costs
              </p>
              <p className="text-sm text-green-700 mt-1">
                <strong>Mitigant:</strong> 12-month interest reserve and rate
                floor protection
              </p>
            </div>
          </div>

          <div className="space-y-3">
            <h4 className="font-medium text-gray-800">Pre-Leasing Risk</h4>
            <div className="p-3 bg-red-50 rounded-lg">
              <p className="text-sm text-red-700">
                <strong>Risk:</strong> Insufficient pre-leasing could delay
                permanent financing
              </p>
              <p className="text-sm text-green-700 mt-1">
                <strong>Mitigant:</strong> Strong market fundamentals and
                marketing plan
              </p>
            </div>
          </div>

          <div className="space-y-3">
            <h4 className="font-medium text-gray-800">Exit Strategy Risk</h4>
            <div className="p-3 bg-red-50 rounded-lg">
              <p className="text-sm text-red-700">
                <strong>Risk:</strong> Market conditions may not support target
                exit cap rate
              </p>
              <p className="text-sm text-green-700 mt-1">
                <strong>Mitigant:</strong> Multiple exit strategies (sale,
                refinance, hold)
              </p>
            </div>
          </div>
        </div>
      </div>
    </div>
  );
}<|MERGE_RESOLUTION|>--- conflicted
+++ resolved
@@ -1,16 +1,6 @@
 // src/app/project/om/[id]/dashboard/deal-snapshot/capital-stack/page.tsx
 "use client";
 
-<<<<<<< HEAD
-import React from "react";
-import { useParams } from "next/navigation";
-import { useProjects } from "@/hooks/useProjects";
-import { useOMDashboard } from "@/contexts/OMDashboardContext";
-import { capitalStackData } from "@/services/mockOMData";
-import { MetricCard } from "@/components/om/widgets/MetricCard";
-import { MiniChart } from "@/components/om/widgets/MiniChart";
-import { DollarSign, TrendingUp, FileText, AlertTriangle } from "lucide-react";
-=======
 import React from 'react';
 import { useParams } from 'next/navigation';
 import { useProjects } from '@/hooks/useProjects';
@@ -19,7 +9,6 @@
 import { MetricCard } from '@/components/om/widgets/MetricCard';
 import { MiniChart } from '@/components/om/widgets/MiniChart';
 import { DollarSign, TrendingUp, FileText, AlertTriangle } from 'lucide-react';
->>>>>>> 6be2e367
 
 export default function CapitalStackPage() {
   const params = useParams();
