--- conflicted
+++ resolved
@@ -12,80 +12,6 @@
 } from "lucide-react";
 import { useOMPageHeader } from "@/hooks/useOMPageHeader";
 import { useOmContent } from "@/hooks/useOmContent";
-<<<<<<< HEAD
-import { getOMValue, parseNumeric, formatFixed } from "@/lib/om-utils";
-
-// Component to show missing values in red
-const MissingValue = ({ children }: { children: React.ReactNode }) => (
-  <span className="text-red-600 font-medium">{children}</span>
-);
-
-export default function KeyTermsPage() {
-  const { content } = useOmContent();
-  
-  // Extract loan term fields from flat schema
-  const loanType = getOMValue(content, "loanType");
-  const interestRate = parseNumeric(content?.interestRate) ?? null;
-  const allInRate = parseNumeric(content?.allInRate) ?? null;
-  const underwritingRate = parseNumeric(content?.underwritingRate) ?? null;
-  const interestRateType = getOMValue(content, "interestRateType");
-  const interestOnlyPeriodMonths = parseNumeric(content?.interestOnlyPeriodMonths) ?? null;
-  const targetLtvPercent = parseNumeric(content?.targetLtvPercent) ?? null;
-  const targetLtcPercent = parseNumeric(content?.targetLtcPercent) ?? null;
-  const requestedTerm = getOMValue(content, "requestedTerm");
-  const extensionTerms = getOMValue(content, "extensionTerms");
-  const recoursePreference = getOMValue(content, "recoursePreference");
-  const prepaymentPremium = getOMValue(content, "prepaymentPremium");
-  const useOfProceeds = getOMValue(content, "useOfProceeds");
-  const permTakeoutPlanned = getOMValue(content, "permTakeoutPlanned");
-  
-  // Calculate origination fee from loanFees
-  const loanFees = parseNumeric(content?.loanFees) ?? null;
-  const loanAmountRequested = parseNumeric(content?.loanAmountRequested) ?? null;
-  const originationFeePercent = loanFees != null && loanAmountRequested != null && loanAmountRequested > 0
-    ? (loanFees / loanAmountRequested) * 100
-    : null;
-  
-  // Calculate tax & insurance reserve
-  const realEstateTaxes = parseNumeric(content?.realEstateTaxes) ?? null;
-  const insurance = parseNumeric(content?.insurance) ?? null;
-  const taxInsuranceReserve = (realEstateTaxes != null && insurance != null)
-    ? realEstateTaxes + insurance
-    : null;
-  
-  // Get CapEx reserve
-  const capexBudget = parseNumeric(content?.capexBudget) ?? null;
-  
-  // Get covenant values
-  const dscrStressMin = parseNumeric(content?.dscrStressMin) ?? null;
-  const ltvStressMax = parseNumeric(content?.ltvStressMax) ?? null;
-  const guarantorLiquidity = parseNumeric(content?.guarantorLiquidity) ?? null;
-  const interestReserve = parseNumeric(content?.interestReserve) ?? null;
-  
-  // Format rate display
-  const rateDisplay = allInRate != null 
-    ? `${formatFixed(allInRate, 2)}% all-in`
-    : interestRate != null 
-    ? `${formatFixed(interestRate, 2)}%`
-    : null;
-  
-  // Format floor rate
-  const floorDisplay = underwritingRate != null 
-    ? `${formatFixed(underwritingRate, 2)}%`
-    : null;
-  
-  // Build special programs from flat fields
-  const specialPrograms = [];
-  if (content?.opportunityZone === true) {
-    specialPrograms.push({ name: "Opportunity Zone", description: "Qualified Opportunity Zone benefits" });
-  }
-  if (content?.taxExemption === true) {
-    specialPrograms.push({ name: "Tax Exemption", description: content?.exemptionStructure || "Tax exemption structure" });
-  }
-  if (content?.affordableHousing === true) {
-    specialPrograms.push({ name: "Affordable Housing", description: `${content?.affordableUnitsNumber || 0} affordable units` });
-  }
-=======
 import { parseNumeric } from "@/lib/om-utils";
 
 export default function KeyTermsPage() {
@@ -100,7 +26,6 @@
 	const useOfProceeds = content?.useOfProceeds ?? null;
 	const permTakeoutPlanned = content?.permTakeoutPlanned ?? null;
 	console.log("permTakeoutPlanned", permTakeoutPlanned);
->>>>>>> 8376ce41
 
 	// Build key terms from flat fields
 	const keyTerms = {
@@ -166,212 +91,6 @@
 	const covenants = keyTerms.covenants;
 	const lenderReserves = keyTerms.lenderReserves;
 
-<<<<<<< HEAD
-  return (
-    <div className="space-y-6">
-      {/* Basic Loan Terms */}
-      <Card className="hover:shadow-lg transition-shadow mb-8 border-blue-200 bg-white">
-        <CardHeader className="pb-3" dataSourceSection="key terms">
-          <div className="flex items-center space-x-2">
-            <DollarSign className="h-6 w-6 text-blue-600" />
-            <h3 className="text-xl font-semibold text-gray-800">
-              Loan Structure
-            </h3>
-          </div>
-        </CardHeader>
-        <CardContent className="pt-0">
-          <div className="grid grid-cols-1 md:grid-cols-2 lg:grid-cols-3 gap-4">
-            <div className="space-y-2 p-4 bg-white rounded-lg border-2 border-blue-200 hover:border-blue-400 transition-colors">
-              <p className="text-xs font-medium text-blue-600">Loan Type</p>
-              <p className="font-bold text-xl text-gray-900">
-                {loanType ? loanType : <MissingValue>Not specified</MissingValue>}
-              </p>
-            </div>
-            <div className="space-y-2 p-4 bg-white rounded-lg border-2 border-green-200 hover:border-green-400 transition-colors">
-              <p className="text-xs font-medium text-green-600">Interest Rate</p>
-              <p className="font-bold text-xl text-gray-900">
-                {rateDisplay ? rateDisplay : <MissingValue>Not specified</MissingValue>}
-              </p>
-            </div>
-            <div className="space-y-2 p-4 bg-white rounded-lg border-2 border-blue-200 hover:border-blue-400 transition-colors">
-              <p className="text-xs font-medium text-blue-600">Floor Rate</p>
-              <p className="font-bold text-xl text-gray-900">
-                {floorDisplay ? floorDisplay : <MissingValue>Not specified</MissingValue>}
-              </p>
-            </div>
-            <div className="space-y-2 p-4 bg-white rounded-lg border-2 border-red-200 hover:border-red-400 transition-colors">
-              <p className="text-xs font-medium text-red-600">Term</p>
-              <p className="font-bold text-xl text-gray-900">
-                {requestedTerm ? requestedTerm : <MissingValue>Not specified</MissingValue>}
-              </p>
-            </div>
-            <div className="space-y-2 p-4 bg-white rounded-lg border-2 border-blue-200 hover:border-blue-400 transition-colors">
-              <p className="text-xs font-medium text-blue-600">Extensions</p>
-              <p className="font-bold text-xl text-gray-900">
-                {extensionTerms ? extensionTerms : <MissingValue>Not specified</MissingValue>}
-              </p>
-            </div>
-            <div className="space-y-2 p-4 bg-white rounded-lg border-2 border-red-200 hover:border-red-400 transition-colors">
-              <p className="text-xs font-medium text-red-600">Recourse</p>
-              <p className="font-bold text-xl text-gray-900">
-                {recoursePreference ? recoursePreference : <MissingValue>Not specified</MissingValue>}
-              </p>
-            </div>
-            <div className="space-y-2 p-4 bg-white rounded-lg border-2 border-blue-200 hover:border-blue-400 transition-colors">
-              <p className="text-xs font-medium text-blue-600">Interest Rate Type</p>
-              <p className="font-bold text-xl text-gray-900">
-                {interestRateType ? interestRateType : <MissingValue>Not specified</MissingValue>}
-              </p>
-            </div>
-            <div className="space-y-2 p-4 bg-white rounded-lg border-2 border-green-200 hover:border-green-400 transition-colors">
-              <p className="text-xs font-medium text-green-600">Interest-Only Period</p>
-              <p className="font-bold text-xl text-gray-900">
-                {interestOnlyPeriodMonths != null ? `${interestOnlyPeriodMonths} months` : <MissingValue>Not specified</MissingValue>}
-              </p>
-            </div>
-            <div className="space-y-2 p-4 bg-white rounded-lg border-2 border-blue-200 hover:border-blue-400 transition-colors">
-              <p className="text-xs font-medium text-blue-600">Target LTV</p>
-              <p className="font-bold text-xl text-gray-900">
-                {targetLtvPercent != null ? `${formatFixed(targetLtvPercent, 2)}%` : <MissingValue>Not specified</MissingValue>}
-              </p>
-            </div>
-            <div className="space-y-2 p-4 bg-white rounded-lg border-2 border-green-200 hover:border-green-400 transition-colors">
-              <p className="text-xs font-medium text-green-600">Target LTC</p>
-              <p className="font-bold text-xl text-gray-900">
-                {targetLtcPercent != null ? `${formatFixed(targetLtcPercent, 2)}%` : <MissingValue>Not specified</MissingValue>}
-              </p>
-            </div>
-          </div>
-        </CardContent>
-      </Card>
-
-      {/* Additional Loan Details */}
-      <Card className="hover:shadow-lg transition-shadow mb-8 border-blue-200 bg-white">
-        <CardHeader className="pb-3">
-          <div className="flex items-center space-x-2">
-            <FileText className="h-6 w-6 text-blue-600" />
-            <h3 className="text-xl font-semibold text-gray-800">Loan Details</h3>
-          </div>
-        </CardHeader>
-        <CardContent className="pt-0">
-          <div className="space-y-4">
-            <div className="p-4 bg-white rounded-lg border-2 border-blue-200">
-              <p className="text-xs font-medium text-blue-600 mb-2">Use of Proceeds</p>
-              <p className="text-sm text-gray-800">
-                {useOfProceeds ? useOfProceeds : <MissingValue>Not specified</MissingValue>}
-              </p>
-            </div>
-            <div className="p-4 bg-white rounded-lg border-2 border-green-200">
-              <p className="text-xs font-medium text-green-600 mb-2">Perm Takeout Planned</p>
-              <p className="text-sm text-gray-800">
-                {permTakeoutPlanned ? (permTakeoutPlanned === 'true' || permTakeoutPlanned === true ? 'Yes' : permTakeoutPlanned) : <MissingValue>Not specified</MissingValue>}
-              </p>
-            </div>
-          </div>
-        </CardContent>
-      </Card>
-
-      {/* Fees and Reserves */}
-      <div className="grid grid-cols-1 lg:grid-cols-2 gap-6 mb-8">
-        <Card className="hover:shadow-lg transition-shadow border-red-200 bg-white">
-          <CardHeader className="pb-3" dataSourceFields={['origination fee', 'exit fee', 'loan fees']}>
-            <div className="flex items-center space-x-2">
-              <Percent className="h-6 w-6 text-red-600" />
-              <h3 className="text-xl font-semibold text-gray-800">Fees</h3>
-            </div>
-          </CardHeader>
-          <CardContent className="pt-0">
-            <div className="space-y-4">
-              <div className="flex justify-between items-center p-4 bg-white rounded-lg border-2 border-red-200 hover:border-red-400 transition-colors">
-                <span className="text-sm text-gray-700 font-medium">Origination Fee</span>
-                <Badge className="bg-red-100 text-red-800 border-2 border-red-300 font-semibold text-sm px-3 py-1">
-                  {originationFeePercent != null ? `${formatFixed(originationFeePercent, 2)}%` : <MissingValue>Not specified</MissingValue>}
-                </Badge>
-              </div>
-              <div className="flex justify-between items-center p-4 bg-white rounded-lg border-2 border-red-200 hover:border-red-400 transition-colors">
-                <span className="text-sm text-gray-700 font-medium">Exit Fee</span>
-                <Badge className="bg-red-100 text-red-800 border-2 border-red-300 font-semibold text-sm px-3 py-1">
-                  {prepaymentPremium ? prepaymentPremium : <MissingValue>Not specified</MissingValue>}
-                </Badge>
-              </div>
-            </div>
-          </CardContent>
-        </Card>
-
-        <Card className="hover:shadow-lg transition-shadow border-blue-200 bg-white">
-          <CardHeader className="pb-3" dataSourceSection="lender reserves">
-            <div className="flex items-center space-x-2">
-              <Shield className="h-6 w-6 text-blue-600" />
-              <h3 className="text-xl font-semibold text-gray-800">
-                Lender Reserves
-              </h3>
-            </div>
-          </CardHeader>
-          <CardContent className="pt-0">
-            <div className="space-y-4">
-              <div className="flex justify-between items-center p-4 bg-white rounded-lg border-2 border-blue-200 hover:border-blue-400 transition-colors">
-                <span className="text-sm text-gray-700 font-medium">Interest Reserve</span>
-                <Badge className="bg-blue-100 text-blue-800 border-2 border-blue-300 font-semibold text-sm px-3 py-1">
-                  {interestReserve != null ? `$${interestReserve.toLocaleString()}` : <MissingValue>Not specified</MissingValue>}
-                </Badge>
-              </div>
-              <div className="flex justify-between items-center p-4 bg-white rounded-lg border-2 border-blue-200 hover:border-blue-400 transition-colors">
-                <span className="text-sm text-gray-700 font-medium">Tax & Insurance</span>
-                <Badge className="bg-blue-100 text-blue-800 border-2 border-blue-300 font-semibold text-sm px-3 py-1">
-                  {taxInsuranceReserve != null ? `$${taxInsuranceReserve.toLocaleString()}` : <MissingValue>Not specified</MissingValue>}
-                </Badge>
-              </div>
-              <div className="flex justify-between items-center p-4 bg-white rounded-lg border-2 border-green-200 hover:border-green-400 transition-colors">
-                <span className="text-sm text-gray-700 font-medium">CapEx Reserve</span>
-                <Badge className="bg-green-100 text-green-800 border-2 border-green-300 font-semibold text-sm px-3 py-1">
-                  {capexBudget != null ? `$${capexBudget.toLocaleString()}` : <MissingValue>Not specified</MissingValue>}
-                </Badge>
-              </div>
-            </div>
-          </CardContent>
-        </Card>
-      </div>
-
-      {/* Covenants */}
-      <Card className="hover:shadow-lg transition-shadow border-blue-200 bg-white">
-        <CardHeader className="pb-3" dataSourceSection="financial covenants">
-          <div className="flex items-center space-x-2">
-            <FileText className="h-6 w-6 text-blue-600" />
-            <h3 className="text-xl font-semibold text-gray-800">
-              Financial Covenants
-            </h3>
-          </div>
-        </CardHeader>
-        <CardContent className="pt-0">
-          <div className="grid grid-cols-1 md:grid-cols-2 gap-4">
-            <div className="space-y-2 p-4 bg-white rounded-lg border-2 border-blue-200 hover:border-blue-400 transition-colors">
-              <p className="text-xs font-medium text-blue-600">Minimum DSCR</p>
-              <p className="font-bold text-xl text-gray-900">
-                {dscrStressMin != null ? `${formatFixed(dscrStressMin, 2)}x` : <MissingValue>Not specified</MissingValue>}
-              </p>
-            </div>
-            <div className="space-y-2 p-4 bg-white rounded-lg border-2 border-blue-200 hover:border-blue-400 transition-colors">
-              <p className="text-xs font-medium text-blue-600">Maximum LTV</p>
-              <p className="font-bold text-xl text-gray-900">
-                {ltvStressMax != null ? `${formatFixed(ltvStressMax, 2)}%` : <MissingValue>Not specified</MissingValue>}
-              </p>
-            </div>
-            <div className="space-y-2 p-4 bg-white rounded-lg border-2 border-blue-200 hover:border-blue-400 transition-colors">
-              <p className="text-xs font-medium text-blue-600">Minimum Liquidity</p>
-              <p className="font-bold text-xl text-gray-900">
-                {guarantorLiquidity != null ? `$${guarantorLiquidity.toLocaleString()}` : <MissingValue>Not specified</MissingValue>}
-              </p>
-            </div>
-            <div className="space-y-2 p-4 bg-white rounded-lg border-2 border-red-200 hover:border-red-400 transition-colors">
-              <p className="text-xs font-medium text-red-600">Completion Guaranty</p>
-              <p className="font-bold text-xl text-gray-900">
-                <MissingValue>Not specified</MissingValue>
-              </p>
-            </div>
-          </div>
-        </CardContent>
-      </Card>
-=======
 	// Build special programs from flat fields
 	const specialPrograms = [];
 	if (content?.opportunityZone === true) {
@@ -598,7 +317,6 @@
 						</div>
 					</CardContent>
 				</Card>
->>>>>>> 8376ce41
 
 				<Card className="hover:shadow-lg transition-shadow border-blue-200 bg-white">
 					<CardHeader
