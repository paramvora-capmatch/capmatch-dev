--- conflicted
+++ resolved
@@ -7,17 +7,6 @@
 import SupplyDemandMap from "@/components/om/SupplyDemandMap";
 import { useOMPageHeader } from "@/hooks/useOMPageHeader";
 import { useOmContent } from "@/hooks/useOmContent";
-<<<<<<< HEAD
-import { parseNumeric, formatLocale, formatFixed, getOMValue } from "@/lib/om-utils";
-
-// Component to show missing values in red
-const MissingValue = ({ children }: { children: React.ReactNode }) => (
-  <span className="text-red-600 font-medium">{children}</span>
-);
-
-export default function SupplyDemandPage() {
-  const { content } = useOmContent();
-=======
 import { parseNumeric, formatLocale, formatFixed } from "@/lib/om-utils";
 import { OMEmptyState } from "@/components/om/OMEmptyState";
 
@@ -30,7 +19,6 @@
   const planned24Months = parseNumeric(content?.planned24Months) ?? 0;
   const averageOccupancy = content?.averageOccupancy ?? null;
   const deliveryByQuarter = Array.isArray(content?.deliveryByQuarter) ? content.deliveryByQuarter : [];
->>>>>>> 8376ce41
 
   // Extract flat schema fields
   const supplyPipeline = parseNumeric(content?.supplyPipeline) ?? null;
@@ -413,21 +401,13 @@
                 <div className="flex justify-between items-center">
                   <span className="text-sm text-gray-600">Demand Trend</span>
                   <Badge className="bg-green-100 text-green-800">
-<<<<<<< HEAD
-                    <MissingValue>↑ Growing</MissingValue>
-=======
                     {content?.demandTrend ?? null}
->>>>>>> 8376ce41
                   </Badge>
                 </div>
                 <div className="flex justify-between items-center">
                   <span className="text-sm text-gray-600">Supply Pressure</span>
                   <Badge className="bg-red-100 text-red-800">
-<<<<<<< HEAD
-                    <MissingValue>Moderate</MissingValue>
-=======
                     {content?.supplyPressure ?? null}
->>>>>>> 8376ce41
                   </Badge>
                 </div>
               </div>
@@ -450,20 +430,6 @@
                 Supply Strengths
               </h4>
               <ul className="space-y-2 text-sm text-gray-600">
-<<<<<<< HEAD
-                <li className="flex items-center">
-                  <span className="text-green-500 mr-2">•</span>
-                  <MissingValue>Limited new supply in Deep Ellum/Farmers Market corridor</MissingValue>
-                </li>
-                <li className="flex items-center">
-                  <span className="text-green-500 mr-2">•</span>
-                  <MissingValue>Downtown Dallas occupancy above 94%</MissingValue>
-                </li>
-                <li className="flex items-center">
-                  <span className="text-green-500 mr-2">•</span>
-                  <MissingValue>&lt;6,000 units delivering over next 24 months</MissingValue>
-                </li>
-=======
                 {['supplyStrength1', 'supplyStrength2', 'supplyStrength3'].map((field) => {
                   const insight = insights?.[field];
                   return insight ? (
@@ -473,7 +439,6 @@
                     </li>
                   ) : null;
                 })}
->>>>>>> 8376ce41
               </ul>
             </div>
 
@@ -482,20 +447,6 @@
                 Market Opportunities
               </h4>
               <ul className="space-y-2 text-sm text-gray-600">
-<<<<<<< HEAD
-                <li className="flex items-center">
-                  <span className="text-blue-500 mr-2">•</span>
-                  <MissingValue>Strong job growth in Downtown Dallas (12.1% 5-year)</MissingValue>
-                </li>
-                <li className="flex items-center">
-                  <span className="text-blue-500 mr-2">•</span>
-                  <MissingValue>Workforce housing demand with PFC tax exemption</MissingValue>
-                </li>
-                <li className="flex items-center">
-                  <span className="text-blue-500 mr-2">•</span>
-                  <MissingValue>Proximity to DART rail and I-30/I-45 interchange</MissingValue>
-                </li>
-=======
                 {['marketOpportunity1', 'marketOpportunity2', 'marketOpportunity3'].map((field) => {
                   const insight = insights?.[field];
                   return insight ? (
@@ -505,27 +456,12 @@
                     </li>
                   ) : null;
                 })}
->>>>>>> 8376ce41
               </ul>
             </div>
 
             <div>
               <h4 className="font-semibold text-gray-800 mb-3">Risk Factors</h4>
               <ul className="space-y-2 text-sm text-gray-600">
-<<<<<<< HEAD
-                <li className="flex items-center">
-                  <span className="text-red-500 mr-2">•</span>
-                  <MissingValue>Pipeline delivery timing</MissingValue>
-                </li>
-                <li className="flex items-center">
-                  <span className="text-red-500 mr-2">•</span>
-                  <MissingValue>Economic sensitivity</MissingValue>
-                </li>
-                <li className="flex items-center">
-                  <span className="text-red-500 mr-2">•</span>
-                  <MissingValue>Interest rate impact</MissingValue>
-                </li>
-=======
                 {['riskFactor1', 'riskFactor2', 'riskFactor3'].map((field) => {
                   const insight = insights?.[field];
                   return insight ? (
@@ -535,7 +471,6 @@
                     </li>
                   ) : null;
                 })}
->>>>>>> 8376ce41
               </ul>
             </div>
           </div>
