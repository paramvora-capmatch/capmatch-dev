--- conflicted
+++ resolved
@@ -11,21 +11,6 @@
 import SupplyDemandMap from "@/components/om/SupplyDemandMap";
 import { useOMPageHeader } from "@/hooks/useOMPageHeader";
 import { useOmContent } from "@/hooks/useOmContent";
-<<<<<<< HEAD
-import { parseNumeric, getOMValue, formatLocale, formatFixed } from "@/lib/om-utils";
-
-// Component to show missing values in red
-const MissingValue = ({ children }: { children: React.ReactNode }) => (
-  <span className="text-red-600 font-medium">{children}</span>
-);
-
-export default function MarketContextPage() {
-  const params = useParams();
-  const projectId = params?.id as string;
-  const { getProject } = useProjects();
-  const project = projectId ? getProject(projectId) : null;
-  const { content } = useOmContent();
-=======
 import { parseNumeric, formatLocale } from "@/lib/om-utils";
 import { OMEmptyState } from "@/components/om/OMEmptyState";
 
@@ -35,7 +20,6 @@
 	const { getProject } = useProjects();
 	const project = projectId ? getProject(projectId) : null;
 	const { content } = useOmContent();
->>>>>>> 8376ce41
 
 	useOMPageHeader({
 		subtitle: project
@@ -45,216 +29,6 @@
 
 	if (!project) return <div>Project not found</div>;
 
-<<<<<<< HEAD
-  // Extract market context fields from flat schema
-  // Macro & Demographics
-  const population3Mi = parseNumeric(content?.population3Mi) ?? null;
-  const projGrowth202429 = parseNumeric(content?.projGrowth202429) ?? null;
-  const medianAge = parseNumeric(content?.medianAge) ?? null;
-  const collegeGradPercent = parseNumeric(content?.collegeGradPercent) ?? null;
-
-  // Employment Drivers
-  const unemploymentRate = parseNumeric(content?.unemploymentRate) ?? null;
-  const jobGrowth = parseNumeric(content?.jobGrowth) ?? null;
-  const totalJobs = parseNumeric(content?.totalJobs) ?? null;
-  const avgGrowth = parseNumeric(content?.avgGrowth) ?? null;
-
-  // Supply Pipeline
-  const unitsUnderConstruction = parseNumeric(content?.unitsUnderConstruction) ?? null;
-  const supplyPipeline = parseNumeric(content?.supplyPipeline) ?? null;
-  const currentSupply = parseNumeric(content?.currentSupply) ?? null;
-  const occupancyPercent = parseNumeric(content?.occupancyPercent) ?? null;
-  // Calculate average occupancy from rentComps if available
-  const rentComps = Array.isArray(content?.rentComps) ? content.rentComps : [];
-  const avgOccupancyFromComps = rentComps.length > 0
-    ? rentComps.reduce((sum: number, comp: any) => {
-        const occ = parseNumeric(comp.occupancyPercent) ?? 0;
-        return sum + occ;
-      }, 0) / rentComps.length
-    : null;
-  const displayOccupancy = occupancyPercent ?? avgOccupancyFromComps;
-
-  // Regulatory / Incentives
-  const opportunityZone = content?.opportunityZone ?? null;
-  const taxAbatement = content?.taxAbatement ?? null;
-  const exemptionTerm = parseNumeric(content?.exemptionTerm) ?? null;
-  const impactFees = parseNumeric(content?.impactFees) ?? null;
-  const totalIncentiveValue = parseNumeric(content?.totalIncentiveValue) ?? null;
-
-  const quadrants = [
-    {
-      id: "macro-demographics",
-      title: "Macro & Demographics",
-      icon: Users,
-      color: "from-blue-400 to-blue-500",
-      href: `/project/om/${projectId}/dashboard/market-context/demographics`,
-      metrics: (
-        <div className="space-y-3">
-          <PopulationHeatmap compact={true} />
-          <div className="grid grid-cols-2 gap-2">
-            <div>
-              <p className="text-xs text-gray-500">Population</p>
-              <p className="text-sm font-medium">
-                {population3Mi != null ? formatLocale(population3Mi) : <MissingValue>425,000</MissingValue>}
-              </p>
-            </div>
-            <div>
-              <p className="text-xs text-gray-500">5yr Growth</p>
-              <p className="text-sm font-medium text-green-600">
-                {projGrowth202429 != null ? (
-                  `+${formatFixed(projGrowth202429, 1)}%`
-                ) : (
-                  <MissingValue>+14.2%</MissingValue>
-                )}
-              </p>
-            </div>
-            <div>
-              <p className="text-xs text-gray-500">Median Age</p>
-              <p className="text-sm font-medium">
-                {medianAge != null ? formatFixed(medianAge, 1) : <MissingValue>32.5</MissingValue>}
-              </p>
-            </div>
-            <div>
-              <p className="text-xs text-gray-500">College Grad%</p>
-              <p className="text-sm font-medium">
-                {collegeGradPercent != null ? `${formatFixed(collegeGradPercent, 1)}%` : <MissingValue>45%</MissingValue>}
-              </p>
-            </div>
-          </div>
-        </div>
-      ),
-    },
-    {
-      id: "employment-drivers",
-      title: "Employment Drivers",
-      icon: Briefcase,
-      color: "from-green-400 to-green-500",
-      href: `/project/om/${projectId}/dashboard/market-context/employment`,
-      metrics: (
-        <div className="space-y-3">
-          <EmploymentMap compact={true} />
-          <div className="grid grid-cols-2 gap-2">
-            <div>
-              <p className="text-xs text-gray-500">Unemployment</p>
-              <p className="text-sm font-medium text-green-600">
-                {unemploymentRate != null ? `${formatFixed(unemploymentRate, 1)}%` : <MissingValue>3.2%</MissingValue>}
-              </p>
-            </div>
-            <div>
-              <p className="text-xs text-gray-500">Job Growth</p>
-              <p className="text-sm font-medium text-green-600">
-                {jobGrowth != null ? `+${formatFixed(jobGrowth, 1)}%` : <MissingValue>+3.5%</MissingValue>}
-              </p>
-            </div>
-            <div>
-              <p className="text-xs text-gray-500">Total Jobs</p>
-              <p className="text-sm font-medium">
-                {totalJobs != null ? formatLocale(totalJobs) : <MissingValue>42,000</MissingValue>}
-              </p>
-            </div>
-            <div>
-              <p className="text-xs text-gray-500">Avg Growth</p>
-              <p className="text-sm font-medium text-green-600">
-                {avgGrowth != null ? `+${formatFixed(avgGrowth, 1)}%` : <MissingValue>+8.2%</MissingValue>}
-              </p>
-            </div>
-          </div>
-        </div>
-      ),
-    },
-    {
-      id: "supply-pipeline",
-      title: "Supply Pipeline",
-      icon: Building2,
-      color: "from-blue-400 to-blue-500",
-      href: `/project/om/${projectId}/dashboard/market-context/supply-demand`,
-      metrics: (
-        <div className="space-y-3">
-          <SupplyDemandMap compact={true} />
-          <div className="grid grid-cols-2 gap-2">
-            <div>
-              <p className="text-xs text-gray-500">Units U/C</p>
-              <p className="text-sm font-medium">
-                {unitsUnderConstruction != null ? formatLocale(unitsUnderConstruction) : <MissingValue>2,450</MissingValue>}
-              </p>
-            </div>
-            <div>
-              <p className="text-xs text-gray-500">24mo Pipeline</p>
-              <p className="text-sm font-medium">
-                {supplyPipeline != null ? formatLocale(supplyPipeline) : <MissingValue>4,200</MissingValue>}
-              </p>
-            </div>
-            <div>
-              <p className="text-xs text-gray-500">Current Supply</p>
-              <p className="text-sm font-medium">
-                {currentSupply != null ? formatLocale(currentSupply) : <MissingValue>12,500</MissingValue>}
-              </p>
-            </div>
-            <div>
-              <p className="text-xs text-gray-500">Occupancy</p>
-              <p className="text-sm font-medium text-green-600">
-                {displayOccupancy != null ? `${formatFixed(displayOccupancy, 1)}%` : <MissingValue>93.5%</MissingValue>}
-              </p>
-            </div>
-          </div>
-        </div>
-      ),
-    },
-    {
-      id: "regulatory-incentives",
-      title: "Regulatory / Incentives",
-      icon: Zap,
-      color: "from-green-400 to-green-500",
-      href: `/project/om/${projectId}/dashboard/market-context/regulatory-incentives`,
-      metrics: (
-        <div className="space-y-3">
-          <div className="space-y-2">
-            <div className="flex items-center justify-between p-2 bg-green-50 rounded">
-              <span className="text-sm">Opportunity Zone</span>
-              <span className="text-xs text-green-700 font-medium">
-                {opportunityZone === true ? (
-                  "Qualified"
-                ) : opportunityZone === false ? (
-                  "Not Qualified"
-                ) : (
-                  <MissingValue>Qualified</MissingValue>
-                )}
-              </span>
-            </div>
-            <div className="flex items-center justify-between p-2 bg-blue-50 rounded">
-              <span className="text-sm">Tax Abatement</span>
-              <span className="text-xs text-blue-700 font-medium">
-                {taxAbatement === true ? (
-                  exemptionTerm != null ? `${exemptionTerm} Years` : "Yes"
-                ) : taxAbatement === false ? (
-                  "No"
-                ) : (
-                  <MissingValue>10 Years</MissingValue>
-                )}
-              </span>
-            </div>
-            <div className="flex items-center justify-between p-2 bg-gray-50 rounded">
-              <span className="text-sm">Impact Fees</span>
-              <span className="text-xs text-gray-700 font-medium">
-                {impactFees != null ? `$${formatFixed(impactFees, 2)}/SF` : <MissingValue>$12/SF</MissingValue>}
-              </span>
-            </div>
-          </div>
-          <div className="pt-2 border-t">
-            <p className="text-xs text-gray-500 mb-1">Total Incentive Value</p>
-            <p className="text-xl font-semibold text-green-600">
-              {totalIncentiveValue != null ? (
-                `$${formatFixed(totalIncentiveValue / 1000000, 1)}M`
-              ) : (
-                <MissingValue>$2.4M</MissingValue>
-              )}
-            </p>
-          </div>
-        </div>
-      ),
-    },
-  ];
-=======
 	// Extract values from flat fields only
 	const population = parseNumeric(content?.population3Mi) ?? null;
 	const popGrowth = content?.popGrowth201020 ?? null;
@@ -263,7 +37,6 @@
 		parseNumeric(content?.medianAge1Mi) ??
 		null;
 	const collegeGrad = content?.bachelorsDegreePercent ?? null;
->>>>>>> 8376ce41
 
 	const unemployment = content?.unemploymentRate ?? null;
 	const jobGrowth = content?.projGrowth202429 ?? null;
