--- conflicted
+++ resolved
@@ -15,14 +15,10 @@
 );
 
 export default function EmploymentPage() {
-<<<<<<< HEAD
-  const { content } = useOmContent();
-=======
   const { content, insights } = useOmContent();
   
   // Read from flat fields
   const majorEmployers = Array.isArray(content?.majorEmployers) ? content.majorEmployers : [];
->>>>>>> 8376ce41
 
   // Extract flat schema fields
   const unemploymentRate = parseNumeric(content?.unemploymentRate) ?? null;
@@ -316,20 +312,6 @@
             <div>
               <h4 className="font-semibold text-gray-800 mb-3">Employment Strengths</h4>
               <ul className="space-y-2 text-sm text-gray-600">
-<<<<<<< HEAD
-                <li className="flex items-center">
-                  <span className="text-green-500 mr-2">•</span>
-                  <MissingValue>Strong tech sector presence</MissingValue>
-                </li>
-                <li className="flex items-center">
-                  <span className="text-green-500 mr-2">•</span>
-                  <MissingValue>Healthcare employment stability</MissingValue>
-                </li>
-                <li className="flex items-center">
-                  <span className="text-green-500 mr-2">•</span>
-                  <MissingValue>Financial services growth</MissingValue>
-                </li>
-=======
                 {['employmentStrength1', 'employmentStrength2', 'employmentStrength3'].map((field) => {
                   const insight = insights?.[field];
                   return insight ? (
@@ -339,27 +321,12 @@
                     </li>
                   ) : null;
                 })}
->>>>>>> 8376ce41
               </ul>
             </div>
             
             <div>
               <h4 className="font-semibold text-gray-800 mb-3">Market Opportunities</h4>
               <ul className="space-y-2 text-sm text-gray-600">
-<<<<<<< HEAD
-                <li className="flex items-center">
-                  <span className="text-blue-500 mr-2">•</span>
-                  <MissingValue>High-income tech workers</MissingValue>
-                </li>
-                <li className="flex items-center">
-                  <span className="text-blue-500 mr-2">•</span>
-                  <MissingValue>Growing employment base</MissingValue>
-                </li>
-                <li className="flex items-center">
-                  <span className="text-blue-500 mr-2">•</span>
-                  <MissingValue>Walking distance to AT&T Discovery District, Baylor Medical, and Dallas County Government</MissingValue>
-                </li>
-=======
                 {['employmentOpportunity1', 'employmentOpportunity2', 'employmentOpportunity3'].map((field) => {
                   const insight = insights?.[field];
                   return insight ? (
@@ -369,27 +336,12 @@
                     </li>
                   ) : null;
                 })}
->>>>>>> 8376ce41
               </ul>
             </div>
             
             <div>
               <h4 className="font-semibold text-gray-800 mb-3">Target Market</h4>
               <ul className="space-y-2 text-sm text-gray-600">
-<<<<<<< HEAD
-                <li className="flex items-center">
-                  <span className="text-blue-500 mr-2">•</span>
-                  <MissingValue>Downtown Dallas professionals (AT&T, JP Morgan Chase)</MissingValue>
-                </li>
-                <li className="flex items-center">
-                  <span className="text-blue-500 mr-2">•</span>
-                  <MissingValue>Healthcare workers (Baylor Medical Center)</MissingValue>
-                </li>
-                <li className="flex items-center">
-                  <span className="text-blue-500 mr-2">•</span>
-                  <MissingValue>Government employees (Dallas County)</MissingValue>
-                </li>
-=======
                 {['targetMarket1', 'targetMarket2', 'targetMarket3'].map((field) => {
                   const insight = insights?.[field];
                   return insight ? (
@@ -399,7 +351,6 @@
                     </li>
                   ) : null;
                 })}
->>>>>>> 8376ce41
               </ul>
             </div>
           </div>
