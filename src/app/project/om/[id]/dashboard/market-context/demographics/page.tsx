'use client';

import React from 'react';
import { Card, CardContent, CardHeader } from '@/components/ui/card';
import { Badge } from '@/components/ui/badge';
import { Users, TrendingUp, MapPin, BarChart3 } from 'lucide-react';
import PopulationHeatmap from '@/components/om/PopulationHeatmap';
import { useOMPageHeader } from '@/hooks/useOMPageHeader';
import { useOmContent } from '@/hooks/useOmContent';
<<<<<<< HEAD
import { formatLocale, formatCurrency, parseNumeric, getOMValue, formatFixed } from '@/lib/om-utils';

// Component to show missing values in red
const MissingValue = ({ children }: { children: React.ReactNode }) => (
  <span className="text-red-600 font-medium">{children}</span>
);

export default function DemographicsPage() {
  const { content } = useOmContent();
=======
import { formatLocale, formatCurrency, parseNumeric } from '@/lib/om-utils';

export default function DemographicsPage() {
  const { content, insights } = useOmContent();
  
  type RadiusData = {
    population: number | null;
    medianIncome: number | null;
    medianAge: number | null;
  };

  // Read from flat fields
  const population1Mi = parseNumeric(content?.population1Mi) ?? null;
  const population3Mi = parseNumeric(content?.population3Mi) ?? null;
  const population5Mi = parseNumeric(content?.population5Mi) ?? null;
  const medianIncome1Mi = parseNumeric(content?.medianIncome1Mi) ?? null;
  const medianHHIncome = parseNumeric(content?.medianHHIncome) ?? null;
  const medianIncome5Mi = parseNumeric(content?.medianIncome5Mi) ?? null;
  const medianAge1Mi = parseNumeric(content?.medianAge1Mi) ?? null;
  const medianAge3Mi = parseNumeric(content?.medianAge3Mi) ?? null;
  const medianAge5Mi = parseNumeric(content?.medianAge5Mi) ?? null;
  const incomeGrowth5yr = content?.incomeGrowth5yr ?? null;
  const jobGrowth5yr = content?.jobGrowth5yr ?? null;
  const populationGrowth5yr = content?.projGrowth202429 ?? null; // Use projGrowth202429 as fallback
  const renterShare = content?.renterShare ?? null;
  const bachelorsShare = content?.bachelorsShare ?? null;
  
  // Build radius data objects for compatibility with existing UI code
  const oneMile: RadiusData = {
    population: population1Mi,
    medianIncome: medianIncome1Mi,
    medianAge: medianAge1Mi
  };
  const threeMile: RadiusData = {
    population: population3Mi,
    medianIncome: medianHHIncome,
    medianAge: medianAge3Mi
  };
  const fiveMile: RadiusData = {
    population: population5Mi,
    medianIncome: medianIncome5Mi,
    medianAge: medianAge5Mi
  };
  
  // Build radius entries for Population Analysis section
  const radiusEntries = (
    [
      ['oneMile', oneMile],
      ['threeMile', threeMile],
      ['fiveMile', fiveMile],
    ] as const satisfies ReadonlyArray<readonly [string, RadiusData]>
  ).filter(
    ([_, data]) =>
      data.population != null ||
      data.medianIncome != null ||
      data.medianAge != null
  );
>>>>>>> 8376ce41

  // Extract flat schema fields
  const population3Mi = parseNumeric(content?.population3Mi) ?? null;
  const popGrowth201020 = parseNumeric(content?.popGrowth201020) ?? null;
  const projGrowth202429 = parseNumeric(content?.projGrowth202429) ?? null;
  const medianHHIncome = parseNumeric(content?.medianHHIncome) ?? null;
  const renterOccupiedPercent = parseNumeric(content?.renterOccupiedPercent) ?? null;
  const walkabilityScore = parseNumeric(content?.walkabilityScore) ?? null;
  const infrastructureCatalyst = getOMValue(content, "infrastructureCatalyst");
  const broadbandSpeed = getOMValue(content, "broadbandSpeed");
  const crimeRiskLevel = getOMValue(content, "crimeRiskLevel");
  const jobGrowth = parseNumeric(content?.jobGrowth) ?? null;

  // Create radius data structure from flat schema (with hardcoded fallbacks)
  const oneMile = {
    population: parseNumeric(content?.population1Mi) ?? null,
    medianIncome: parseNumeric(content?.medianIncome1Mi) ?? null,
    medianAge: parseNumeric(content?.medianAge1Mi) ?? null,
  };

  const threeMile = {
    population: population3Mi,
    medianIncome: medianHHIncome,
    medianAge: parseNumeric(content?.medianAge3Mi) ?? null,
  };

  const fiveMile = {
    population: parseNumeric(content?.population5Mi) ?? null,
    medianIncome: parseNumeric(content?.medianIncome5Mi) ?? null,
    medianAge: parseNumeric(content?.medianAge5Mi) ?? null,
  };

  // Growth trends from flat schema (with hardcoded fallbacks)
  const populationGrowth5yr = projGrowth202429 ?? null;
  const incomeGrowth5yr = parseNumeric(content?.incomeGrowth5yr) ?? null;
  const jobGrowth5yr = jobGrowth ?? null;

  // Build radius entries array for rendering
  const radiusEntries = [
    { name: 'oneMile', data: oneMile },
    { name: 'threeMile', data: threeMile },
    { name: 'fiveMile', data: fiveMile },
  ];

  const getGrowthColor = (growth?: number | string | null) => {
    const growthNum = typeof growth === 'string' ? parseFloat(growth) : (growth ?? 0);
    if (growthNum >= 15) return 'bg-green-100 text-green-800';
    if (growthNum >= 10) return 'bg-blue-100 text-blue-800';
    if (growthNum >= 5) return 'bg-green-100 text-green-800';
    return 'bg-gray-100 text-gray-800';
  };

  const getIncomeTier = (income?: number | null) => {
    const incomeNum = income ?? 0;
    if (incomeNum >= 80000) return 'bg-green-100 text-green-800';
    if (incomeNum >= 60000) return 'bg-blue-100 text-blue-800';
    if (incomeNum >= 40000) return 'bg-green-100 text-green-800';
    return 'bg-gray-100 text-gray-800';
  };

<<<<<<< HEAD
=======
  // Extract location/connectivity fields
  const walkabilityScore = parseNumeric(content?.walkabilityScore) ?? null;
  const infrastructureCatalyst = content?.infrastructureCatalyst ?? null;
  const broadbandSpeed = content?.broadbandSpeed ?? null;
  const crimeRiskLevel = content?.crimeRiskLevel ?? null;

>>>>>>> 8376ce41
  useOMPageHeader({
    subtitle: "Population make-up, income bands, and growth across key radii.",
  });

  return (
    <div className="space-y-6">

      {/* Radius Overview */}
      <div className="grid grid-cols-1 md:grid-cols-3 gap-6 mb-8">
        <Card className="hover:shadow-lg transition-shadow">
          <CardHeader className="pb-2">
            <div className="flex items-center">
              <MapPin className="h-5 w-5 text-blue-500 mr-2" />
              <h4 className="text-lg font-semibold text-gray-800">1 Mile Radius</h4>
            </div>
          </CardHeader>
          <CardContent>
            <p className="text-3xl font-bold text-blue-600">
              {oneMile.population != null ? formatLocale(oneMile.population) : <MissingValue>85,000</MissingValue>}
            </p>
            <p className="text-sm text-gray-500 mt-1">Population</p>
            <div className="mt-2">
              <Badge className={getIncomeTier(oneMile.medianIncome)}>
                {oneMile.medianIncome != null ? formatCurrency(oneMile.medianIncome) : <MissingValue>$75,000</MissingValue>}
              </Badge>
              <p className="text-xs text-gray-500 mt-1">Median Income</p>
            </div>
          </CardContent>
        </Card>

        <Card className="hover:shadow-lg transition-shadow">
          <CardHeader className="pb-2">
            <div className="flex items-center">
              <MapPin className="h-5 w-5 text-green-500 mr-2" />
              <h4 className="text-lg font-semibold text-gray-800">3 Mile Radius</h4>
            </div>
          </CardHeader>
          <CardContent>
            <p className="text-3xl font-bold text-green-600">
              {threeMile.population != null ? formatLocale(threeMile.population) : <MissingValue>174,270</MissingValue>}
            </p>
            <p className="text-sm text-gray-500 mt-1">Population</p>
            <div className="mt-2">
              <Badge className={getIncomeTier(threeMile.medianIncome)}>
                {threeMile.medianIncome != null ? formatCurrency(threeMile.medianIncome) : <MissingValue>$85,906</MissingValue>}
              </Badge>
              <p className="text-xs text-gray-500 mt-1">Median Income</p>
            </div>
          </CardContent>
        </Card>

        <Card className="hover:shadow-lg transition-shadow">
          <CardHeader className="pb-2">
            <div className="flex items-center">
              <MapPin className="h-5 w-5 text-blue-500 mr-2" />
              <h4 className="text-lg font-semibold text-gray-800">5 Mile Radius</h4>
            </div>
          </CardHeader>
          <CardContent>
            <p className="text-3xl font-bold text-blue-600">
              {fiveMile.population != null ? formatLocale(fiveMile.population) : <MissingValue>425,000</MissingValue>}
            </p>
            <p className="text-sm text-gray-500 mt-1">Population</p>
            <div className="mt-2">
              <Badge className={getIncomeTier(fiveMile.medianIncome)}>
                {fiveMile.medianIncome != null ? formatCurrency(fiveMile.medianIncome) : <MissingValue>$82,000</MissingValue>}
              </Badge>
              <p className="text-xs text-gray-500 mt-1">Median Income</p>
            </div>
          </CardContent>
        </Card>
      </div>

      {/* Growth Trends */}
      <Card className="hover:shadow-lg transition-shadow mb-8">
        <CardHeader>
          <h4 className="text-xl font-semibold text-gray-800">5-Year Growth Trends</h4>
        </CardHeader>
        <CardContent>
          <div className="grid grid-cols-1 md:grid-cols-3 gap-6">
            <div className="text-center">
              <div className="w-20 h-20 bg-green-100 rounded-full flex items-center justify-center mx-auto mb-4">
                <TrendingUp className="h-10 w-10 text-green-600" />
              </div>
              <h4 className="font-semibold text-gray-800 mb-2">Population Growth</h4>
<<<<<<< HEAD
              <Badge className={getGrowthColor(populationGrowth5yr)}>
                {populationGrowth5yr != null ? `${formatFixed(populationGrowth5yr, 1)}%` : <MissingValue>14.2%</MissingValue>}
=======
              <Badge className={getGrowthColor(populationGrowth5yr ? `${populationGrowth5yr}%` : null)}>
                {populationGrowth5yr != null ? `${populationGrowth5yr}%` : null}
>>>>>>> 8376ce41
              </Badge>
              <p className="text-sm text-gray-600 mt-2">5-year increase</p>
            </div>
            
            <div className="text-center">
              <div className="w-20 h-20 bg-blue-100 rounded-full flex items-center justify-center mx-auto mb-4">
                <BarChart3 className="h-10 w-10 text-blue-600" />
              </div>
              <h4 className="font-semibold text-gray-800 mb-2">Income Growth</h4>
<<<<<<< HEAD
              <Badge className={getGrowthColor(incomeGrowth5yr)}>
                {incomeGrowth5yr != null ? `${formatFixed(incomeGrowth5yr, 1)}%` : <MissingValue>12.5%</MissingValue>}
=======
              <Badge className={getGrowthColor(incomeGrowth5yr ? `${incomeGrowth5yr}%` : null)}>
                {incomeGrowth5yr != null ? `${incomeGrowth5yr}%` : null}
>>>>>>> 8376ce41
              </Badge>
              <p className="text-sm text-gray-600 mt-2">5-year increase</p>
            </div>
            
            <div className="text-center">
              <div className="w-20 h-20 bg-blue-100 rounded-full flex items-center justify-center mx-auto mb-4">
                <Users className="h-10 w-10 text-blue-600" />
              </div>
              <h4 className="font-semibold text-gray-800 mb-2">Job Growth</h4>
<<<<<<< HEAD
              <Badge className={getGrowthColor(jobGrowth5yr)}>
                {jobGrowth5yr != null ? `${formatFixed(jobGrowth5yr, 1)}%` : <MissingValue>8.2%</MissingValue>}
=======
              <Badge className={getGrowthColor(jobGrowth5yr ? `${jobGrowth5yr}%` : null)}>
                {jobGrowth5yr != null ? `${jobGrowth5yr}%` : null}
>>>>>>> 8376ce41
              </Badge>
              <p className="text-sm text-gray-600 mt-2">5-year increase</p>
            </div>
          </div>
        </CardContent>
      </Card>

      {/* Detailed Demographics */}
      <div className="grid grid-cols-1 lg:grid-cols-2 gap-6 mb-8">
        <Card className="hover:shadow-lg transition-shadow">
          <CardHeader>
            <h4 className="text-xl font-semibold text-gray-800">Population Analysis</h4>
          </CardHeader>
          <CardContent>
            <div className="space-y-4">
              {radiusEntries.map(({ name, data }, index) => {
                const colors = [
                  'bg-gradient-to-br from-blue-50 to-blue-100 border-l-4 border-blue-500',
                  'bg-gradient-to-br from-green-50 to-green-100 border-l-4 border-green-500',
                  'bg-gradient-to-br from-blue-50 to-blue-100 border-l-4 border-blue-500'
                ];
                const color = colors[index % colors.length];
                const radiusLabel = name === 'oneMile' ? '1 Mile' : name === 'threeMile' ? '3 Mile' : '5 Mile';
                
                return (
                  <div key={name} className={`${color} rounded-lg p-4`}>
                    <div className="flex items-center justify-between mb-3">
                      <h4 className="font-semibold text-gray-800 capitalize">
                        {radiusLabel} Radius
                      </h4>
                      <Badge variant="outline" className="border-gray-200 bg-white">
<<<<<<< HEAD
                        {data.population != null ? formatLocale(data.population) : <MissingValue>N/A</MissingValue>}
=======
                      {formatLocale(data.population) ?? null}
>>>>>>> 8376ce41
                      </Badge>
                    </div>
                    <div className="grid grid-cols-2 gap-4 text-sm">
                      <div className="bg-white bg-opacity-60 rounded p-2">
                        <p className="text-gray-500 text-xs uppercase tracking-wide">Median Income</p>
<<<<<<< HEAD
                        <p className="font-semibold text-gray-800">
                          {data.medianIncome != null ? formatCurrency(data.medianIncome) : <MissingValue>$75,000</MissingValue>}
                        </p>
                      </div>
                      <div className="bg-white bg-opacity-60 rounded p-2">
                        <p className="text-gray-500 text-xs uppercase tracking-wide">Median Age</p>
                        <p className="font-semibold text-gray-800">
                          {data.medianAge != null ? `${data.medianAge} years` : <MissingValue>32.5 years</MissingValue>}
                        </p>
=======
                      <p className="font-semibold text-gray-800">
                        {formatCurrency(data.medianIncome) ?? null}
                      </p>
                      </div>
                      <div className="bg-white bg-opacity-60 rounded p-2">
                        <p className="text-gray-500 text-xs uppercase tracking-wide">Median Age</p>
                      <p className="font-semibold text-gray-800">
                        {data.medianAge ?? null} years
                      </p>
>>>>>>> 8376ce41
                      </div>
                    </div>
                  </div>
                );
              })}
            </div>
          </CardContent>
        </Card>

        <Card className="hover:shadow-lg transition-shadow">
          <CardHeader>
            <h4 className="text-xl font-semibold text-gray-800">Income Distribution</h4>
          </CardHeader>
          <CardContent>
            <div className="space-y-4">
              {radiusEntries.map(({ name, data }, index) => {
                const colors = [
                  'from-blue-400 to-blue-600',
                  'from-green-400 to-green-600',
                  'from-blue-400 to-blue-600'
                ];
                const color = colors[index % colors.length];
                const radiusLabel = name === 'oneMile' ? '1 Mile' : name === 'threeMile' ? '3 Mile' : '5 Mile';
                const incomeValue = data.medianIncome ?? 75000;
                
                return (
                  <div key={name} className="space-y-2">
                    <div className="flex items-center justify-between">
                      <span className="text-sm font-medium text-gray-700 capitalize">
                        {radiusLabel}
                      </span>
                      <span className="text-sm text-gray-500">
                        {data.medianIncome != null ? formatCurrency(data.medianIncome) : <MissingValue>$75,000</MissingValue>}
                      </span>
<<<<<<< HEAD
=======
                    <span className="text-sm text-gray-500">
                      {formatCurrency(data.medianIncome)}
                    </span>
>>>>>>> 8376ce41
                    </div>
                    <div className="w-full bg-gray-200 rounded-full h-3 overflow-hidden">
                      <div 
                        className={`h-3 rounded-full bg-gradient-to-r ${color} shadow-sm`}
<<<<<<< HEAD
                        style={{
                          width: `${Math.min((incomeValue / 100000) * 100, 100)}%`,
                        }}
=======
                      style={{
                        width: `${(data.medianIncome ?? 0) / 100000 * 100}%`,
                      }}
>>>>>>> 8376ce41
                      />
                    </div>
                  </div>
                );
              })}
              
              <div className="pt-4 border-t border-gray-100">
                <div className="flex items-center justify-between text-xs text-gray-500">
                  <span className="bg-blue-100 text-blue-800 px-2 py-1 rounded">$40K</span>
                  <span className="bg-blue-100 text-blue-800 px-2 py-1 rounded">$60K</span>
                  <span className="bg-blue-100 text-blue-800 px-2 py-1 rounded">$80K</span>
                  <span className="bg-blue-100 text-blue-800 px-2 py-1 rounded">$100K+</span>
                </div>
              </div>
            </div>
          </CardContent>
        </Card>
      </div>

      {/* Market Insights */}
      <Card className="hover:shadow-lg transition-shadow mb-8">
        <CardHeader>
          <h4 className="text-xl font-semibold text-gray-800">Market Insights</h4>
        </CardHeader>
        <CardContent>
          <div className="grid grid-cols-1 md:grid-cols-3 gap-6">
            <div>
              <h4 className="font-semibold text-gray-800 mb-3">Demographic Strengths</h4>
              <ul className="space-y-2 text-sm text-gray-600">
                <li className="flex items-center">
                  <span className="text-green-500 mr-2">•</span>
<<<<<<< HEAD
                  Strong population growth ({populationGrowth5yr != null ? `${formatFixed(populationGrowth5yr, 1)}%` : <MissingValue>14.2%</MissingValue>} 5-year)
                </li>
                <li className="flex items-center">
                  <span className="text-green-500 mr-2">•</span>
                  High median income ({oneMile.medianIncome != null ? formatCurrency(oneMile.medianIncome) : <MissingValue>$75,000</MissingValue>} within 1-mile)
                </li>
                <li className="flex items-center">
                  <span className="text-green-500 mr-2">•</span>
                  <MissingValue>Young professional demographic</MissingValue>
=======
                  Strong population growth ({populationGrowth5yr != null ? `${populationGrowth5yr}%` : null} 5-year)
                </li>
                <li className="flex items-center">
                  <span className="text-green-500 mr-2">•</span>
                  High median income ({formatCurrency(medianIncome1Mi) ?? null} within 1-mile)
>>>>>>> 8376ce41
                </li>
                {insights?.demographicStrength1 && (
                  <li className="flex items-center">
                    <span className="text-green-500 mr-2">•</span>
                    {insights.demographicStrength1}
                  </li>
                )}
              </ul>
            </div>
            
            <div>
              <h4 className="font-semibold text-gray-800 mb-3">Market Opportunities</h4>
              <ul className="space-y-2 text-sm text-gray-600">
<<<<<<< HEAD
                <li className="flex items-center">
                  <span className="text-blue-500 mr-2">•</span>
                  <MissingValue>Proximity to Downtown Dallas employers (AT&T, JP Morgan, Baylor Medical)</MissingValue>
                </li>
                <li className="flex items-center">
                  <span className="text-blue-500 mr-2">•</span>
                  <MissingValue>Walkability to Farmers Market and Deep Ellum entertainment district</MissingValue>
                </li>
                <li className="flex items-center">
                  <span className="text-blue-500 mr-2">•</span>
                  <MissingValue>Limited new supply in Deep Ellum/Farmers Market corridor</MissingValue>
                </li>
=======
                {['demographicOpportunity1', 'demographicOpportunity2', 'demographicOpportunity3'].map((field) => {
                  const insight = insights?.[field];
                  return insight ? (
                    <li key={field} className="flex items-center">
                      <span className="text-blue-500 mr-2">•</span>
                      <span>{insight}</span>
                    </li>
                  ) : null;
                })}
>>>>>>> 8376ce41
              </ul>
            </div>
            
            <div>
              <h4 className="font-semibold text-gray-800 mb-3">Target Demographics</h4>
              <ul className="space-y-2 text-sm text-gray-600">
<<<<<<< HEAD
                <li className="flex items-center">
                  <span className="text-blue-500 mr-2">•</span>
                  <MissingValue>Downtown Dallas professionals (25-35)</MissingValue>
                </li>
                <li className="flex items-center">
                  <span className="text-blue-500 mr-2">•</span>
                  <MissingValue>Workforce housing eligible households (≤80% AMI)</MissingValue>
                </li>
                <li className="flex items-center">
                  <span className="text-blue-500 mr-2">•</span>
                  <MissingValue>Healthcare, finance, and tech workers</MissingValue>
                </li>
=======
                {['targetDemographic1', 'targetDemographic2', 'targetDemographic3'].map((field) => {
                  const insight = insights?.[field];
                  return insight ? (
                    <li key={field} className="flex items-center">
                      <span className="text-blue-500 mr-2">•</span>
                      <span>{insight}</span>
                    </li>
                  ) : null;
                })}
>>>>>>> 8376ce41
              </ul>
            </div>
          </div>
        </CardContent>
      </Card>

      {/* Location & Connectivity */}
      <Card className="hover:shadow-lg transition-shadow mb-8">
        <CardHeader>
          <h4 className="text-xl font-semibold text-gray-800">Location & Connectivity</h4>
        </CardHeader>
        <CardContent>
          <div className="grid grid-cols-1 md:grid-cols-2 lg:grid-cols-4 gap-6">
              <div className="p-4 bg-blue-50 rounded-lg border border-blue-200">
                <p className="text-xs text-gray-500 uppercase tracking-wider mb-2">Walkability Score</p>
                <p className="text-2xl font-bold text-blue-900">
                  {walkabilityScore != null ? walkabilityScore : <MissingValue>92</MissingValue>}
                </p>
                <p className="text-xs text-gray-600 mt-1">Out of 100</p>
              </div>
              <div className="p-4 bg-green-50 rounded-lg border border-green-200">
                <p className="text-xs text-gray-500 uppercase tracking-wider mb-2">Infrastructure Catalyst</p>
                <p className="text-sm font-semibold text-gray-800">
                  {infrastructureCatalyst ? infrastructureCatalyst : <MissingValue>DART expansion and I-30/I-45 interchange improvements</MissingValue>}
                </p>
              </div>
              <div className="p-4 bg-purple-50 rounded-lg border border-purple-200">
                <p className="text-xs text-gray-500 uppercase tracking-wider mb-2">Broadband Speed</p>
                <p className="text-sm font-semibold text-gray-800">
                  {broadbandSpeed ? broadbandSpeed : <MissingValue>Fiber 1 Gbps available</MissingValue>}
                </p>
              </div>
              <div className="p-4 bg-red-50 rounded-lg border border-red-200">
                <p className="text-xs text-gray-500 uppercase tracking-wider mb-2">Crime Risk Level</p>
                <p className="text-sm font-semibold text-gray-800">
                  {crimeRiskLevel ? crimeRiskLevel : <MissingValue>Moderate</MissingValue>}
                </p>
              </div>
            </div>
          </CardContent>
        </Card>

      {/* Interactive Population Heatmap */}
      <Card className="hover:shadow-lg transition-shadow">
        <CardHeader>
          <h4 className="text-xl font-semibold text-gray-800">Interactive Population Heatmap</h4>
          <p className="text-sm text-gray-600">Click on areas to view detailed demographic information</p>
        </CardHeader>
        <CardContent>
          <PopulationHeatmap />
        </CardContent>
      </Card>
    </div>
  );
} <|MERGE_RESOLUTION|>--- conflicted
+++ resolved
@@ -7,17 +7,6 @@
 import PopulationHeatmap from '@/components/om/PopulationHeatmap';
 import { useOMPageHeader } from '@/hooks/useOMPageHeader';
 import { useOmContent } from '@/hooks/useOmContent';
-<<<<<<< HEAD
-import { formatLocale, formatCurrency, parseNumeric, getOMValue, formatFixed } from '@/lib/om-utils';
-
-// Component to show missing values in red
-const MissingValue = ({ children }: { children: React.ReactNode }) => (
-  <span className="text-red-600 font-medium">{children}</span>
-);
-
-export default function DemographicsPage() {
-  const { content } = useOmContent();
-=======
 import { formatLocale, formatCurrency, parseNumeric } from '@/lib/om-utils';
 
 export default function DemographicsPage() {
@@ -75,7 +64,6 @@
       data.medianIncome != null ||
       data.medianAge != null
   );
->>>>>>> 8376ce41
 
   // Extract flat schema fields
   const population3Mi = parseNumeric(content?.population3Mi) ?? null;
@@ -136,15 +124,12 @@
     return 'bg-gray-100 text-gray-800';
   };
 
-<<<<<<< HEAD
-=======
   // Extract location/connectivity fields
   const walkabilityScore = parseNumeric(content?.walkabilityScore) ?? null;
   const infrastructureCatalyst = content?.infrastructureCatalyst ?? null;
   const broadbandSpeed = content?.broadbandSpeed ?? null;
   const crimeRiskLevel = content?.crimeRiskLevel ?? null;
 
->>>>>>> 8376ce41
   useOMPageHeader({
     subtitle: "Population make-up, income bands, and growth across key radii.",
   });
@@ -230,13 +215,8 @@
                 <TrendingUp className="h-10 w-10 text-green-600" />
               </div>
               <h4 className="font-semibold text-gray-800 mb-2">Population Growth</h4>
-<<<<<<< HEAD
-              <Badge className={getGrowthColor(populationGrowth5yr)}>
-                {populationGrowth5yr != null ? `${formatFixed(populationGrowth5yr, 1)}%` : <MissingValue>14.2%</MissingValue>}
-=======
               <Badge className={getGrowthColor(populationGrowth5yr ? `${populationGrowth5yr}%` : null)}>
                 {populationGrowth5yr != null ? `${populationGrowth5yr}%` : null}
->>>>>>> 8376ce41
               </Badge>
               <p className="text-sm text-gray-600 mt-2">5-year increase</p>
             </div>
@@ -246,13 +226,8 @@
                 <BarChart3 className="h-10 w-10 text-blue-600" />
               </div>
               <h4 className="font-semibold text-gray-800 mb-2">Income Growth</h4>
-<<<<<<< HEAD
-              <Badge className={getGrowthColor(incomeGrowth5yr)}>
-                {incomeGrowth5yr != null ? `${formatFixed(incomeGrowth5yr, 1)}%` : <MissingValue>12.5%</MissingValue>}
-=======
               <Badge className={getGrowthColor(incomeGrowth5yr ? `${incomeGrowth5yr}%` : null)}>
                 {incomeGrowth5yr != null ? `${incomeGrowth5yr}%` : null}
->>>>>>> 8376ce41
               </Badge>
               <p className="text-sm text-gray-600 mt-2">5-year increase</p>
             </div>
@@ -262,13 +237,8 @@
                 <Users className="h-10 w-10 text-blue-600" />
               </div>
               <h4 className="font-semibold text-gray-800 mb-2">Job Growth</h4>
-<<<<<<< HEAD
-              <Badge className={getGrowthColor(jobGrowth5yr)}>
-                {jobGrowth5yr != null ? `${formatFixed(jobGrowth5yr, 1)}%` : <MissingValue>8.2%</MissingValue>}
-=======
               <Badge className={getGrowthColor(jobGrowth5yr ? `${jobGrowth5yr}%` : null)}>
                 {jobGrowth5yr != null ? `${jobGrowth5yr}%` : null}
->>>>>>> 8376ce41
               </Badge>
               <p className="text-sm text-gray-600 mt-2">5-year increase</p>
             </div>
@@ -300,27 +270,12 @@
                         {radiusLabel} Radius
                       </h4>
                       <Badge variant="outline" className="border-gray-200 bg-white">
-<<<<<<< HEAD
-                        {data.population != null ? formatLocale(data.population) : <MissingValue>N/A</MissingValue>}
-=======
                       {formatLocale(data.population) ?? null}
->>>>>>> 8376ce41
                       </Badge>
                     </div>
                     <div className="grid grid-cols-2 gap-4 text-sm">
                       <div className="bg-white bg-opacity-60 rounded p-2">
                         <p className="text-gray-500 text-xs uppercase tracking-wide">Median Income</p>
-<<<<<<< HEAD
-                        <p className="font-semibold text-gray-800">
-                          {data.medianIncome != null ? formatCurrency(data.medianIncome) : <MissingValue>$75,000</MissingValue>}
-                        </p>
-                      </div>
-                      <div className="bg-white bg-opacity-60 rounded p-2">
-                        <p className="text-gray-500 text-xs uppercase tracking-wide">Median Age</p>
-                        <p className="font-semibold text-gray-800">
-                          {data.medianAge != null ? `${data.medianAge} years` : <MissingValue>32.5 years</MissingValue>}
-                        </p>
-=======
                       <p className="font-semibold text-gray-800">
                         {formatCurrency(data.medianIncome) ?? null}
                       </p>
@@ -330,7 +285,6 @@
                       <p className="font-semibold text-gray-800">
                         {data.medianAge ?? null} years
                       </p>
->>>>>>> 8376ce41
                       </div>
                     </div>
                   </div>
@@ -365,25 +319,16 @@
                       <span className="text-sm text-gray-500">
                         {data.medianIncome != null ? formatCurrency(data.medianIncome) : <MissingValue>$75,000</MissingValue>}
                       </span>
-<<<<<<< HEAD
-=======
                     <span className="text-sm text-gray-500">
                       {formatCurrency(data.medianIncome)}
                     </span>
->>>>>>> 8376ce41
                     </div>
                     <div className="w-full bg-gray-200 rounded-full h-3 overflow-hidden">
                       <div 
                         className={`h-3 rounded-full bg-gradient-to-r ${color} shadow-sm`}
-<<<<<<< HEAD
-                        style={{
-                          width: `${Math.min((incomeValue / 100000) * 100, 100)}%`,
-                        }}
-=======
                       style={{
                         width: `${(data.medianIncome ?? 0) / 100000 * 100}%`,
                       }}
->>>>>>> 8376ce41
                       />
                     </div>
                   </div>
@@ -415,23 +360,11 @@
               <ul className="space-y-2 text-sm text-gray-600">
                 <li className="flex items-center">
                   <span className="text-green-500 mr-2">•</span>
-<<<<<<< HEAD
-                  Strong population growth ({populationGrowth5yr != null ? `${formatFixed(populationGrowth5yr, 1)}%` : <MissingValue>14.2%</MissingValue>} 5-year)
-                </li>
-                <li className="flex items-center">
-                  <span className="text-green-500 mr-2">•</span>
-                  High median income ({oneMile.medianIncome != null ? formatCurrency(oneMile.medianIncome) : <MissingValue>$75,000</MissingValue>} within 1-mile)
-                </li>
-                <li className="flex items-center">
-                  <span className="text-green-500 mr-2">•</span>
-                  <MissingValue>Young professional demographic</MissingValue>
-=======
                   Strong population growth ({populationGrowth5yr != null ? `${populationGrowth5yr}%` : null} 5-year)
                 </li>
                 <li className="flex items-center">
                   <span className="text-green-500 mr-2">•</span>
                   High median income ({formatCurrency(medianIncome1Mi) ?? null} within 1-mile)
->>>>>>> 8376ce41
                 </li>
                 {insights?.demographicStrength1 && (
                   <li className="flex items-center">
@@ -445,20 +378,6 @@
             <div>
               <h4 className="font-semibold text-gray-800 mb-3">Market Opportunities</h4>
               <ul className="space-y-2 text-sm text-gray-600">
-<<<<<<< HEAD
-                <li className="flex items-center">
-                  <span className="text-blue-500 mr-2">•</span>
-                  <MissingValue>Proximity to Downtown Dallas employers (AT&T, JP Morgan, Baylor Medical)</MissingValue>
-                </li>
-                <li className="flex items-center">
-                  <span className="text-blue-500 mr-2">•</span>
-                  <MissingValue>Walkability to Farmers Market and Deep Ellum entertainment district</MissingValue>
-                </li>
-                <li className="flex items-center">
-                  <span className="text-blue-500 mr-2">•</span>
-                  <MissingValue>Limited new supply in Deep Ellum/Farmers Market corridor</MissingValue>
-                </li>
-=======
                 {['demographicOpportunity1', 'demographicOpportunity2', 'demographicOpportunity3'].map((field) => {
                   const insight = insights?.[field];
                   return insight ? (
@@ -468,27 +387,12 @@
                     </li>
                   ) : null;
                 })}
->>>>>>> 8376ce41
               </ul>
             </div>
             
             <div>
               <h4 className="font-semibold text-gray-800 mb-3">Target Demographics</h4>
               <ul className="space-y-2 text-sm text-gray-600">
-<<<<<<< HEAD
-                <li className="flex items-center">
-                  <span className="text-blue-500 mr-2">•</span>
-                  <MissingValue>Downtown Dallas professionals (25-35)</MissingValue>
-                </li>
-                <li className="flex items-center">
-                  <span className="text-blue-500 mr-2">•</span>
-                  <MissingValue>Workforce housing eligible households (≤80% AMI)</MissingValue>
-                </li>
-                <li className="flex items-center">
-                  <span className="text-blue-500 mr-2">•</span>
-                  <MissingValue>Healthcare, finance, and tech workers</MissingValue>
-                </li>
-=======
                 {['targetDemographic1', 'targetDemographic2', 'targetDemographic3'].map((field) => {
                   const insight = insights?.[field];
                   return insight ? (
@@ -498,7 +402,6 @@
                     </li>
                   ) : null;
                 })}
->>>>>>> 8376ce41
               </ul>
             </div>
           </div>
