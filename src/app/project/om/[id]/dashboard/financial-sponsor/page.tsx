--- conflicted
+++ resolved
@@ -143,24 +143,6 @@
                     </div>
                     <div className="pt-2">
                         <p className="text-xs text-gray-500 mb-2">5-Year Cash Flow</p>
-<<<<<<< HEAD
-                        {cashFlowData && cashFlowData.length > 0 ? (
-                            <MiniChart
-                                type="line"
-                                data={cashFlowData.map((cf: number) => ({ value: cf }))}
-                                height={60}
-                            />
-                        ) : (
-                            <MiniChart
-                                type="line"
-                                data={[
-                                    { value: -2.5 }, { value: 0.8 }, { value: 1.2 },
-                                    { value: 1.4 }, { value: 15.5 }
-                                ]}
-                                height={60}
-                            />
-                        )}
-=======
                         {content?.fiveYearCashFlow && Array.isArray(content.fiveYearCashFlow) ? (
                             <MiniChart
                                 type="line"
@@ -168,7 +150,6 @@
                                 height={60}
                             />
                         ) : null}
->>>>>>> 8376ce41
                     </div>
                 </div>
             )
@@ -236,13 +217,7 @@
                         </div>
                         <div>
                             <p className="text-gray-500">Break-even</p>
-<<<<<<< HEAD
-                            <p className="font-medium">
-                              {breakEven != null ? `${formatFixed(breakEven, 1)}%` : <MissingValue>78%</MissingValue>}
-                            </p>
-=======
                             <p className="font-medium">{content?.breakEven ?? null}</p>
->>>>>>> 8376ce41
                         </div>
                     </div>
                 </div>
