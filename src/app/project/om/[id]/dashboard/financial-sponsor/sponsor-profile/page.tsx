"use client";

import { Card, CardContent, CardHeader } from "@/components/ui/card";
import { Badge } from "@/components/ui/badge";
import {
  Building2,
  Users,
  TrendingUp,
  Phone,
  Mail,
  DollarSign,
  GraduationCap,
  Star,
  Calendar,
  User,
  MapPin,
  Briefcase,
  Award,
  AlertTriangle,
} from "lucide-react";
import PlaceholderImage from "@/components/ui/PlaceholderImage";
import { useOMPageHeader } from "@/hooks/useOMPageHeader";
import { useOmContent } from "@/hooks/useOmContent";
<<<<<<< HEAD
import { formatLocale, parseNumeric, getOMValue, formatFixed } from "@/lib/om-utils";

// Component to show missing values in red
const MissingValue = ({ children }: { children: React.ReactNode }) => (
  <span className="text-red-600 font-medium">{children}</span>
);
=======
import { formatLocale, parseNumeric } from "@/lib/om-utils";
>>>>>>> 8376ce41

export default function SponsorProfilePage() {
  const { content, insights } = useOmContent();
  
  // Extract sponsor fields from flat OM content
  const sponsorExpScore = parseNumeric(content?.sponsorExpScore) ?? null;
  const sponsorEntityName = getOMValue(content, "sponsorEntityName");
  const priorDevelopments = parseNumeric(content?.priorDevelopments) ?? null;
  const totalResidentialUnits = parseNumeric(content?.totalResidentialUnits) ?? null;
  const sponsorExperience = getOMValue(content, "sponsorExperience");
  
  // Extract borrower fields from flat OM content (from borrower resume)
  const fullLegalName = getOMValue(content, "fullLegalName");
  const primaryEntityName = getOMValue(content, "primaryEntityName");
  const primaryEntityStructure = getOMValue(content, "primaryEntityStructure");
  const contactEmail = getOMValue(content, "contactEmail");
  const contactPhone = getOMValue(content, "contactPhone");
  const contactAddress = getOMValue(content, "contactAddress");
  const yearsCREExperienceRange = getOMValue(content, "yearsCREExperienceRange");
  const assetClassesExperience = Array.isArray(content?.assetClassesExperience) 
    ? content.assetClassesExperience 
    : (typeof content?.assetClassesExperience === 'string' ? [content.assetClassesExperience] : null);
  const geographicMarketsExperience = Array.isArray(content?.geographicMarketsExperience)
    ? content.geographicMarketsExperience
    : (typeof content?.geographicMarketsExperience === 'string' ? [content.geographicMarketsExperience] : null);
  const totalDealValueClosedRange = getOMValue(content, "totalDealValueClosedRange");
  const existingLenderRelationships = getOMValue(content, "existingLenderRelationships");
  const bioNarrative = getOMValue(content, "bioNarrative");
  const creditScoreRange = getOMValue(content, "creditScoreRange");
  const netWorthRange = getOMValue(content, "netWorthRange");
  const liquidityRange = getOMValue(content, "liquidityRange");
  const bankruptcyHistory = content?.bankruptcyHistory;
  const foreclosureHistory = content?.foreclosureHistory;
  const litigationHistory = getOMValue(content, "litigationHistory");
  const linkedinUrl = getOMValue(content, "linkedinUrl");
  const websiteUrl = getOMValue(content, "websiteUrl");
  
  // Build sponsor profile from flat fields
  const sponsorProfile = {
<<<<<<< HEAD
    firmName: sponsorEntityName,
    yearFounded: null, // Not directly available
    totalDeveloped: priorDevelopments,
    totalUnits: totalResidentialUnits,
    activeProjects: null, // Not directly available
    sponsorEntityName,
    sponsorExperience,
    sponsorExpScore,
  };
  
  // Principals, references, and track record - hardcoded demo data
  const principals: any[] = [
    {
      name: "Mike Hoque",
      role: "Founder & CEO",
      experience: "20+ years",
      bio: "Mike Hoque is the founder and CEO of Hoque Global, a Dallas-based master developer specializing in catalytic mixed-use districts and workforce housing. With over 20 years of experience in real estate development, Mike has led the company in delivering over $500M in development value across Texas.",
      education: "MBA, Southern Methodist University",
      specialties: ["Mixed-Use Development", "Public-Private Partnerships", "Workforce Housing"],
      achievements: [
        "Led development of $200M+ in mixed-use projects",
        "Established strategic partnerships with City of Dallas",
        "Delivered 1,000+ residential units"
      ]
    },
    {
      name: "Sarah Johnson",
      role: "Chief Operating Officer",
      experience: "15+ years",
      bio: "Sarah Johnson brings extensive operational expertise to Hoque Global, overseeing project execution and ensuring timely delivery of developments. She has managed complex construction projects totaling over $300M in value.",
      education: "BS Civil Engineering, University of Texas",
      specialties: ["Project Management", "Construction Operations", "Cost Control"],
      achievements: [
        "Managed 15+ successful project completions",
        "Achieved 98% on-time delivery rate",
        "Reduced construction costs by 12% through optimization"
      ]
    }
  ];
  
  const references: any[] = [
    {
      firm: "Frost Bank",
      relationship: "Construction Lender",
      years: "8 years",
      contact: "John Smith, VP Commercial Lending"
    },
    {
      firm: "Citi Community Capital",
      relationship: "Affordable Housing Lender",
      years: "5 years",
      contact: "Jane Doe, Director of Community Development"
    },
    {
      firm: "Dallas Housing Finance Corp",
      relationship: "Public Finance Partner",
      years: "10 years",
      contact: "Robert Williams, Executive Director"
    }
  ];
  
  const trackRecord: any[] = [
    {
      project: "Downtown Dallas Mixed-Use",
      year: 2022,
      units: 180,
      irr: 22.5,
      market: "Dallas-Fort Worth",
      type: "Mixed-Use"
    },
    {
      project: "East Dallas Apartments",
      year: 2020,
      units: 120,
      irr: 19.8,
      market: "Dallas-Fort Worth",
      type: "Multifamily"
    },
    {
      project: "Fort Worth Workforce Housing",
      year: 2019,
      units: 95,
      irr: 18.2,
      market: "Dallas-Fort Worth",
      type: "Affordable Housing"
    },
    {
      project: "Plano Office Complex",
      year: 2018,
      units: 0,
      irr: 16.5,
      market: "Dallas-Fort Worth",
      type: "Office"
    }
  ];
=======
    firmName: content?.sponsorEntityName ?? null,
    yearFounded: content?.yearFounded ?? null,
    totalDeveloped: content?.priorDevelopments ?? null,
    totalUnits: content?.totalResidentialUnits ?? null, // Using project units as placeholder
    activeProjects: content?.activeProjects ?? null,
    sponsorEntityName: content?.sponsorEntityName ?? null,
    sponsoringEntity: content?.sponsoringEntity ?? null,
    sponsorExperience: content?.sponsorExperience ?? null,
    netWorth: content?.netWorth ?? null,
    guarantorLiquidity: content?.guarantorLiquidity ?? null,
    portfolioDSCR: content?.portfolioDSCR ?? null,
    portfolioLTV: content?.portfolioLTV ?? null,
    sponsorExpScore,
  };
  
  // Transform principals from borrower resume format to display format
  // Principals come from borrower resume and are included in OM content
  const principals: any[] = (() => {
    const rawPrincipals = content?.principals;
    
    // Handle both rich format (with value/source) and direct array format
    let principalsArray: any[] = [];
    
    if (Array.isArray(rawPrincipals)) {
      // Direct array format
      principalsArray = rawPrincipals;
    } else if (rawPrincipals && typeof rawPrincipals === 'object' && 'value' in rawPrincipals) {
      // Rich format with value/source structure
      if (Array.isArray(rawPrincipals.value)) {
        principalsArray = rawPrincipals.value;
      }
    }
    
    // Transform borrower resume principal format to display format
    return principalsArray.map((p: any) => {
      // Extract value if in rich format
      const principalData = (p && typeof p === 'object' && 'value' in p) ? p.value : p;
      
      return {
        name: principalData?.principalLegalName ?? null,
        role: principalData?.principalRoleDefault ?? null,
        bio: principalData?.principalBio ?? null,
        experience: principalData?.yearsCREExperienceRange 
          ? `${principalData.yearsCREExperienceRange} years` 
          : null,
        education: null, // Not available in borrower resume format
        specialties: principalData?.assetClassesExperience 
          ? (Array.isArray(principalData.assetClassesExperience) 
            ? principalData.assetClassesExperience 
            : [principalData.assetClassesExperience])
          : [],
        achievements: [], // Not available in borrower resume format
        // Include additional fields that might be useful
        email: principalData?.principalEmail ?? null,
        ownershipPercentage: principalData?.ownershipPercentage ?? null,
        netWorthRange: principalData?.netWorthRange ?? null,
        liquidityRange: principalData?.liquidityRange ?? null,
        creditScoreRange: principalData?.creditScoreRange ?? null,
      };
    }).filter((p: any) => p.name); // Only include principals with a name
  })();
  
  // Extract references from content, handling rich format structure
  const references: any[] = (() => {
    const rawReferences = content?.references;
    
    // Handle both rich format (with value/source) and direct array format
    if (Array.isArray(rawReferences)) {
      // Direct array format
      return rawReferences;
    } else if (rawReferences && typeof rawReferences === 'object' && 'value' in rawReferences) {
      // Rich format with value/source structure
      if (Array.isArray(rawReferences.value)) {
        return rawReferences.value;
      }
    }
    
    return [];
  })();

  // Extract trackRecord from content, handling rich format structure
  const trackRecord: any[] = (() => {
    const rawTrackRecord = content?.trackRecord;
    
    // Handle both rich format (with value/source) and direct array format
    if (Array.isArray(rawTrackRecord)) {
      // Direct array format
      return rawTrackRecord;
    } else if (rawTrackRecord && typeof rawTrackRecord === 'object' && 'value' in rawTrackRecord) {
      // Rich format with value/source structure
      if (Array.isArray(rawTrackRecord.value)) {
        return rawTrackRecord.value;
      }
    }
    
    return [];
  })();
>>>>>>> 8376ce41

  const getIRRColor = (irr?: string | number | null) => {
    const irrNum =
      typeof irr === "number"
        ? irr
        : parseFloat(typeof irr === "string" ? irr : String(irr ?? ""));
    if (Number.isNaN(irrNum)) return "bg-gray-100 text-gray-800";
    if (irrNum >= 25) return "bg-green-100 text-green-800";
    if (irrNum >= 20) return "bg-blue-100 text-blue-800";
    if (irrNum >= 15) return "bg-green-100 text-green-800";
    return "bg-gray-100 text-gray-800";
  };

  const getIrrValue = (irr?: string | number | null) => {
    const irrNum =
      typeof irr === "number"
        ? irr
        : parseFloat(typeof irr === "string" ? irr : String(irr ?? ""));
    return Number.isNaN(irrNum) ? null : irrNum;
  };

  useOMPageHeader({
    subtitle: "Sponsor and borrower entity information, experience, track record, and financial profile.",
  });

  return (
    <div className="space-y-6">
      {/* Entity Information */}
      <Card className="hover:shadow-lg transition-shadow">
        <CardHeader>
          <div className="flex items-center space-x-2">
            <Building2 className="h-6 w-6 text-blue-600" />
            <h3 className="text-xl font-semibold text-gray-800">Entity Information</h3>
          </div>
        </CardHeader>
        <CardContent>
          <div className="grid grid-cols-1 md:grid-cols-2 gap-6">
            <div>
              <p className="text-xs text-gray-500 uppercase tracking-wider mb-1">Full Legal Name</p>
              <p className="text-sm font-semibold text-gray-800">
                {fullLegalName ? fullLegalName : <MissingValue>Hoque Global</MissingValue>}
              </p>
            </div>
            <div>
              <p className="text-xs text-gray-500 uppercase tracking-wider mb-1">Primary Entity Name</p>
              <p className="text-sm font-semibold text-gray-800">
                {primaryEntityName ? primaryEntityName : <MissingValue>Hoque Global / ACARA PFC JV</MissingValue>}
              </p>
            </div>
            {primaryEntityStructure && (
              <div>
                <p className="text-xs text-gray-500 uppercase tracking-wider mb-1">Entity Structure</p>
                <Badge className="bg-blue-100 text-blue-800">{primaryEntityStructure}</Badge>
              </div>
            )}
          </div>
        </CardContent>
      </Card>

      {/* Contact Information */}
      <Card className="hover:shadow-lg transition-shadow">
        <CardHeader>
          <div className="flex items-center space-x-2">
            <User className="h-6 w-6 text-green-600" />
            <h3 className="text-xl font-semibold text-gray-800">Contact Information</h3>
          </div>
        </CardHeader>
        <CardContent>
          <div className="space-y-4">
            <div className="flex items-center space-x-3">
              <Mail className="h-4 w-4 text-gray-400" />
              <div>
                <p className="text-xs text-gray-500 uppercase tracking-wider">Email</p>
                <p className="text-sm font-medium text-gray-800">
                  {contactEmail ? contactEmail : <MissingValue>info@hoqueglobal.com</MissingValue>}
                </p>
              </div>
            </div>
            <div className="flex items-center space-x-3">
              <Phone className="h-4 w-4 text-gray-400" />
              <div>
                <p className="text-xs text-gray-500 uppercase tracking-wider">Phone</p>
                <p className="text-sm font-medium text-gray-800">
                  {contactPhone ? contactPhone : <MissingValue>972.455.1943</MissingValue>}
                </p>
              </div>
            </div>
            {contactAddress && (
              <div className="flex items-center space-x-3">
                <MapPin className="h-4 w-4 text-gray-400" />
                <div>
                  <p className="text-xs text-gray-500 uppercase tracking-wider">Mailing Address</p>
                  <p className="text-sm font-medium text-gray-800">{contactAddress}</p>
                </div>
              </div>
            )}
          </div>
        </CardContent>
      </Card>

      {/* Company Overview */}
      <div className="grid grid-cols-1 md:grid-cols-4 gap-6 mb-8">
        <Card className="hover:shadow-lg transition-shadow">
          <CardHeader className="pb-2">
            <div className="flex items-center">
              <Building2 className="h-5 w-5 text-blue-500 mr-2" />
              <h3 className="text-lg font-semibold text-gray-800">Founded</h3>
            </div>
          </CardHeader>
          <CardContent>
            <p className="text-3xl font-bold text-blue-600">
              {sponsorProfile?.yearFounded != null ? sponsorProfile.yearFounded : <MissingValue>2008</MissingValue>}
            </p>
            <p className="text-sm text-gray-500 mt-1">Years in business</p>
          </CardContent>
        </Card>

        <Card className="hover:shadow-lg transition-shadow">
          <CardHeader className="pb-2">
            <div className="flex items-center">
              <DollarSign className="h-5 w-5 text-green-500 mr-2" />
              <h3 className="text-lg font-semibold text-gray-800">
                Total Developed
              </h3>
            </div>
          </CardHeader>
          <CardContent>
            <p className="text-3xl font-bold text-green-600">
              {sponsorProfile?.totalDeveloped != null ? formatLocale(sponsorProfile.totalDeveloped) : <MissingValue>1,000</MissingValue>}
            </p>
            <p className="text-sm text-gray-500 mt-1">Cumulative value</p>
          </CardContent>
        </Card>

        <Card className="hover:shadow-lg transition-shadow">
          <CardHeader className="pb-2">
            <div className="flex items-center">
              <Users className="h-5 w-5 text-blue-500 mr-2" />
              <h3 className="text-lg font-semibold text-gray-800">
                Total Units
              </h3>
            </div>
          </CardHeader>
          <CardContent>
            <p className="text-3xl font-bold text-blue-600">
              {sponsorProfile?.totalUnits != null ? formatLocale(sponsorProfile.totalUnits) : <MissingValue>250</MissingValue>}
            </p>
            <p className="text-sm text-gray-500 mt-1">Units delivered</p>
          </CardContent>
        </Card>

        <Card className="hover:shadow-lg transition-shadow">
          <CardHeader className="pb-2">
            <div className="flex items-center">
              <TrendingUp className="h-5 w-5 text-red-500 mr-2" />
              <h3 className="text-lg font-semibold text-gray-800">
                Active Projects
              </h3>
            </div>
          </CardHeader>
          <CardContent>
            <p className="text-3xl font-bold text-red-600">
              {sponsorProfile?.activeProjects != null ? sponsorProfile.activeProjects : <MissingValue>3</MissingValue>}
            </p>
            <p className="text-sm text-gray-500 mt-1">Current developments</p>
          </CardContent>
        </Card>
      </div>

      {/* Company Information */}
      <Card className="hover:shadow-lg transition-shadow mb-8">
        <CardHeader>
          <h3 className="text-xl font-semibold text-gray-800">
            Company Information
          </h3>
        </CardHeader>
        <CardContent>
          <div className="grid grid-cols-1 md:grid-cols-2 gap-6">
            <div>
              <h4 className="font-semibold text-gray-800 mb-3">
                Company Details
              </h4>
              <div className="space-y-3">
                <div>
                  <p className="text-sm text-gray-500">Company Name</p>
                  <p className="font-medium text-gray-800">
                    {sponsorProfile?.firmName ? sponsorProfile.firmName : <MissingValue>Hoque Global</MissingValue>}
                  </p>
                </div>
                <div>
                  <p className="text-sm text-gray-500">Year Founded</p>
                  <p className="font-medium text-gray-800">
                    {sponsorProfile?.yearFounded != null ? sponsorProfile.yearFounded : <MissingValue>2008</MissingValue>}
                  </p>
                </div>
                <div>
                  <p className="text-sm text-gray-500">
                    Total Development Value
                  </p>
                  <p className="font-medium text-gray-800">
                    {sponsorProfile?.totalDeveloped != null ? formatLocale(sponsorProfile.totalDeveloped) : <MissingValue>1,000</MissingValue>}
                  </p>
                </div>
                <div>
                  <p className="text-sm text-gray-500">Total Units Delivered</p>
                  <p className="font-medium text-gray-800">
                    {sponsorProfile?.totalUnits != null ? formatLocale(sponsorProfile.totalUnits) : <MissingValue>250</MissingValue>}
                  </p>
                </div>
                <div>
                  <p className="text-sm text-gray-500">Active Projects</p>
                  <p className="font-medium text-gray-800">
                    {sponsorProfile?.activeProjects != null ? sponsorProfile.activeProjects : <MissingValue>3</MissingValue>}
                  </p>
                </div>
                {sponsorExpScore != null && (
                  <div>
                    <p className="text-sm text-gray-500">Sponsor Experience Score</p>
                    <p className="font-medium text-gray-800">{sponsorExpScore}</p>
                  </div>
                )}
              </div>
            </div>

            <div>
              <h4 className="font-semibold text-gray-800 mb-3">
                Experience & Track Record
              </h4>
              <div className="space-y-3">
<<<<<<< HEAD
                {yearsCREExperienceRange && (
                  <div>
                    <p className="text-sm text-gray-500">Years of CRE Experience</p>
                    <p className="font-medium text-gray-800">{yearsCREExperienceRange}</p>
                  </div>
                )}
                {assetClassesExperience && assetClassesExperience.length > 0 && (
                  <div>
                    <p className="text-sm text-gray-500">Asset Classes Experience</p>
                    <div className="flex flex-wrap gap-2 mt-1">
                      {assetClassesExperience.map((asset: string, idx: number) => (
                        <Badge key={idx} variant="outline" className="text-xs">
                          {asset}
                        </Badge>
                      ))}
                    </div>
                  </div>
                )}
                {geographicMarketsExperience && geographicMarketsExperience.length > 0 && (
                  <div>
                    <p className="text-sm text-gray-500">Geographic Markets Experience</p>
                    <div className="flex flex-wrap gap-2 mt-1">
                      {geographicMarketsExperience.map((market: string, idx: number) => (
                        <Badge key={idx} variant="outline" className="text-xs">
                          {market}
                        </Badge>
                      ))}
                    </div>
                  </div>
                )}
                {totalDealValueClosedRange && (
                  <div>
                    <p className="text-sm text-gray-500">Total Deal Value Closed</p>
                    <p className="font-medium text-gray-800">{totalDealValueClosedRange}</p>
                  </div>
                )}
=======
                <div className="flex items-center">
                  <Phone className="h-4 w-4 text-gray-400 mr-2" />
                  <span className="text-sm text-gray-600">
                    {content?.contactInfo ?? content?.contactEmail ?? content?.contactPhone ?? null}
                  </span>
                </div>
                <div className="flex items-center">
                  <Mail className="h-4 w-4 text-gray-400 mr-2" />
                  <span className="text-sm text-gray-600">
                    {content?.contactInfo ?? content?.contactEmail ?? content?.contactPhone ?? null}
                  </span>
                </div>
                <div className="pt-4">
                  <p className="text-sm text-gray-500">
                    For detailed contact information and references, please
                    contact the deal team.
                  </p>
                </div>
>>>>>>> 8376ce41
              </div>
            </div>
          </div>
        </CardContent>
      </Card>

      {/* Principal Team */}
      <Card className="hover:shadow-lg transition-shadow mb-8">
        <CardHeader>
          <h3 className="text-xl font-semibold text-gray-800">
            Principal Team
          </h3>
          <p className="text-sm text-gray-600">
            Meet the leadership team driving our success
          </p>
        </CardHeader>
        <CardContent>
          <div className="grid grid-cols-1 lg:grid-cols-2 gap-8">
            {principals.map(
              (principal: { name?: string | null; role?: string | null; experience?: string | null; bio?: string | null; education?: string | null; specialties?: string[] | null; achievements?: string[] | null }, index: number) => (
                <div
                  key={index}
                  className="bg-gradient-to-br from-gray-50 to-white rounded-xl p-6 border border-gray-100 hover:shadow-lg transition-all duration-300"
                >
                  <div className="flex items-start mb-6">
                    <div className="mr-4 flex-shrink-0">
                      <PlaceholderImage
                        name={principal.name ?? ''}
                        size={80}
                        color={index === 0 ? "3B82F6" : "10B981"}
                      />
                    </div>
                    <div className="flex-1">
                      <h4 className="text-xl font-bold text-gray-800 mb-1">
                        <MissingValue>{principal.name}</MissingValue>
                      </h4>
                      <p className="text-lg font-semibold text-blue-600 mb-2">
                        <MissingValue>{principal.role}</MissingValue>
                      </p>
                      <div className="flex items-center mb-3">
                        <Calendar className="h-4 w-4 text-gray-400 mr-2" />
                        <Badge className="bg-blue-100 text-blue-800 border-0">
                          <MissingValue>{principal.experience} Experience</MissingValue>
                        </Badge>
                      </div>
                    </div>
                  </div>

                  <div className="space-y-4">
                    <div>
                      <p className="text-gray-700 leading-relaxed">
                        <MissingValue>{principal.bio}</MissingValue>
                      </p>
                    </div>

                    <div className="flex items-center">
                      <GraduationCap className="h-4 w-4 text-gray-400 mr-2" />
                      <span className="text-sm text-gray-600">
                        <MissingValue>{principal.education}</MissingValue>
                      </span>
                    </div>

                    <div>
                      <h5 className="font-semibold text-gray-800 mb-2">
                        Specialties
                      </h5>
                      <div className="flex flex-wrap gap-2">
                        {(principal.specialties ?? []).map((specialty: string, idx: number) => (
                          <Badge
                            key={idx}
                            variant="outline"
                            className="text-xs"
                          >
                            <MissingValue>{specialty}</MissingValue>
                          </Badge>
                        ))}
                      </div>
                    </div>

                    <div>
                      <h5 className="font-semibold text-gray-800 mb-2">
                        Key Achievements
                      </h5>
                      <div className="space-y-2">
                        {(principal.achievements ?? []).map((achievement: string, idx: number) => (
                          <div key={idx} className="flex items-center">
                            <Star className="h-3 w-3 text-green-500 mr-2" />
                            <span className="text-sm text-gray-600">
                              <MissingValue>{achievement}</MissingValue>
                            </span>
                          </div>
                        ))}
                      </div>
                    </div>
                  </div>
                </div>
              )
            )}
          </div>
        </CardContent>
      </Card>

      {/* Track Record */}
      <Card className="hover:shadow-lg transition-shadow mb-8">
        <CardHeader>
          <h3 className="text-xl font-semibold text-gray-800">Track Record</h3>
          <p className="text-sm text-gray-600">
            Proven success across diverse project types and markets
          </p>
        </CardHeader>
        <CardContent>
          <div className="overflow-x-auto">
            <table className="w-full">
              <thead>
                <tr className="border-b border-gray-200">
                  <th className="text-left py-3 px-4 font-semibold text-gray-800">
                    Project
                  </th>
                  <th className="text-left py-3 px-4 font-semibold text-gray-800">
                    Year
                  </th>
                  <th className="text-left py-3 px-4 font-semibold text-gray-800">
                    Units
                  </th>
                  <th className="text-left py-3 px-4 font-semibold text-gray-800">
                    IRR
                  </th>
                  <th className="text-left py-3 px-4 font-semibold text-gray-800">
                    Market
                  </th>
                  <th className="text-left py-3 px-4 font-semibold text-gray-800">
                    Type
                  </th>
                  <th className="text-left py-3 px-4 font-semibold text-gray-800">
                    Performance
                  </th>
                </tr>
              </thead>
              <tbody>
                {trackRecord.map((project: { project?: string | null; year?: number | null; units?: number | null; irr?: string | number | null; market?: string | null; type?: string | null }, index: number) => {
                  const irrValue = getIrrValue(project.irr);
                  return (
                    <tr
                      key={index}
                      className="border-b border-gray-100 hover:bg-gray-50 transition-colors"
                    >
                      <td className="py-4 px-4">
                        <p className="font-medium text-gray-800">
                          <MissingValue>{project.project}</MissingValue>
                        </p>
                      </td>
                      <td className="py-4 px-4 text-gray-600">
                        <MissingValue>{project.year}</MissingValue>
                      </td>
                      <td className="py-4 px-4 text-gray-600">
                        {project.units != null ? project.units : <MissingValue>0</MissingValue>}
                      </td>
                      <td className="py-4 px-4">
                        <Badge className={getIRRColor(irrValue)}>
                          {irrValue != null ? (
                            <MissingValue>{formatFixed(irrValue, 2)}%</MissingValue>
                          ) : null}
                        </Badge>
                      </td>
                      <td className="py-4 px-4">
                        <Badge variant="outline" className="text-xs">
                          <MissingValue>{project.market}</MissingValue>
                        </Badge>
                      </td>
                      <td className="py-4 px-4">
                        <Badge variant="outline" className="text-xs">
                          <MissingValue>{project.type}</MissingValue>
                        </Badge>
                      </td>
                      <td className="py-4 px-4">
                        <div className="text-sm">
                          {irrValue != null ? (
                            irrValue >= 25 ? (
                              <Badge className="bg-green-100 text-green-800">
                                <MissingValue>Exceptional</MissingValue>
                              </Badge>
                            ) : irrValue >= 20 ? (
                              <Badge className="bg-blue-100 text-blue-800">
                                <MissingValue>Strong</MissingValue>
                              </Badge>
                            ) : (
                              <Badge className="bg-green-100 text-green-800">
                                <MissingValue>Good</MissingValue>
                              </Badge>
                            )
                          ) : null}
                        </div>
                      </td>
                    </tr>
                  );
                })}
              </tbody>
            </table>
          </div>
        </CardContent>
      </Card>

      {/* References */}
      <Card className="hover:shadow-lg transition-shadow mb-8">
        <CardHeader>
          <h3 className="text-xl font-semibold text-gray-800">References</h3>
          <p className="text-sm text-gray-600">
            Established relationships with leading financial institutions
          </p>
        </CardHeader>
        <CardContent>
          <div className="grid grid-cols-1 md:grid-cols-3 gap-6">
            {references.map((reference: { firm?: string | null; relationship?: string | null; years?: string | null; contact?: string | null }, index: number) => (
                <div
                  key={index}
                  className="bg-gradient-to-br from-gray-50 to-white rounded-xl p-6 border border-gray-100 hover:shadow-lg transition-all duration-300"
                >
                  <div className="flex items-center mb-4">
                    <div className="w-12 h-12 bg-blue-100 rounded-full flex items-center justify-center mr-3">
                      <Building2 className="h-6 w-6 text-blue-600" />
                    </div>
                    <div>
                      <h4 className="font-semibold text-gray-800">
                        <MissingValue>{reference.firm}</MissingValue>
                      </h4>
                      <p className="text-sm text-blue-600 font-medium">
                        <MissingValue>{reference.relationship}</MissingValue>
                      </p>
                    </div>
                  </div>
                  <div className="space-y-3">
                    <div className="flex items-center">
                      <Calendar className="h-4 w-4 text-gray-400 mr-2" />
                      <span className="text-sm text-gray-600">
                        <MissingValue>{reference.years}</MissingValue>
                      </span>
                    </div>
                    <div className="pt-2">
                      <p className="text-sm text-gray-600">
                        <MissingValue>{reference.contact}</MissingValue>
                      </p>
                    </div>
                  </div>
                </div>
              )
            )}
          </div>
        </CardContent>
      </Card>

      {/* Experience & Track Record */}
      <Card className="hover:shadow-lg transition-shadow">
        <CardHeader>
          <div className="flex items-center space-x-2">
            <Briefcase className="h-6 w-6 text-purple-600" />
            <h3 className="text-xl font-semibold text-gray-800">Experience & Track Record</h3>
          </div>
        </CardHeader>
        <CardContent>
          <div className="grid grid-cols-1 md:grid-cols-2 gap-6">
            {yearsCREExperienceRange ? (
              <div>
                <p className="text-xs text-gray-500 uppercase tracking-wider mb-1">Years of CRE Experience</p>
                <p className="text-sm font-semibold text-gray-800">{yearsCREExperienceRange}</p>
              </div>
            ) : (
              <div>
                <p className="text-xs text-gray-500 uppercase tracking-wider mb-1">Years of CRE Experience</p>
                <p className="text-sm font-semibold text-gray-800"><MissingValue>16+</MissingValue></p>
              </div>
            )}
            {assetClassesExperience && assetClassesExperience.length > 0 ? (
              <div>
                <p className="text-xs text-gray-500 uppercase tracking-wider mb-1">Asset Classes Experience</p>
                <div className="flex flex-wrap gap-2">
                  {assetClassesExperience.map((asset: string, idx: number) => (
                    <Badge key={idx} variant="outline" className="text-xs">
                      {asset}
                    </Badge>
                  ))}
                </div>
              </div>
            ) : (
              <div>
                <p className="text-xs text-gray-500 uppercase tracking-wider mb-1">Asset Classes Experience</p>
                <div className="flex flex-wrap gap-2">
                  {['Mixed-Use', 'Multifamily', 'Office', 'Master-Planned Districts'].map((asset: string, idx: number) => (
                    <Badge key={idx} variant="outline" className="text-xs">
                      <MissingValue>{asset}</MissingValue>
                    </Badge>
                  ))}
                </div>
              </div>
            )}
            {geographicMarketsExperience && geographicMarketsExperience.length > 0 ? (
              <div>
                <p className="text-xs text-gray-500 uppercase tracking-wider mb-1">Geographic Markets Experience</p>
                <div className="flex flex-wrap gap-2">
                  {geographicMarketsExperience.map((market: string, idx: number) => (
                    <Badge key={idx} variant="outline" className="text-xs">
                      {market}
                    </Badge>
                  ))}
                </div>
              </div>
            ) : (
              <div>
                <p className="text-xs text-gray-500 uppercase tracking-wider mb-1">Geographic Markets Experience</p>
                <div className="flex flex-wrap gap-2">
                  {['Dallas-Fort Worth', 'Texas Triangle', 'Southeast US'].map((market: string, idx: number) => (
                    <Badge key={idx} variant="outline" className="text-xs">
                      <MissingValue>{market}</MissingValue>
                    </Badge>
                  ))}
                </div>
              </div>
            )}
            {totalDealValueClosedRange ? (
              <div>
                <p className="text-xs text-gray-500 uppercase tracking-wider mb-1">Total Deal Value Closed</p>
                <p className="text-sm font-semibold text-gray-800">{totalDealValueClosedRange}</p>
              </div>
            ) : (
              <div>
                <p className="text-xs text-gray-500 uppercase tracking-wider mb-1">Total Deal Value Closed</p>
                <p className="text-sm font-semibold text-gray-800"><MissingValue>$500M+</MissingValue></p>
              </div>
            )}
          </div>
        </CardContent>
      </Card>

      {/* Financial Profile */}
      <Card className="hover:shadow-lg transition-shadow">
        <CardHeader>
          <div className="flex items-center space-x-2">
            <Award className="h-6 w-6 text-green-600" />
            <h3 className="text-xl font-semibold text-gray-800">Financial Profile</h3>
          </div>
        </CardHeader>
        <CardContent>
          <div className="grid grid-cols-1 md:grid-cols-3 gap-6">
            {creditScoreRange ? (
              <div>
                <p className="text-xs text-gray-500 uppercase tracking-wider mb-1">Credit Score Range</p>
                <p className="text-lg font-semibold text-gray-800">{creditScoreRange}</p>
              </div>
            ) : (
              <div>
                <p className="text-xs text-gray-500 uppercase tracking-wider mb-1">Credit Score Range</p>
                <p className="text-lg font-semibold text-gray-800"><MissingValue>700-749</MissingValue></p>
              </div>
            )}
            {netWorthRange ? (
              <div>
                <p className="text-xs text-gray-500 uppercase tracking-wider mb-1">Net Worth Range</p>
                <p className="text-lg font-semibold text-gray-800">{netWorthRange}</p>
              </div>
            ) : (
              <div>
                <p className="text-xs text-gray-500 uppercase tracking-wider mb-1">Net Worth Range</p>
                <p className="text-lg font-semibold text-gray-800"><MissingValue>$50M-$100M</MissingValue></p>
              </div>
            )}
            {liquidityRange ? (
              <div>
                <p className="text-xs text-gray-500 uppercase tracking-wider mb-1">Liquidity Range</p>
                <p className="text-lg font-semibold text-gray-800">{liquidityRange}</p>
              </div>
            ) : (
              <div>
                <p className="text-xs text-gray-500 uppercase tracking-wider mb-1">Liquidity Range</p>
                <p className="text-lg font-semibold text-gray-800"><MissingValue>$5M-$10M</MissingValue></p>
              </div>
            )}
          </div>
        </CardContent>
      </Card>

      {/* Lender Relationships */}
      {existingLenderRelationships ? (
        <Card className="hover:shadow-lg transition-shadow">
          <CardHeader>
            <h3 className="text-xl font-semibold text-gray-800">Existing Lender Relationships</h3>
          </CardHeader>
          <CardContent>
            <p className="text-sm text-gray-700">{existingLenderRelationships}</p>
          </CardContent>
        </Card>
      ) : (
        <Card className="hover:shadow-lg transition-shadow">
          <CardHeader>
            <h3 className="text-xl font-semibold text-gray-800">Existing Lender Relationships</h3>
          </CardHeader>
          <CardContent>
            <p className="text-sm text-gray-700"><MissingValue>Frost Bank; Citi Community Capital; Dallas Housing Finance Corp</MissingValue></p>
          </CardContent>
        </Card>
      )}

      {/* Bio */}
      {bioNarrative ? (
        <Card className="hover:shadow-lg transition-shadow">
          <CardHeader>
            <h3 className="text-xl font-semibold text-gray-800">Bio</h3>
          </CardHeader>
          <CardContent>
            <p className="text-sm text-gray-700 leading-relaxed">{bioNarrative}</p>
          </CardContent>
        </Card>
      ) : (
        <Card className="hover:shadow-lg transition-shadow">
          <CardHeader>
            <h3 className="text-xl font-semibold text-gray-800">Bio</h3>
          </CardHeader>
          <CardContent>
            <p className="text-sm text-gray-700 leading-relaxed">
              <MissingValue>Hoque Global is a Dallas-based master developer delivering catalytic mixed-use districts and workforce housing through public-private partnerships, including PFC structures with the City of Dallas. ACARA serves as capital partner, structuring Opportunity Zone-aligned investments with a $950M+ track record across Texas.</MissingValue>
            </p>
          </CardContent>
        </Card>
      )}

      {/* Risk Factors */}
      <Card className="hover:shadow-lg transition-shadow">
        <CardHeader>
          <div className="flex items-center space-x-2">
            <AlertTriangle className="h-6 w-6 text-red-600" />
            <h3 className="text-xl font-semibold text-gray-800">Risk Factors</h3>
          </div>
        </CardHeader>
        <CardContent>
          <div className="space-y-4">
            <div>
              <p className="text-xs text-gray-500 uppercase tracking-wider mb-1">Bankruptcy History (7yr)</p>
              {bankruptcyHistory !== undefined ? (
                <Badge className={bankruptcyHistory === true || bankruptcyHistory === 'Yes' ? 'bg-red-100 text-red-800' : 'bg-green-100 text-green-800'}>
                  {bankruptcyHistory === true || bankruptcyHistory === 'Yes' ? 'Yes' : 'No'}
                </Badge>
              ) : (
                <Badge className="bg-green-100 text-green-800">
                  <MissingValue>No</MissingValue>
                </Badge>
              )}
            </div>
            <div>
              <p className="text-xs text-gray-500 uppercase tracking-wider mb-1">Foreclosure History (7yr)</p>
              {foreclosureHistory !== undefined ? (
                <Badge className={foreclosureHistory === true || foreclosureHistory === 'Yes' ? 'bg-red-100 text-red-800' : 'bg-green-100 text-green-800'}>
                  {foreclosureHistory === true || foreclosureHistory === 'Yes' ? 'Yes' : 'No'}
                </Badge>
              ) : (
                <Badge className="bg-green-100 text-green-800">
                  <MissingValue>No</MissingValue>
                </Badge>
              )}
            </div>
            {litigationHistory && (
              <div>
                <p className="text-xs text-gray-500 uppercase tracking-wider mb-1">Litigation History</p>
                <p className="text-sm text-gray-700">{litigationHistory}</p>
              </div>
            )}
          </div>
        </CardContent>
      </Card>

      {/* Online Presence */}
      {(linkedinUrl || websiteUrl) ? (
        <Card className="hover:shadow-lg transition-shadow">
          <CardHeader>
            <h3 className="text-xl font-semibold text-gray-800">Online Presence</h3>
          </CardHeader>
          <CardContent>
            <div className="space-y-3">
              {linkedinUrl && (
                <div>
                  <p className="text-xs text-gray-500 uppercase tracking-wider mb-1">LinkedIn</p>
                  <a href={linkedinUrl} target="_blank" rel="noopener noreferrer" className="text-sm text-blue-600 hover:underline">
                    {linkedinUrl}
                  </a>
                </div>
              )}
              {websiteUrl && (
                <div>
                  <p className="text-xs text-gray-500 uppercase tracking-wider mb-1">Company Website</p>
                  <a href={websiteUrl} target="_blank" rel="noopener noreferrer" className="text-sm text-blue-600 hover:underline">
                    {websiteUrl}
                  </a>
                </div>
              )}
            </div>
          </CardContent>
        </Card>
      ) : (
        <Card className="hover:shadow-lg transition-shadow">
          <CardHeader>
            <h3 className="text-xl font-semibold text-gray-800">Online Presence</h3>
          </CardHeader>
          <CardContent>
            <div className="space-y-3">
              <div>
                <p className="text-xs text-gray-500 uppercase tracking-wider mb-1">LinkedIn</p>
                <a href="https://www.linkedin.com/company/hoque-global" target="_blank" rel="noopener noreferrer" className="text-sm text-blue-600 hover:underline">
                  <MissingValue>https://www.linkedin.com/company/hoque-global</MissingValue>
                </a>
              </div>
              <div>
                <p className="text-xs text-gray-500 uppercase tracking-wider mb-1">Company Website</p>
                <a href="https://www.hoqueglobal.com" target="_blank" rel="noopener noreferrer" className="text-sm text-blue-600 hover:underline">
                  <MissingValue>https://www.hoqueglobal.com</MissingValue>
                </a>
              </div>
            </div>
          </CardContent>
        </Card>
      )}

      {/* Company Strengths */}
      <Card className="hover:shadow-lg transition-shadow">
        <CardHeader>
          <h3 className="text-xl font-semibold text-gray-800">
            Company Strengths
          </h3>
          <p className="text-sm text-gray-600">
            Core competencies that drive our success
          </p>
        </CardHeader>
        <CardContent>
          <div className="grid grid-cols-1 md:grid-cols-3 gap-6">
            <div className="bg-gradient-to-br from-green-50 to-white rounded-xl p-6 border border-green-100">
              <h4 className="font-semibold text-gray-800 mb-3 flex items-center">
                <span className="w-2 h-2 bg-green-500 rounded-full mr-2"></span>
                Development Expertise
              </h4>
              <ul className="space-y-3 text-sm text-gray-600">
                <li className="flex items-center">
                  <span className="text-green-500 mr-2">•</span>
                  {sponsorProfile?.totalUnits != null ? formatLocale(sponsorProfile.totalUnits) : <MissingValue>250</MissingValue>}{" "}
                  units delivered
                </li>
                <li className="flex items-center">
                  <span className="text-green-500 mr-2">•</span>
                  {sponsorProfile?.yearFounded != null ? sponsorProfile.yearFounded : <MissingValue>16</MissingValue>} years of
                  experience
                </li>
<<<<<<< HEAD
                <li className="flex items-center">
                  <span className="text-green-500 mr-2">•</span>
                  <MissingValue>Proven track record across multiple projects</MissingValue>
                </li>
=======
                {insights?.sponsorStrength1 && (
                  <li className="flex items-center">
                    <span className="text-green-500 mr-2">•</span>
                    {insights.sponsorStrength1}
                  </li>
                )}
>>>>>>> 8376ce41
              </ul>
            </div>

            <div className="bg-gradient-to-br from-blue-50 to-white rounded-xl p-6 border border-blue-100">
              <h4 className="font-semibold text-gray-800 mb-3 flex items-center">
                <span className="w-2 h-2 bg-blue-500 rounded-full mr-2"></span>
                Financial Performance
              </h4>
              <ul className="space-y-3 text-sm text-gray-600">
<<<<<<< HEAD
                <li className="flex items-center">
                  <span className="text-blue-500 mr-2">•</span>
                  <MissingValue>Strong IRR performance (18-26%)</MissingValue>
                </li>
=======
                {insights?.sponsorStrength2 && (
                  <li className="flex items-center">
                    <span className="text-blue-500 mr-2">•</span>
                    {insights.sponsorStrength2}
                  </li>
                )}
>>>>>>> 8376ce41
                <li className="flex items-center">
                  <span className="text-blue-500 mr-2">•</span>
                  {sponsorProfile?.totalDeveloped != null ? formatLocale(sponsorProfile.totalDeveloped) : <MissingValue>1,000</MissingValue>} total
                  development value
                </li>
<<<<<<< HEAD
                <li className="flex items-center">
                  <span className="text-blue-500 mr-2">•</span>
                  <MissingValue>Consistent project delivery</MissingValue>
                </li>
=======
                {insights?.sponsorStrength3 && (
                  <li className="flex items-center">
                    <span className="text-blue-500 mr-2">•</span>
                    {insights.sponsorStrength3}
                  </li>
                )}
>>>>>>> 8376ce41
              </ul>
            </div>

            <div className="bg-gradient-to-br from-blue-50 to-white rounded-xl p-6 border border-blue-100">
              <h4 className="font-semibold text-gray-800 mb-3 flex items-center">
                <span className="w-2 h-2 bg-blue-500 rounded-full mr-2"></span>
                Market Position
              </h4>
              <ul className="space-y-3 text-sm text-gray-600">
<<<<<<< HEAD
                <li className="flex items-center">
                  <span className="text-blue-500 mr-2">•</span>
                  <MissingValue>Established lender relationships</MissingValue>
                </li>
                <li className="flex items-center">
                  <span className="text-blue-500 mr-2">•</span>
                  <MissingValue>Strong local market knowledge</MissingValue>
                </li>
                <li className="flex items-center">
                  <span className="text-blue-500 mr-2">•</span>
                  <MissingValue>Reputation for quality execution</MissingValue>
                </li>
=======
                {['sponsorStrength4', 'sponsorStrength5', 'sponsorStrength6'].map((field) => {
                  const insight = insights?.[field] ?? null;
                  return insight ? (
                    <li key={field} className="flex items-center">
                      <span className="text-blue-500 mr-2">•</span>
                      <span>{insight}</span>
                    </li>
                  ) : null;
                })}
>>>>>>> 8376ce41
              </ul>
            </div>
          </div>
        </CardContent>
      </Card>
    </div>
  );
}<|MERGE_RESOLUTION|>--- conflicted
+++ resolved
@@ -21,16 +21,7 @@
 import PlaceholderImage from "@/components/ui/PlaceholderImage";
 import { useOMPageHeader } from "@/hooks/useOMPageHeader";
 import { useOmContent } from "@/hooks/useOmContent";
-<<<<<<< HEAD
-import { formatLocale, parseNumeric, getOMValue, formatFixed } from "@/lib/om-utils";
-
-// Component to show missing values in red
-const MissingValue = ({ children }: { children: React.ReactNode }) => (
-  <span className="text-red-600 font-medium">{children}</span>
-);
-=======
 import { formatLocale, parseNumeric } from "@/lib/om-utils";
->>>>>>> 8376ce41
 
 export default function SponsorProfilePage() {
   const { content, insights } = useOmContent();
@@ -70,103 +61,6 @@
   
   // Build sponsor profile from flat fields
   const sponsorProfile = {
-<<<<<<< HEAD
-    firmName: sponsorEntityName,
-    yearFounded: null, // Not directly available
-    totalDeveloped: priorDevelopments,
-    totalUnits: totalResidentialUnits,
-    activeProjects: null, // Not directly available
-    sponsorEntityName,
-    sponsorExperience,
-    sponsorExpScore,
-  };
-  
-  // Principals, references, and track record - hardcoded demo data
-  const principals: any[] = [
-    {
-      name: "Mike Hoque",
-      role: "Founder & CEO",
-      experience: "20+ years",
-      bio: "Mike Hoque is the founder and CEO of Hoque Global, a Dallas-based master developer specializing in catalytic mixed-use districts and workforce housing. With over 20 years of experience in real estate development, Mike has led the company in delivering over $500M in development value across Texas.",
-      education: "MBA, Southern Methodist University",
-      specialties: ["Mixed-Use Development", "Public-Private Partnerships", "Workforce Housing"],
-      achievements: [
-        "Led development of $200M+ in mixed-use projects",
-        "Established strategic partnerships with City of Dallas",
-        "Delivered 1,000+ residential units"
-      ]
-    },
-    {
-      name: "Sarah Johnson",
-      role: "Chief Operating Officer",
-      experience: "15+ years",
-      bio: "Sarah Johnson brings extensive operational expertise to Hoque Global, overseeing project execution and ensuring timely delivery of developments. She has managed complex construction projects totaling over $300M in value.",
-      education: "BS Civil Engineering, University of Texas",
-      specialties: ["Project Management", "Construction Operations", "Cost Control"],
-      achievements: [
-        "Managed 15+ successful project completions",
-        "Achieved 98% on-time delivery rate",
-        "Reduced construction costs by 12% through optimization"
-      ]
-    }
-  ];
-  
-  const references: any[] = [
-    {
-      firm: "Frost Bank",
-      relationship: "Construction Lender",
-      years: "8 years",
-      contact: "John Smith, VP Commercial Lending"
-    },
-    {
-      firm: "Citi Community Capital",
-      relationship: "Affordable Housing Lender",
-      years: "5 years",
-      contact: "Jane Doe, Director of Community Development"
-    },
-    {
-      firm: "Dallas Housing Finance Corp",
-      relationship: "Public Finance Partner",
-      years: "10 years",
-      contact: "Robert Williams, Executive Director"
-    }
-  ];
-  
-  const trackRecord: any[] = [
-    {
-      project: "Downtown Dallas Mixed-Use",
-      year: 2022,
-      units: 180,
-      irr: 22.5,
-      market: "Dallas-Fort Worth",
-      type: "Mixed-Use"
-    },
-    {
-      project: "East Dallas Apartments",
-      year: 2020,
-      units: 120,
-      irr: 19.8,
-      market: "Dallas-Fort Worth",
-      type: "Multifamily"
-    },
-    {
-      project: "Fort Worth Workforce Housing",
-      year: 2019,
-      units: 95,
-      irr: 18.2,
-      market: "Dallas-Fort Worth",
-      type: "Affordable Housing"
-    },
-    {
-      project: "Plano Office Complex",
-      year: 2018,
-      units: 0,
-      irr: 16.5,
-      market: "Dallas-Fort Worth",
-      type: "Office"
-    }
-  ];
-=======
     firmName: content?.sponsorEntityName ?? null,
     yearFounded: content?.yearFounded ?? null,
     totalDeveloped: content?.priorDevelopments ?? null,
@@ -264,7 +158,6 @@
     
     return [];
   })();
->>>>>>> 8376ce41
 
   const getIRRColor = (irr?: string | number | null) => {
     const irrNum =
@@ -494,44 +387,6 @@
                 Experience & Track Record
               </h4>
               <div className="space-y-3">
-<<<<<<< HEAD
-                {yearsCREExperienceRange && (
-                  <div>
-                    <p className="text-sm text-gray-500">Years of CRE Experience</p>
-                    <p className="font-medium text-gray-800">{yearsCREExperienceRange}</p>
-                  </div>
-                )}
-                {assetClassesExperience && assetClassesExperience.length > 0 && (
-                  <div>
-                    <p className="text-sm text-gray-500">Asset Classes Experience</p>
-                    <div className="flex flex-wrap gap-2 mt-1">
-                      {assetClassesExperience.map((asset: string, idx: number) => (
-                        <Badge key={idx} variant="outline" className="text-xs">
-                          {asset}
-                        </Badge>
-                      ))}
-                    </div>
-                  </div>
-                )}
-                {geographicMarketsExperience && geographicMarketsExperience.length > 0 && (
-                  <div>
-                    <p className="text-sm text-gray-500">Geographic Markets Experience</p>
-                    <div className="flex flex-wrap gap-2 mt-1">
-                      {geographicMarketsExperience.map((market: string, idx: number) => (
-                        <Badge key={idx} variant="outline" className="text-xs">
-                          {market}
-                        </Badge>
-                      ))}
-                    </div>
-                  </div>
-                )}
-                {totalDealValueClosedRange && (
-                  <div>
-                    <p className="text-sm text-gray-500">Total Deal Value Closed</p>
-                    <p className="font-medium text-gray-800">{totalDealValueClosedRange}</p>
-                  </div>
-                )}
-=======
                 <div className="flex items-center">
                   <Phone className="h-4 w-4 text-gray-400 mr-2" />
                   <span className="text-sm text-gray-600">
@@ -550,7 +405,6 @@
                     contact the deal team.
                   </p>
                 </div>
->>>>>>> 8376ce41
               </div>
             </div>
           </div>
@@ -1097,19 +951,12 @@
                   {sponsorProfile?.yearFounded != null ? sponsorProfile.yearFounded : <MissingValue>16</MissingValue>} years of
                   experience
                 </li>
-<<<<<<< HEAD
-                <li className="flex items-center">
-                  <span className="text-green-500 mr-2">•</span>
-                  <MissingValue>Proven track record across multiple projects</MissingValue>
-                </li>
-=======
                 {insights?.sponsorStrength1 && (
                   <li className="flex items-center">
                     <span className="text-green-500 mr-2">•</span>
                     {insights.sponsorStrength1}
                   </li>
                 )}
->>>>>>> 8376ce41
               </ul>
             </div>
 
@@ -1119,37 +966,23 @@
                 Financial Performance
               </h4>
               <ul className="space-y-3 text-sm text-gray-600">
-<<<<<<< HEAD
-                <li className="flex items-center">
-                  <span className="text-blue-500 mr-2">•</span>
-                  <MissingValue>Strong IRR performance (18-26%)</MissingValue>
-                </li>
-=======
                 {insights?.sponsorStrength2 && (
                   <li className="flex items-center">
                     <span className="text-blue-500 mr-2">•</span>
                     {insights.sponsorStrength2}
                   </li>
                 )}
->>>>>>> 8376ce41
                 <li className="flex items-center">
                   <span className="text-blue-500 mr-2">•</span>
                   {sponsorProfile?.totalDeveloped != null ? formatLocale(sponsorProfile.totalDeveloped) : <MissingValue>1,000</MissingValue>} total
                   development value
                 </li>
-<<<<<<< HEAD
-                <li className="flex items-center">
-                  <span className="text-blue-500 mr-2">•</span>
-                  <MissingValue>Consistent project delivery</MissingValue>
-                </li>
-=======
                 {insights?.sponsorStrength3 && (
                   <li className="flex items-center">
                     <span className="text-blue-500 mr-2">•</span>
                     {insights.sponsorStrength3}
                   </li>
                 )}
->>>>>>> 8376ce41
               </ul>
             </div>
 
@@ -1159,20 +992,6 @@
                 Market Position
               </h4>
               <ul className="space-y-3 text-sm text-gray-600">
-<<<<<<< HEAD
-                <li className="flex items-center">
-                  <span className="text-blue-500 mr-2">•</span>
-                  <MissingValue>Established lender relationships</MissingValue>
-                </li>
-                <li className="flex items-center">
-                  <span className="text-blue-500 mr-2">•</span>
-                  <MissingValue>Strong local market knowledge</MissingValue>
-                </li>
-                <li className="flex items-center">
-                  <span className="text-blue-500 mr-2">•</span>
-                  <MissingValue>Reputation for quality execution</MissingValue>
-                </li>
-=======
                 {['sponsorStrength4', 'sponsorStrength5', 'sponsorStrength6'].map((field) => {
                   const insight = insights?.[field] ?? null;
                   return insight ? (
@@ -1182,7 +1001,6 @@
                     </li>
                   ) : null;
                 })}
->>>>>>> 8376ce41
               </ul>
             </div>
           </div>
