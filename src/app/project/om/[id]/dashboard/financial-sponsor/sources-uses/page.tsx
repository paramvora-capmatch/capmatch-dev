"use client";

import { Card, CardContent, CardHeader } from "@/components/ui/card";
import { Badge } from "@/components/ui/badge";
import { DollarSign, TrendingDown, PieChart } from "lucide-react";
import { useOMPageHeader } from "@/hooks/useOMPageHeader";
import { useOmContent } from "@/hooks/useOmContent";
import { formatCurrency, formatPercentage, parseNumeric, formatLocale } from "@/lib/om-utils";

// Component to show missing values in red
const MissingValue = ({ children }: { children: React.ReactNode }) => (
  <span className="text-red-600 font-medium">{children}</span>
);

export default function SourcesUsesPage() {
  const { content } = useOmContent();
  
  // Extract equity committed percent
  const equityCommittedPercent = parseNumeric(content?.equityCommittedPercent) ?? null;

  // Build sources & uses from flat fields with parseNumeric
  const sourcesRaw = [
    { type: "Senior Debt", amount: parseNumeric(content?.loanAmountRequested) ?? null },
    { type: "Sponsor Equity", amount: parseNumeric(content?.sponsorEquity) ?? null },
    { type: "Tax Credit Equity", amount: parseNumeric(content?.taxCreditEquity) ?? null },
    { type: "Gap Financing", amount: parseNumeric(content?.gapFinancing) ?? null },
  ];
  
  // Use hardcoded values if all sources are missing
  const hasAnySource = sourcesRaw.some(s => s.amount != null && s.amount > 0);
  const sources = (hasAnySource 
    ? sourcesRaw.filter(s => s.amount != null && s.amount > 0)
    : [
        { type: "Senior Debt", amount: 18000000 },
        { type: "Sponsor Equity", amount: 11800000 },
      ]
  ).map(source => ({
    ...source,
    amount: source.amount ?? 0,
    percentage: 0, // Will be calculated below
    isHardcoded: !hasAnySource || source.amount == null,
  }));
  
  const usesRaw = [
    { type: "Land Acquisition", amount: parseNumeric(content?.landAcquisition) ?? parseNumeric(content?.purchasePrice) ?? null },
    { type: "Base Construction", amount: parseNumeric(content?.baseConstruction) ?? null },
    { type: "Contingency", amount: parseNumeric(content?.contingency) ?? null },
    { type: "Construction Fees", amount: parseNumeric(content?.constructionFees) ?? null },
    { type: "A&E Fees", amount: parseNumeric(content?.aeFees) ?? null },
    { type: "Developer Fee", amount: parseNumeric(content?.developerFee) ?? null },
    { type: "Interest Reserve", amount: parseNumeric(content?.interestReserve) ?? null },
    { type: "Working Capital", amount: parseNumeric(content?.workingCapital) ?? null },
    { type: "Op. Deficit Escrow", amount: parseNumeric(content?.opDeficitEscrow) ?? null },
  ];
  
  // Use hardcoded values if all uses are missing
  const hasAnyUse = usesRaw.some(u => u.amount != null && u.amount > 0);
  const uses = (hasAnyUse
    ? usesRaw.filter(u => u.amount != null && u.amount > 0)
    : [
        { type: "Land Acquisition", amount: 6000000 },
        { type: "Base Construction", amount: 16950000 },
        { type: "Contingency", amount: 847500 },
        { type: "A&E Fees", amount: 859800 },
        { type: "Developer Fee", amount: 678000 },
        { type: "Interest Reserve", amount: 1147500 },
        { type: "Working Capital", amount: 1900000 },
        { type: "Op. Deficit Escrow", amount: 650000 },
      ]
  ).map(use => ({
    ...use,
    amount: use.amount ?? 0,
    percentage: 0, // Will be calculated below
    isHardcoded: !hasAnyUse || use.amount == null,
  }));

  const totalSources = sources.reduce(
    (sum: number, source: { amount?: number | null }) => sum + (source.amount ?? 0),
    0
  );
  const totalUses = uses.reduce(
    (sum: number, use: { amount?: number | null }) => sum + (use.amount ?? 0),
    0
  );

  // Calculate percentages (rounded to 2 decimal places)
  sources.forEach(source => {
    const rawPercentage = totalSources > 0 ? (source.amount ?? 0) / totalSources * 100 : 0;
    source.percentage = Math.round(rawPercentage * 100) / 100; // Round to 2 decimal places
  });
  uses.forEach(use => {
    const rawPercentage = totalUses > 0 ? (use.amount ?? 0) / totalUses * 100 : 0;
    use.percentage = Math.round(rawPercentage * 100) / 100; // Round to 2 decimal places
  });

  const primaryDebtSource =
    (sources.find((source: { type?: string | null }) =>
      /debt|loan/i.test((source.type ?? "").toLowerCase())
    ) ?? sources[0]) ?? null;
  const leveragePercent = formatPercentage(primaryDebtSource?.amount, totalSources, 2);

  useOMPageHeader({
    subtitle: "Detailed breakdown of capital sources and where funds are deployed.",
  });

  return (
    <div className="space-y-6">

      {/* Overview Cards */}
      <div className="grid grid-cols-1 md:grid-cols-3 gap-6 mb-8">
        <Card>
          <CardHeader className="pb-2" dataSourceSection="sources & uses">
            <div className="flex items-center">
              <DollarSign className="h-5 w-5 text-blue-500 mr-2" />
              <h3 className="text-lg font-semibold">Total Sources</h3>
            </div>
          </CardHeader>
          <CardContent>
            <p className="text-3xl font-bold text-blue-600">
              {totalSources > 0 ? (
                formatCurrency(totalSources)
              ) : (
                <MissingValue>{formatCurrency(29800000)}</MissingValue>
              )}
            </p>
            <p className="text-sm text-gray-500 mt-1">Capital raised</p>
          </CardContent>
        </Card>

        <Card>
          <CardHeader className="pb-2" dataSourceSection="sources & uses">
            <div className="flex items-center">
              <TrendingDown className="h-5 w-5 text-green-500 mr-2" />
              <h3 className="text-lg font-semibold">Total Uses</h3>
            </div>
          </CardHeader>
          <CardContent>
            <p className="text-3xl font-bold text-green-600">
              {totalUses > 0 ? (
                formatCurrency(totalUses)
              ) : (
                <MissingValue>{formatCurrency(29800000)}</MissingValue>
              )}
            </p>
            <p className="text-sm text-gray-500 mt-1">Capital deployed</p>
          </CardContent>
        </Card>

        <Card>
          <CardHeader className="pb-2" dataSourceFields={['leverage', 'ltv']}>
            <div className="flex items-center">
              <PieChart className="h-5 w-5 text-blue-500 mr-2" />
              <h3 className="text-lg font-semibold">Leverage</h3>
            </div>
          </CardHeader>
          <CardContent>
            <p className="text-3xl font-bold text-blue-600">
              {leveragePercent != null ? `${leveragePercent}%` : <MissingValue>60.4%</MissingValue>}
            </p>
            <p className="text-sm text-gray-500 mt-1">Debt to total capital</p>
          </CardContent>
        </Card>
      </div>

      {/* Sources of Capital */}
      <Card>
        <CardHeader dataSourceSection="capital stack">
          <h3 className="text-xl font-semibold">Sources of Capital</h3>
        </CardHeader>
        <CardContent>
          <div className="space-y-4">
            {sources.map((source: { type?: string | null; amount?: number | null; percentage?: number | null; isHardcoded?: boolean }, index: number) => (
              <div key={index} className="space-y-2">
                <div className="flex items-center justify-between">
                  <span className="text-sm font-medium text-gray-700">
                    {source.type}
                  </span>
                  <div className="flex items-center space-x-2">
                    <span className={`text-sm ${source.isHardcoded ? 'text-red-600 font-medium' : 'text-gray-500'}`}>
                      {source.isHardcoded ? (
                        <MissingValue>{formatCurrency(source.amount)}</MissingValue>
                      ) : (
                        formatCurrency(source.amount)
                      )}
                    </span>
                    <Badge className="bg-blue-100 text-blue-800">
                      {source.percentage != null ? `${source.percentage.toFixed(2)}%` : null}
                    </Badge>
                  </div>
                </div>
                <div className="w-full bg-gray-200 rounded-full h-3">
                  <div
                    className="h-3 rounded-full bg-blue-500"
                    style={{ width: `${source.percentage ?? 0}%` }}
                  />
                </div>
              </div>
            ))}

            <div className="pt-2">
              <div className="flex justify-between items-center p-2 bg-blue-50 rounded">
                <span className="text-sm font-medium text-blue-700">Equity Committed</span>
                <Badge className="bg-blue-100 text-blue-800">
                  {equityCommittedPercent != null ? (
                    `${equityCommittedPercent}%`
                  ) : (
                    <MissingValue>39.6%</MissingValue>
                  )}
                </Badge>
              </div>
            </div>
            <div className="pt-4 border-t border-gray-200">
              <div className="flex justify-between items-center">
                <span className="text-sm font-medium text-gray-900">
                  Total Sources
                </span>
                <Badge className="bg-blue-100 text-blue-800">
                  {totalSources > 0 ? (
                    formatCurrency(totalSources)
                  ) : (
                    <MissingValue>{formatCurrency(29800000)}</MissingValue>
                  )}
                </Badge>
              </div>
            </div>
          </div>
        </CardContent>
      </Card>

      {/* Uses of Capital */}
      <Card>
        <CardHeader dataSourceSection="sources & uses">
          <h3 className="text-xl font-semibold">Uses of Capital</h3>
        </CardHeader>
        <CardContent>
          <div className="space-y-4">
            {uses.map((use: { type?: string | null; amount?: number | null; percentage?: number | null; isHardcoded?: boolean }, index: number) => (
              <div key={index} className="space-y-2">
                <div className="flex items-center justify-between">
                  <span className="text-sm font-medium text-gray-700">
                    {use.type}
                  </span>
                  <div className="flex items-center space-x-2">
                    <span className={`text-sm ${use.isHardcoded ? 'text-red-600 font-medium' : 'text-gray-500'}`}>
                      {use.isHardcoded ? (
                        <MissingValue>{formatCurrency(use.amount)}</MissingValue>
                      ) : (
                        formatCurrency(use.amount)
                      )}
                    </span>
                    <Badge className="bg-green-100 text-green-800">
                      {use.percentage != null ? `${use.percentage.toFixed(2)}%` : null}
                    </Badge>
                  </div>
                </div>
                <div className="w-full bg-gray-200 rounded-full h-3">
                  <div
                    className="h-3 rounded-full bg-green-500"
                    style={{ width: `${use.percentage ?? 0}%` }}
                  />
                </div>
              </div>
            ))}

            <div className="pt-4 border-t border-gray-200">
              <div className="flex justify-between items-center">
                <span className="text-sm font-medium text-gray-900">
                  Total Uses
                </span>
                <Badge className="bg-green-100 text-green-800">
                  {totalUses > 0 ? (
                    formatCurrency(totalUses)
                  ) : (
                    <MissingValue>{formatCurrency(29800000)}</MissingValue>
                  )}
                </Badge>
              </div>
            </div>
          </div>
        </CardContent>
      </Card>

      {/* Waterfall Chart */}
      <Card>
        <CardHeader dataSourceSection="sources & uses">
          <h3 className="text-xl font-semibold">Capital Flow Waterfall</h3>
        </CardHeader>
        <CardContent>
          <div className="space-y-8">
            {/* Sources Waterfall */}
            <div>
              <h4 className="font-semibold text-gray-900 mb-4">
                Capital Sources
              </h4>
              <div className="space-y-4">
                {sources.map((source: { type?: string | null; amount?: number | null; percentage?: number | null; isHardcoded?: boolean }, index: number) => {
                  const sourceTotal = totalSources || 1;
                  const widthPercent = sourceTotal > 0 ? ((source.amount ?? 0) / sourceTotal) * 100 : 0;
                  const previousAmount = sources
                    .slice(0, index)
                    .reduce((sum: number, s: { amount?: number | null }) => sum + (s.amount ?? 0), 0);
                  const leftPercent = sourceTotal > 0 ? (previousAmount / sourceTotal) * 100 : 0;

                  return (
                    <div key={index} className="flex items-center gap-4">
                      <div className="w-32 text-sm font-medium text-gray-700 flex-shrink-0">
                        {source.type}
                      </div>
                      <div className="flex-1 relative h-12 bg-gray-100 rounded-lg overflow-hidden border border-gray-200">
                        <div
                          className="absolute top-0 left-0 h-full bg-blue-500 rounded-lg transition-all duration-300 flex items-center px-3"
                          style={{
                            width: `${widthPercent}%`,
                            left: `${leftPercent}%`,
                          }}
                        >
                          {widthPercent > 15 && (
                            <span className="text-white font-medium text-sm whitespace-nowrap">
                              {formatCurrency(source.amount)}
                            </span>
                          )}
                        </div>
                        {widthPercent <= 15 && (
                          <div className="absolute inset-0 flex items-center px-3">
                            <span className={`text-sm font-medium ${source.isHardcoded ? 'text-red-600' : 'text-gray-700'}`}>
                              {source.isHardcoded ? (
                                <MissingValue>{formatCurrency(source.amount)}</MissingValue>
                              ) : (
                                formatCurrency(source.amount)
                              )}
                            </span>
                          </div>
                        )}
                      </div>
                      <div className="w-24 text-right flex-shrink-0">
                        <div className={`text-sm font-semibold ${source.isHardcoded ? 'text-red-600' : 'text-gray-900'}`}>
                          {source.isHardcoded ? (
                            <MissingValue>{formatCurrency(source.amount)}</MissingValue>
                          ) : (
                            formatCurrency(source.amount)
                          )}
                        </div>
                        <div className="text-xs text-gray-500 mt-0.5">
                          {source.percentage != null ? `${source.percentage.toFixed(2)}%` : '0%'}
                        </div>
                      </div>
                    </div>
                  );
                })}
              </div>
            </div>

            {/* Uses Waterfall */}
            <div>
              <h4 className="font-semibold text-gray-900 mb-4">Capital Uses</h4>
              <div className="space-y-4">
                {uses.map((use: { type?: string | null; amount?: number | null; percentage?: number | null; isHardcoded?: boolean }, index: number) => {
                  const usesTotal = totalUses || 1;
                  const widthPercent = usesTotal > 0 ? ((use.amount ?? 0) / usesTotal) * 100 : 0;
                  const previousAmount = uses
                    .slice(0, index)
                    .reduce((sum: number, u: { amount?: number | null }) => sum + (u.amount ?? 0), 0);
                  const leftPercent = usesTotal > 0 ? (previousAmount / usesTotal) * 100 : 0;

                  return (
                    <div key={index} className="flex items-center gap-4">
                      <div className="w-32 text-sm font-medium text-gray-700 flex-shrink-0">
                        {use.type}
                      </div>
                      <div className="flex-1 relative h-12 bg-gray-100 rounded-lg overflow-hidden border border-gray-200">
                        <div
                          className="absolute top-0 left-0 h-full bg-green-500 rounded-lg transition-all duration-300 flex items-center px-3"
                          style={{
                            width: `${widthPercent}%`,
                            left: `${leftPercent}%`,
                          }}
                        >
                          {widthPercent > 15 && (
                            <span className="text-white font-medium text-sm whitespace-nowrap">
                              {formatCurrency(use.amount)}
                            </span>
                          )}
                        </div>
                        {widthPercent <= 15 && (
                          <div className="absolute inset-0 flex items-center px-3">
                            <span className={`text-sm font-medium ${use.isHardcoded ? 'text-red-600' : 'text-gray-700'}`}>
                              {use.isHardcoded ? (
                                <MissingValue>{formatCurrency(use.amount)}</MissingValue>
                              ) : (
                                formatCurrency(use.amount)
                              )}
                            </span>
                          </div>
                        )}
                      </div>
                      <div className="w-24 text-right flex-shrink-0">
                        <div className={`text-sm font-semibold ${use.isHardcoded ? 'text-red-600' : 'text-gray-900'}`}>
                          {use.isHardcoded ? (
                            <MissingValue>{formatCurrency(use.amount)}</MissingValue>
                          ) : (
                            formatCurrency(use.amount)
                          )}
                        </div>
                        <div className="text-xs text-gray-500 mt-0.5">
                          {use.percentage != null ? `${use.percentage.toFixed(2)}%` : '0%'}
                        </div>
                      </div>
                    </div>
                  );
                })}
              </div>
            </div>
          </div>
        </CardContent>
      </Card>

      {/* Capital Structure Analysis */}
      <div className="grid grid-cols-1 lg:grid-cols-2 gap-6">
        <Card>
          <CardHeader dataSourceSection="capital stack">
            <h3 className="text-xl font-semibold">Capital Structure</h3>
          </CardHeader>
          <CardContent>
            <div className="space-y-4">
              {sources.map((source: { type?: string | null; amount?: number | null; isHardcoded?: boolean }, index: number) => {
                const percentage = formatPercentage(source.amount, totalSources, 2);
                return (
                  <div key={`source-${index}`} className="flex justify-between items-center">
                    <span className="text-gray-600">{source.type ?? null}</span>
                    <Badge className="bg-blue-50 text-blue-800">
                      {percentage != null ? (
                        source.isHardcoded ? (
                          <MissingValue>{percentage}%</MissingValue>
                        ) : (
                          `${percentage}%`
                        )
                      ) : null}
                    </Badge>
                  </div>
                );
              })}

              <div className="pt-4 border-t border-gray-200">
                <div className="flex justify-between items-center">
                  <span className="text-sm font-medium text-gray-900">
                    Total Capital
                  </span>
                  <Badge className="bg-gray-100 text-gray-800">
                    {totalSources > 0 ? (
                      formatCurrency(totalSources)
                    ) : (
                      <MissingValue>{formatCurrency(29800000)}</MissingValue>
                    )}
                  </Badge>
                </div>
              </div>
            </div>
          </CardContent>
        </Card>

        <Card>
          <CardHeader dataSourceSection="sources & uses">
            <h3 className="text-xl font-semibold">Investment Allocation</h3>
          </CardHeader>
          <CardContent>
            <div className="space-y-4">
              {[...uses]
                .sort((a, b) => (b.amount ?? 0) - (a.amount ?? 0))
                .slice(0, 3)
                .map((use, index) => {
                  const percentage = formatPercentage(use.amount, totalUses, 2);
                  return (
                    <div key={`use-${index}`} className="flex justify-between items-center">
                      <span className="text-gray-600">{use.type ?? null}</span>
                      <Badge className="bg-green-50 text-green-800">
                        {percentage != null ? (
                          use.isHardcoded ? (
                            <MissingValue>{percentage}%</MissingValue>
                          ) : (
                            `${percentage}%`
                          )
                        ) : null}
                      </Badge>
                    </div>
                  );
                })}

              <div className="pt-4 border-t border-gray-200">
                <div className="flex justify-between items-center">
                  <span className="text-sm font-medium text-gray-900">
                    Total Investment
                  </span>
                  <Badge className="bg-gray-100 text-gray-800">
                    {totalUses > 0 ? (
                      formatCurrency(totalUses)
                    ) : (
                      <MissingValue>{formatCurrency(29800000)}</MissingValue>
                    )}
                  </Badge>
                </div>
              </div>
            </div>
          </CardContent>
        </Card>
      </div>

      {/* Operating Expenses */}
      <Card>
        <CardHeader>
          <h3 className="text-xl font-semibold">Operating Expenses (Proforma)</h3>
        </CardHeader>
        <CardContent>
          <div className="grid grid-cols-1 md:grid-cols-2 lg:grid-cols-3 gap-4">
            {(() => {
              const realEstateTaxes = parseNumeric(content?.realEstateTaxes);
              return (
                <div className="p-3 bg-gray-50 rounded-lg">
                  <p className="text-xs text-gray-500 uppercase tracking-wider mb-1">Real Estate Taxes</p>
                  <p className="text-lg font-semibold text-gray-800">
                    {realEstateTaxes != null ? `$${formatLocale(realEstateTaxes)}` : <MissingValue>$125,000</MissingValue>}
                  </p>
                </div>
              );
            })()}
            {(() => {
              const insurance = parseNumeric(content?.insurance);
              return (
                <div className="p-3 bg-gray-50 rounded-lg">
                  <p className="text-xs text-gray-500 uppercase tracking-wider mb-1">Insurance</p>
                  <p className="text-lg font-semibold text-gray-800">
                    {insurance != null ? `$${formatLocale(insurance)}` : <MissingValue>$45,000</MissingValue>}
                  </p>
                </div>
              );
            })()}
            {(() => {
              const utilitiesCosts = parseNumeric(content?.utilitiesCosts);
              return (
                <div className="p-3 bg-gray-50 rounded-lg">
                  <p className="text-xs text-gray-500 uppercase tracking-wider mb-1">Utilities</p>
                  <p className="text-lg font-semibold text-gray-800">
                    {utilitiesCosts != null ? `$${formatLocale(utilitiesCosts)}` : <MissingValue>$85,000</MissingValue>}
                  </p>
                </div>
              );
            })()}
            {(() => {
              const repairsAndMaintenance = parseNumeric(content?.repairsAndMaintenance);
              return (
                <div className="p-3 bg-gray-50 rounded-lg">
                  <p className="text-xs text-gray-500 uppercase tracking-wider mb-1">Repairs & Maintenance</p>
                  <p className="text-lg font-semibold text-gray-800">
                    {repairsAndMaintenance != null ? `$${formatLocale(repairsAndMaintenance)}` : <MissingValue>$95,000</MissingValue>}
                  </p>
                </div>
              );
            })()}
            {(() => {
              const managementFee = parseNumeric(content?.managementFee);
              return (
                <div className="p-3 bg-gray-50 rounded-lg">
                  <p className="text-xs text-gray-500 uppercase tracking-wider mb-1">Management Fee</p>
                  <p className="text-lg font-semibold text-gray-800">
                    {managementFee != null ? `$${formatLocale(managementFee)}` : <MissingValue>$180,000</MissingValue>}
                  </p>
                </div>
              );
            })()}
            {(() => {
              const generalAndAdmin = parseNumeric(content?.generalAndAdmin);
              return (
                <div className="p-3 bg-gray-50 rounded-lg">
                  <p className="text-xs text-gray-500 uppercase tracking-wider mb-1">General & Administrative</p>
                  <p className="text-lg font-semibold text-gray-800">
                    {generalAndAdmin != null ? `$${formatLocale(generalAndAdmin)}` : <MissingValue>$65,000</MissingValue>}
                  </p>
                </div>
              );
            })()}
            {(() => {
              const payroll = parseNumeric(content?.payroll);
              return (
                <div className="p-3 bg-gray-50 rounded-lg">
                  <p className="text-xs text-gray-500 uppercase tracking-wider mb-1">Payroll</p>
                  <p className="text-lg font-semibold text-gray-800">
                    {payroll != null ? `$${formatLocale(payroll)}` : <MissingValue>$120,000</MissingValue>}
                  </p>
                </div>
              );
            })()}
            {(() => {
              const reserves = parseNumeric(content?.reserves);
              return (
                <div className="p-3 bg-gray-50 rounded-lg">
                  <p className="text-xs text-gray-500 uppercase tracking-wider mb-1">Reserves</p>
                  <p className="text-lg font-semibold text-gray-800">
                    {reserves != null ? `$${formatLocale(reserves)}` : <MissingValue>$75,000</MissingValue>}
                  </p>
                </div>
              );
            })()}
            {(() => {
              const marketingLeasing = parseNumeric(content?.marketingLeasing);
              return (
                <div className="p-3 bg-gray-50 rounded-lg">
                  <p className="text-xs text-gray-500 uppercase tracking-wider mb-1">Marketing/Leasing</p>
                  <p className="text-lg font-semibold text-gray-800">
                    {marketingLeasing != null ? `$${formatLocale(marketingLeasing)}` : <MissingValue>$55,000</MissingValue>}
                  </p>
                </div>
              );
            })()}
            {(() => {
              const serviceCoordination = parseNumeric(content?.serviceCoordination);
              return (
                <div className="p-3 bg-gray-50 rounded-lg">
                  <p className="text-xs text-gray-500 uppercase tracking-wider mb-1">Service Coordination</p>
                  <p className="text-lg font-semibold text-gray-800">
                    {serviceCoordination != null ? `$${formatLocale(serviceCoordination)}` : <MissingValue>$40,000</MissingValue>}
                  </p>
                </div>
              );
            })()}
          </div>
          <div className="mt-6 pt-4 border-t border-gray-200">
            <div className="flex justify-between items-center">
              <span className="text-sm font-medium text-gray-900">Total Operating Expenses</span>
              <Badge className="bg-gray-100 text-gray-800">
                {(() => {
                  const total = 
                    (parseNumeric(content?.realEstateTaxes) ?? 0) +
                    (parseNumeric(content?.insurance) ?? 0) +
                    (parseNumeric(content?.utilitiesCosts) ?? 0) +
                    (parseNumeric(content?.repairsAndMaintenance) ?? 0) +
                    (parseNumeric(content?.managementFee) ?? 0) +
                    (parseNumeric(content?.generalAndAdmin) ?? 0) +
                    (parseNumeric(content?.payroll) ?? 0) +
                    (parseNumeric(content?.reserves) ?? 0) +
                    (parseNumeric(content?.marketingLeasing) ?? 0) +
                    (parseNumeric(content?.serviceCoordination) ?? 0);
                  const hasAnyExpense = 
                    parseNumeric(content?.realEstateTaxes) != null ||
                    parseNumeric(content?.insurance) != null ||
                    parseNumeric(content?.utilitiesCosts) != null ||
                    parseNumeric(content?.repairsAndMaintenance) != null ||
                    parseNumeric(content?.managementFee) != null ||
                    parseNumeric(content?.generalAndAdmin) != null ||
                    parseNumeric(content?.payroll) != null ||
                    parseNumeric(content?.reserves) != null ||
                    parseNumeric(content?.marketingLeasing) != null ||
                    parseNumeric(content?.serviceCoordination) != null;
                  
                  if (hasAnyExpense && total > 0) {
                    return `$${formatLocale(total)}`;
                  } else {
                    return <MissingValue>$885,000</MissingValue>;
                  }
                })()}
              </Badge>
            </div>
<<<<<<< HEAD
          </div>
        </CardContent>
      </Card>
=======
            {(content?.realEstateTaxes != null || content?.insurance != null || content?.utilitiesCosts != null || 
              content?.repairsAndMaintenance != null || content?.managementFee != null || content?.generalAndAdmin != null ||
              content?.payroll != null || content?.reserves != null || content?.marketingLeasing != null || 
              content?.serviceCoordination != null) && (
              content?.totalOperatingExpenses != null && (
                <div className="mt-6 pt-4 border-t border-gray-200">
                  <div className="flex justify-between items-center">
                    <span className="text-sm font-medium text-gray-900">Total Operating Expenses</span>
                    <Badge className="bg-gray-100 text-gray-800">
                      ${formatLocale(parseNumeric(content.totalOperatingExpenses))}
                    </Badge>
                  </div>
                </div>
              )
            )}
          </CardContent>
        </Card>
      )}
>>>>>>> 8376ce41
    </div>
  );
}<|MERGE_RESOLUTION|>--- conflicted
+++ resolved
@@ -658,11 +658,6 @@
                 })()}
               </Badge>
             </div>
-<<<<<<< HEAD
-          </div>
-        </CardContent>
-      </Card>
-=======
             {(content?.realEstateTaxes != null || content?.insurance != null || content?.utilitiesCosts != null || 
               content?.repairsAndMaintenance != null || content?.managementFee != null || content?.generalAndAdmin != null ||
               content?.payroll != null || content?.reserves != null || content?.marketingLeasing != null || 
@@ -681,7 +676,6 @@
           </CardContent>
         </Card>
       )}
->>>>>>> 8376ce41
     </div>
   );
 }