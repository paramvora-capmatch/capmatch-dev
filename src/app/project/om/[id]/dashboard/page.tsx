// src/app/project/om/[id]/dashboard/page.tsx
"use client";

import React from "react";
import { useParams, useRouter } from "next/navigation";
import { useProjects } from "@/hooks/useProjects";
import { QuadrantGrid } from "@/components/om/QuadrantGrid";
import { MetricCard } from "@/components/om/widgets/MetricCard";
import { AIInsightsBar } from "@/components/om/AIInsightsBar";
import { ImageSlideshow } from "@/components/om/ImageSlideshow";
import { useOMDashboard } from "@/contexts/OMDashboardContext";
import { useOMDataContext } from "@/contexts/OMDataContext";
import { useOmContent } from "@/hooks/useOmContent";
import { cn } from "@/utils/cn";
import { useOMPageHeader } from "@/hooks/useOMPageHeader";
import {
	getNumericValue,
	normalizeScenarioData,
	formatFixed,
	formatLocale,
	parseNumeric,
} from "@/lib/om-utils";
import { OMErrorState } from "@/components/om/OMErrorState";
import { OMLoadingState } from "@/components/om/OMLoadingState";
import {
	DollarSign,
	Building,
	TrendingUp,
	Users,
	TrendingDown,
	Minus,
} from "lucide-react";
import PopulationHeatmap from "@/components/om/PopulationHeatmap";

export default function OMDashboardPage() {
	const params = useParams();
	const projectId = params?.id as string;
	const router = useRouter();
	const { getProject } = useProjects();
	const project = projectId ? getProject(projectId) : null;
	const { scenario, setScenario } = useOMDashboard();
	// Consume OM data from context (fetched once at layout level)
	const { omData, isLoading, error } = useOMDataContext();
	// Get tracked content (Proxy-wrapped for automatic logging)
	const { content } = useOmContent();

	useOMPageHeader({
		subtitle: project
			? "High-level snapshot of capital needs, returns, and market context."
			: undefined,
	});

	if (!project) {
		return <div>Project not found</div>;
	}

	if (isLoading) {
		return <OMLoadingState />;
	}

	if (error || !omData) {
		return <OMErrorState error={error} />;
	}

	// Content is already extracted from useOmContent above (tracked version)

	// Extract numeric values using shared utility (access flat fields directly)
	const loanAmount = getNumericValue(content, "loanAmountRequested", 0);
	const ltv = getNumericValue(content, "ltv", 0);
	const ltc = getNumericValue(content, "ltc", 0);
	const totalUnits = getNumericValue(content, "totalResidentialUnits", 0);
	const grossBuildingArea = getNumericValue(content, "grossBuildingArea", 0);
	const parkingRatio = getNumericValue(content, "parkingRatio", 0);
	const affordableUnits = getNumericValue(content, "affordableUnitsNumber", 0);
	const popGrowth201020 = getNumericValue(content, "popGrowth201020", 0);
	const projGrowth202429 = getNumericValue(content, "projGrowth202429", 0);
	const irr = getNumericValue(content, "irr", 0);
	const equityMultiple = getNumericValue(content, "equityMultiple", 0);
	const totalDevCost = getNumericValue(content, "totalDevelopmentCost", 0);
	
	// Extract scenario-specific values (stored derived fields)
	const upsideIRR = parseNumeric(content?.upsideIRR);
	const downsideIRR = parseNumeric(content?.downsideIRR);
	const upsideEquityMultiple = parseNumeric(content?.upsideEquityMultiple);
	const downsideEquityMultiple = parseNumeric(content?.downsideEquityMultiple);

	// Extract project info fields
	const dealStatus = content?.dealStatus ?? null;
	const assetType = content?.assetType ?? null;
	const constructionType = content?.constructionType ?? null;
	const projectPhase = content?.projectPhase ?? null;
	const projectDescription = content?.projectDescription ?? null;

	// Build scenario data from flat fields (for UI display only)
	// Use stored derived field values if available, otherwise calculate as fallback
	const scenarioDataAll = {
		base: {
			loanAmount,
			ltv,
			ltc,
			irr,
			equityMultiple,
			constructionCost: totalDevCost,
		},
		upside: {
			loanAmount,
			ltv,
			ltc,
			irr: upsideIRR ?? irr * 1.1, // Use stored value or calculate as fallback
			equityMultiple: upsideEquityMultiple ?? equityMultiple * 1.1,
			constructionCost: totalDevCost,
		},
		downside: {
			loanAmount,
			ltv,
			ltc,
			irr: downsideIRR ?? irr * 0.9, // Use stored value or calculate as fallback
			equityMultiple: downsideEquityMultiple ?? equityMultiple * 0.9,
			constructionCost: totalDevCost,
		},
	};

	// Scenario-specific metrics
	const activeScenarioData = scenarioDataAll[scenario] || scenarioDataAll.base;

	const data = {
		loanAmount: activeScenarioData.loanAmount ?? loanAmount,
		ltv: activeScenarioData.ltv ?? ltv,
		irr: activeScenarioData.irr ?? irr,
		equityMultiple: activeScenarioData.equityMultiple ?? equityMultiple,
	};

	// Normalized scenario set for UI using shared utility
	const scenarioData = normalizeScenarioData(scenarioDataAll, {
		irr: data.irr,
		equityMultiple: data.equityMultiple,
		loanAmount: data.loanAmount,
		ltv: data.ltv,
	});

	// Build timeline from flat date fields
	const timelineData = [
		{ phase: "Land Acquisition", date: content?.landAcqClose ?? null, status: "completed" },
		{ phase: "Entitlements", date: content?.entitlements ?? null, status: "completed" },
		{ phase: "Groundbreaking", date: content?.groundbreakingDate ?? null, status: "current" },
		{ phase: "Completion", date: content?.completionDate ?? null, status: "pending" },
		{ phase: "Stabilization", date: content?.stabilization ?? null, status: "pending" },
	].filter(item => item.date); // Only show items with dates
	const quadrants = [
		{
			id: "deal-snapshot",
			title: "Deal Snapshot",
			icon: DollarSign,
			color: "from-blue-400 to-blue-500",
			href: `/project/om/${projectId}/dashboard/deal-snapshot`,
			description: "Capital requirements, key terms, and timeline",
			metrics: (
				<>
					<div className="grid grid-cols-2 gap-3">
						<MetricCard
							label="Loan Amount"
							value={data.loanAmount}
							format="currency"
							dataSourceFields={["loan amount requested"]}
						/>
						<MetricCard
							label="LTV"
							value={data.ltv}
							format="percent"
							dataSourceFields={["ltv"]}
						/>
					</div>
					<div className="mt-3">
						<p className="text-xs text-gray-500 uppercase tracking-wider mb-2">
							Project Timeline
						</p>
						<div className="relative">
							{/* Mini Gantt Timeline */}
							<div className="flex items-center space-x-1 mb-2">
								{timelineData.map((item, idx) => (
									<div key={idx} className="flex-1 relative">
										<div className="text-xs text-gray-500 text-center mb-1 truncate">
											{item.phase.split(" ")[0]}
										</div>
										<div
										className={`h-3 rounded-full ${
											item.status === "completed"
												? "bg-green-500"
												: item.status === "current"
												? "bg-blue-500"
												: "bg-gray-200"
										}`}
										/>
										{item.status === "current" && (
											<div className="absolute -top-1 -right-1 w-2 h-2 bg-blue-600 rounded-full animate-pulse" />
										)}
									</div>
								))}
							</div>
							{/* Today marker */}
							<div className="flex justify-center">
								<div className="bg-red-600 text-white text-xs px-2 py-1 rounded-full font-bold">
									Today
								</div>
							</div>
						</div>
					</div>
				</>
			),
		},
		{
			id: "asset-profile",
			title: "Asset Profile",
			icon: Building,
			color: "from-green-400 to-green-500",
			href: `/project/om/${projectId}/dashboard/asset-profile`,
			description: "Property details, unit mix, and comparables",
			metrics: (
				<>
					<div className="grid grid-cols-2 gap-3">
						<MetricCard label="Total Units" value={totalUnits} />
						<MetricCard
							label="Gross Building Area"
							value={
								grossBuildingArea
									? `${formatLocale(grossBuildingArea)} SF`
									: null
							}
						/>
					</div>
					<div className="mt-3">
						<p className="text-xs text-gray-500 uppercase tracking-wider mb-2">
							Property Stats
						</p>
						<div className="space-y-3">
							{/* Quick stats */}
							<div className="grid grid-cols-2 gap-2 bg-gray-50 p-2 rounded hover:bg-gray-100 transition-colors duration-200">
								<div className="text-center">
									<div className="text-xl font-bold text-green-600">
										{parkingRatio ? `${formatFixed(parkingRatio, 2)}x` : "-"}
									</div>
									<div className="text-xs text-gray-500">
										Parking Ratio
									</div>
								</div>
								<div className="text-center">
									<div className="text-xl font-bold text-blue-600">
										{affordableUnits || "-"}
									</div>
									<div className="text-xs text-gray-500">
										Workforce Units
									</div>
								</div>
							</div>
						</div>
					</div>
				</>
			),
		},
		{
			id: "market-context",
			title: "Market Context",
			icon: TrendingUp,
			color: "from-blue-400 to-blue-500",
			href: `/project/om/${projectId}/dashboard/market-context`,
			description: "Demographics, employment, and supply dynamics",
			metrics: (
				<>
					<div className="grid grid-cols-2 gap-3">
						<MetricCard
							label="Population Growth"
							value={popGrowth201020 || 0}
							format="percent"
							change={0.4}
						/>
						<MetricCard
							label="Job Growth"
							value={projGrowth202429 || 0}
							format="percent"
							change={0.6}
						/>
					</div>
					<div className="mt-3">
						<p className="text-xs text-gray-500 uppercase tracking-wider mb-2">
							Supply Pipeline
						</p>
						<div className="space-y-2">
							{/* Population Heatmap Preview */}
							<div className="h-16 bg-gray-50 rounded-lg overflow-hidden">
								<PopulationHeatmap compact={true} />
							</div>
							{/* Quick supply stats from flat fields */}
							<div className="grid grid-cols-2 gap-2">
								<div className="text-sm">
									<span className="text-gray-500">Supply Pipeline:</span>
									<span className="font-medium ml-1">
										{(() => {
											const supplyPipeline = content?.supplyPipeline;
											return supplyPipeline ? formatLocale(Array.isArray(supplyPipeline) ? supplyPipeline.length : supplyPipeline) : "-";
										})()}
									</span>
								</div>
								<div className="text-sm">
									<span className="text-gray-500">
										Months of Supply:
									</span>
									<span className="font-medium ml-1">
										{content?.monthsOfSupply ?? "-"}
									</span>
								</div>
							</div>
						</div>
					</div>
				</>
			),
		},
		{
			id: "financial-sponsor",
			title: "Financial & Sponsor",
			icon: Users,
			color: "from-green-400 to-green-500",
			href: `/project/om/${projectId}/dashboard/financial-sponsor`,
			description: "Returns, sponsor track record, and sensitivity",
			metrics: (
				<>
					<div className="grid grid-cols-2 gap-3">
						<MetricCard
							label="Project IRR"
							value={data.irr}
							format="percent"
						/>
						<MetricCard
							label="Equity Multiple"
							value={formatFixed(data.equityMultiple, 2) ? `${formatFixed(data.equityMultiple, 2)}x` : null}
						/>
					</div>
					<div className="mt-3">
						<p className="text-xs text-gray-500 uppercase tracking-wider mb-2">
							Returns by Scenario
						</p>
						<div className="space-y-3">
							{/* Enhanced Scenario Comparison */}
							<div className="grid grid-cols-3 gap-2">
								{[
									{
										key: "downside",
										label: "Downside",
										irr: scenarioData.downside.irr,
										color: "from-red-400 to-red-500",
										icon: TrendingDown,
									},
									{
										key: "base",
										label: "Base",
										irr: scenarioData.base.irr,
										color: "from-blue-400 to-blue-500",
										icon: Minus,
									},
									{
										key: "upside",
										label: "Upside",
										irr: scenarioData.upside.irr,
										color: "from-green-400 to-green-500",
										icon: TrendingUp,
									},
								].map(
									({
										key,
										label,
										irr,
										color,
										icon: Icon,
									}) => (
										<div
											key={key}
											className="text-center group cursor-pointer"
										>
											<div
												className={`bg-gradient-to-br ${color} text-white text-sm p-2 rounded-lg mb-1 shadow-sm group-hover:shadow-lg group-hover:scale-105 transition-all duration-200`}
											>
												<Icon className="h-5 w-5 mx-auto group-hover:scale-110 transition-transform duration-200" />
											</div>
											<div className="text-xs text-gray-500 mb-1 group-hover:text-gray-700 transition-colors duration-200">
												{label}
											</div>
											<div
												className={`text-xl font-bold ${
													key === "downside"
														? "text-red-600"
														: key === "base"
														? "text-blue-600"
														: "text-green-600"
												} group-hover:scale-110 transition-transform duration-200`}
											>
<<<<<<< HEAD
												{(key === "upside" || key === "downside") ? <span className="text-red-600">{formatFixed(irr, 2)}%</span> : <span>{formatFixed(irr, 2)}%</span>}
=======
												<span>{irr}%</span>
>>>>>>> 8376ce41
											</div>
										</div>
									)
								)}
							</div>
						</div>
					</div>
				</>
			),
		},
	];

	return (
		<div className="space-y-6">
			{/* Image Slideshow */}
			{project?.owner_org_id && (
				<ImageSlideshow
					projectId={projectId}
					orgId={project.owner_org_id}
					projectName={project.projectName}
					autoPlayInterval={5000}
					height="h-80 md:h-96"
					onClick={() =>
						router.push(
							`/project/om/${projectId}/dashboard/asset-profile/media`
						)
					}
				/>
			)}

			{/* Project Info Summary */}
			{(dealStatus || assetType || constructionType || projectPhase || projectDescription) && (
				<div className="bg-white rounded-lg shadow-sm border border-gray-200 p-6">
					<h2 className="text-lg font-semibold text-gray-800 mb-4">Project Overview</h2>
					<div className="grid grid-cols-1 md:grid-cols-2 lg:grid-cols-4 gap-4 mb-4">
						{dealStatus && (
							<div>
								<p className="text-xs text-gray-500 uppercase tracking-wider mb-1">Deal Status</p>
								<p className="text-sm font-medium text-gray-800">{dealStatus}</p>
							</div>
						)}
						{assetType && (
							<div>
								<p className="text-xs text-gray-500 uppercase tracking-wider mb-1">Asset Type</p>
								<p className="text-sm font-medium text-gray-800">{assetType}</p>
							</div>
						)}
						{constructionType && (
							<div>
								<p className="text-xs text-gray-500 uppercase tracking-wider mb-1">Construction Type</p>
								<p className="text-sm font-medium text-gray-800">{constructionType}</p>
							</div>
						)}
						{projectPhase && (
							<div>
								<p className="text-xs text-gray-500 uppercase tracking-wider mb-1">Project Phase</p>
								<p className="text-sm font-medium text-gray-800">{projectPhase}</p>
							</div>
						)}
					</div>
					{projectDescription && (
						<div>
							<p className="text-xs text-gray-500 uppercase tracking-wider mb-2">Project Description</p>
							<p className="text-sm text-gray-700">{projectDescription}</p>
						</div>
					)}
				</div>
			)}

			{/* Case Switcher (Downside/Base/Upside) */}
			<div className="flex justify-center">
				<div className="inline-flex items-center bg-white rounded-lg shadow-sm border border-gray-200 p-1">
					<button
						onClick={() => setScenario("downside")}
						className={cn(
							"px-6 py-2 rounded-md text-sm font-medium transition-all duration-200",
							scenario === "downside"
								? "bg-gradient-to-r from-red-500 to-red-600 text-white shadow-md"
								: "text-gray-600 hover:text-gray-800 hover:bg-gray-50"
						)}
					>
						Downside
					</button>
					<button
						onClick={() => setScenario("base")}
						className={cn(
							"px-6 py-2 rounded-md text-sm font-medium transition-all duration-200",
							scenario === "base"
								? "bg-gradient-to-r from-blue-500 to-blue-600 text-white shadow-md"
								: "text-gray-600 hover:text-gray-800 hover:bg-gray-50"
						)}
					>
						Base Case
					</button>
					<button
						onClick={() => setScenario("upside")}
						className={cn(
							"px-6 py-2 rounded-md text-sm font-medium transition-all duration-200",
							scenario === "upside"
								? "bg-gradient-to-r from-green-500 to-green-600 text-white shadow-md"
								: "text-gray-600 hover:text-gray-800 hover:bg-gray-50"
						)}
					>
						Upside
					</button>
				</div>
			</div>

			{/* CapMatch Deal Room Insights */}
			<AIInsightsBar scenario={scenario} />

			{/* Quadrant Cards */}
			<QuadrantGrid quadrants={quadrants} />
		</div>
	);
}<|MERGE_RESOLUTION|>--- conflicted
+++ resolved
@@ -392,11 +392,7 @@
 														: "text-green-600"
 												} group-hover:scale-110 transition-transform duration-200`}
 											>
-<<<<<<< HEAD
-												{(key === "upside" || key === "downside") ? <span className="text-red-600">{formatFixed(irr, 2)}%</span> : <span>{formatFixed(irr, 2)}%</span>}
-=======
 												<span>{irr}%</span>
->>>>>>> 8376ce41
 											</div>
 										</div>
 									)
