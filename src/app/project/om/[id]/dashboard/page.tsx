// src/app/project/om/[id]/dashboard/page.tsx
"use client";

import React from "react";
import { useParams, useRouter } from "next/navigation";
import { useProjects } from "@/hooks/useProjects";
import { QuadrantGrid } from "@/components/om/QuadrantGrid";
import { MetricCard } from "@/components/om/widgets/MetricCard";
import { AIInsightsBar } from "@/components/om/AIInsightsBar";
import { ImageSlideshow } from "@/components/om/ImageSlideshow";
import { useOMDashboard } from "@/contexts/OMDashboardContext";
import { cn } from "@/utils/cn";
<<<<<<< HEAD
import { useOMData } from "@/hooks/useOMData";
import { getOMValue } from "@/lib/om-queries";
=======
import { useOMPageHeader } from "@/hooks/useOMPageHeader";
import {
  scenarioData,
  timelineData,
  marketContextDetails,
  projectOverview,
} from "@/services/mockOMData";
>>>>>>> 768697f6
import {
  DollarSign,
  Building,
  TrendingUp,
  Users,
  TrendingDown,
  Minus,
} from "lucide-react";
import PopulationHeatmap from "@/components/om/PopulationHeatmap";

export default function OMDashboardPage() {
  const params = useParams();
  const projectId = params?.id as string;
  const router = useRouter();
  const { getProject } = useProjects();
  const project = projectId ? getProject(projectId) : null;
  const { scenario, setScenario } = useOMDashboard();
  const { omData, isLoading, error } = useOMData(projectId || '');

  useOMPageHeader({
    subtitle: project
      ? "High-level snapshot of capital needs, returns, and market context."
      : undefined,
  });

  if (!project) {
    return <div>Project not found</div>;
  }

  if (isLoading) {
    return <div className="flex items-center justify-center p-8">Loading OM data...</div>;
  }

  if (error || !omData) {
    return (
      <div className="flex items-center justify-center p-8">
        <div className="text-center">
          <p className="text-red-600 mb-2">Error loading OM data</p>
          <p className="text-sm text-gray-500">
            {error?.message || "No OM data available. Please trigger autofill first."}
          </p>
        </div>
      </div>
    );
  }

  // Extract values from OM data
  const content = omData.content || {};
  const loanAmount = getOMValue(content, 'loanAmountRequested') || 0;
  const ltv = getOMValue(content, 'ltv') || 0;
  const totalUnits = getOMValue(content, 'totalResidentialUnits') || 0;
  const grossBuildingArea = getOMValue(content, 'grossBuildingArea') || 0;
  const parkingRatio = getOMValue(content, 'parkingRatio') || 0;
  const affordableUnits = getOMValue(content, 'affordableUnitsNumber') || 0;
  const irr = getOMValue(content, 'irr') || 0; // This might not exist, will need to calculate or get from scenarios
  const equityMultiple = getOMValue(content, 'equityMultiple') || 0; // Same

  // For now, use mock data for scenarios until we have scenario data in OM
  // TODO: Add scenario data to OM table
  const scenarioData = {
    downside: { irr: '12.5', equityMultiple: '1.8x', loanAmount: loanAmount, ltv: ltv },
    base: { irr: '18.5', equityMultiple: '2.1x', loanAmount: loanAmount, ltv: ltv },
    upside: { irr: '24.2', equityMultiple: '2.5x', loanAmount: loanAmount, ltv: ltv },
  };
  const data = scenarioData[scenario];

  // Mock timeline data for now - TODO: extract from OM
  const timelineData = [
    { phase: "Land Acquisition", status: "completed" },
    { phase: "Entitlements", status: "completed" },
    { phase: "Construction", status: "current" },
    { phase: "Stabilization", status: "pending" },
  ];
  const quadrants = [
    {
      id: "deal-snapshot",
      title: "Deal Snapshot",
      icon: DollarSign,
      color: "from-blue-400 to-blue-500",
      href: `/project/om/${projectId}/dashboard/deal-snapshot`,
      description: "Capital requirements, key terms, and timeline",
      metrics: (
        <>
          <div className="grid grid-cols-2 gap-3">
            <MetricCard
              label="Loan Amount"
              value={data.loanAmount}
              format="currency"
              dataSourceFields={['loan amount requested']}
            />
            <MetricCard 
              label="LTV" 
              value={data.ltv} 
              format="percent"
              dataSourceFields={['ltv']}
            />
          </div>
          <div className="mt-3">
            <p className="text-xs text-gray-500 uppercase tracking-wider mb-2">
              Project Timeline
            </p>
            <div className="relative">
              {/* Mini Gantt Timeline */}
              <div className="flex items-center space-x-1 mb-2">
                {timelineData.map((item, idx) => (
                  <div key={idx} className="flex-1 relative">
                    <div className="text-xs text-gray-500 text-center mb-1 truncate">
                      {item.phase.split(" ")[0]}
                    </div>
                    <div
                      className={`h-3 rounded-full ${
                        item.status === "completed"
                          ? "bg-green-500"
                          : item.status === "current"
                          ? "bg-blue-500"
                          : "bg-gray-200"
                      }`}
                    />
                    {item.status === "current" && (
                      <div className="absolute -top-1 -right-1 w-2 h-2 bg-blue-600 rounded-full animate-pulse" />
                    )}
                  </div>
                ))}
              </div>
              {/* Today marker */}
              <div className="flex justify-center">
                <div className="bg-blue-600 text-white text-xs px-2 py-1 rounded-full">
                  Today
                </div>
              </div>
            </div>
          </div>
        </>
      ),
    },
    {
      id: "asset-profile",
      title: "Asset Profile",
      icon: Building,
      color: "from-green-400 to-green-500",
      href: `/project/om/${projectId}/dashboard/asset-profile`,
      description: "Property details, unit mix, and comparables",
      metrics: (
        <>
          <div className="grid grid-cols-2 gap-3">
            <MetricCard label="Total Units" value={totalUnits} />
            <MetricCard
              label="Gross Building Area"
              value={`${grossBuildingArea.toLocaleString()} SF`}
            />
          </div>
          <div className="mt-3">
            <p className="text-xs text-gray-500 uppercase tracking-wider mb-2">
              Property Stats
            </p>
            <div className="space-y-3">
              {/* Quick stats */}
              <div className="grid grid-cols-2 gap-2 bg-gray-50 p-2 rounded hover:bg-gray-100 transition-colors duration-200">
                <div className="text-center">
                  <div className="text-xl font-bold text-green-600">
                    {parkingRatio.toFixed(2)}x
                  </div>
                  <div className="text-xs text-gray-500">Parking Ratio</div>
                </div>
                <div className="text-center">
                  <div className="text-xl font-bold text-blue-600">
                    {affordableUnits}
                  </div>
                  <div className="text-xs text-gray-500">Workforce Units</div>
                </div>
              </div>
            </div>
          </div>
        </>
      ),
    },
    {
      id: "market-context",
      title: "Market Context",
      icon: TrendingUp,
      color: "from-blue-400 to-blue-500",
      href: `/project/om/${projectId}/dashboard/market-context`,
      description: "Demographics, employment, and supply dynamics",
      metrics: (
        <>
          <div className="grid grid-cols-2 gap-3">
            <MetricCard
              label="Population Growth"
              value={getOMValue(content, 'popGrowth201020') || 0}
              format="percent"
              change={0.4}
            />
            <MetricCard
              label="Job Growth"
              value={getOMValue(content, 'projGrowth202429') || 0}
              format="percent"
              change={0.6}
            />
          </div>
          <div className="mt-3">
            <p className="text-xs text-gray-500 uppercase tracking-wider mb-2">
              Supply Pipeline
            </p>
            <div className="space-y-2">
              {/* Population Heatmap Preview */}
              <div className="h-16 bg-gray-50 rounded-lg overflow-hidden">
                <PopulationHeatmap compact={true} />
              </div>
              {/* Quick supply stats - TODO: Add to OM */}
              <div className="grid grid-cols-2 gap-2">
                <div className="text-sm">
                  <span className="text-gray-500">U/C:</span>
                  <span className="font-medium ml-1">-</span>
                </div>
                <div className="text-sm">
                  <span className="text-gray-500">Pipeline:</span>
                  <span className="font-medium ml-1">-</span>
                </div>
              </div>
            </div>
          </div>
        </>
      ),
    },
    {
      id: "financial-sponsor",
      title: "Financial & Sponsor",
      icon: Users,
      color: "from-green-400 to-green-500",
      href: `/project/om/${projectId}/dashboard/financial-sponsor`,
      description: "Returns, sponsor track record, and sensitivity",
      metrics: (
        <>
          <div className="grid grid-cols-2 gap-3">
            <MetricCard label="Project IRR" value={data.irr} format="percent" />
            <MetricCard
              label="Equity Multiple"
              value={`${data.equityMultiple}x`}
            />
          </div>
          <div className="mt-3">
            <p className="text-xs text-gray-500 uppercase tracking-wider mb-2">
              Returns by Scenario
            </p>
            <div className="space-y-3">
              {/* Enhanced Scenario Comparison */}
              <div className="grid grid-cols-3 gap-2">
                {[
                  {
                    key: "downside",
                    label: "Downside",
                    irr: scenarioData.downside.irr,
                    color: "from-red-400 to-red-500",
                    icon: TrendingDown,
                  },
                  {
                    key: "base",
                    label: "Base",
                    irr: scenarioData.base.irr,
                    color: "from-blue-400 to-blue-500",
                    icon: Minus,
                  },
                  {
                    key: "upside",
                    label: "Upside",
                    irr: scenarioData.upside.irr,
                    color: "from-green-400 to-green-500",
                    icon: TrendingUp,
                  },
                ].map(({ key, label, irr, color, icon: Icon }) => (
                  <div key={key} className="text-center group cursor-pointer">
                    <div
                      className={`bg-gradient-to-br ${color} text-white text-sm p-2 rounded-lg mb-1 shadow-sm group-hover:shadow-lg group-hover:scale-105 transition-all duration-200`}
                    >
                      <Icon className="h-5 w-5 mx-auto group-hover:scale-110 transition-transform duration-200" />
                    </div>
                    <div className="text-xs text-gray-500 mb-1 group-hover:text-gray-700 transition-colors duration-200">
                      {label}
                    </div>
                    <div
                      className={`text-xl font-bold ${
                        key === "downside"
                          ? "text-red-600"
                          : key === "base"
                          ? "text-blue-600"
                          : "text-green-600"
                      } group-hover:scale-110 transition-transform duration-200`}
                    >
                      {irr}%
                    </div>
                  </div>
                ))}
              </div>
            </div>
          </div>
        </>
      ),
    },
  ];

  return (
    <div className="space-y-6">
      {/* Image Slideshow */}
      {project?.owner_org_id && (
        <ImageSlideshow
          projectId={projectId}
          orgId={project.owner_org_id}
          projectName={project.projectName}
          autoPlayInterval={5000}
          height="h-80 md:h-96"
          onClick={() => router.push(`/project/om/${projectId}/dashboard/asset-profile/media`)}
        />
      )}

      {/* Case Switcher (Downside/Base/Upside) */}
      <div className="flex justify-center">
        <div className="inline-flex items-center bg-white rounded-lg shadow-sm border border-gray-200 p-1">
          <button
            onClick={() => setScenario('downside')}
            className={cn(
              "px-6 py-2 rounded-md text-sm font-medium transition-all duration-200",
              scenario === 'downside'
                ? "bg-gradient-to-r from-red-500 to-red-600 text-white shadow-md"
                : "text-gray-600 hover:text-gray-800 hover:bg-gray-50"
            )}
          >
            Downside
          </button>
          <button
            onClick={() => setScenario('base')}
            className={cn(
              "px-6 py-2 rounded-md text-sm font-medium transition-all duration-200",
              scenario === 'base'
                ? "bg-gradient-to-r from-blue-500 to-blue-600 text-white shadow-md"
                : "text-gray-600 hover:text-gray-800 hover:bg-gray-50"
            )}
          >
            Base Case
          </button>
          <button
            onClick={() => setScenario('upside')}
            className={cn(
              "px-6 py-2 rounded-md text-sm font-medium transition-all duration-200",
              scenario === 'upside'
                ? "bg-gradient-to-r from-green-500 to-green-600 text-white shadow-md"
                : "text-gray-600 hover:text-gray-800 hover:bg-gray-50"
            )}
          >
            Upside
          </button>
        </div>
      </div>

      {/* CapMatch Deal Room Insights */}
      <AIInsightsBar scenario={scenario} />
      
      {/* Quadrant Cards */}
      <QuadrantGrid quadrants={quadrants} />
    </div>
  );
}<|MERGE_RESOLUTION|>--- conflicted
+++ resolved
@@ -10,376 +10,412 @@
 import { ImageSlideshow } from "@/components/om/ImageSlideshow";
 import { useOMDashboard } from "@/contexts/OMDashboardContext";
 import { cn } from "@/utils/cn";
-<<<<<<< HEAD
 import { useOMData } from "@/hooks/useOMData";
 import { getOMValue } from "@/lib/om-queries";
-=======
 import { useOMPageHeader } from "@/hooks/useOMPageHeader";
 import {
-  scenarioData,
-  timelineData,
-  marketContextDetails,
-  projectOverview,
-} from "@/services/mockOMData";
->>>>>>> 768697f6
-import {
-  DollarSign,
-  Building,
-  TrendingUp,
-  Users,
-  TrendingDown,
-  Minus,
+	DollarSign,
+	Building,
+	TrendingUp,
+	Users,
+	TrendingDown,
+	Minus,
 } from "lucide-react";
 import PopulationHeatmap from "@/components/om/PopulationHeatmap";
 
 export default function OMDashboardPage() {
-  const params = useParams();
-  const projectId = params?.id as string;
-  const router = useRouter();
-  const { getProject } = useProjects();
-  const project = projectId ? getProject(projectId) : null;
-  const { scenario, setScenario } = useOMDashboard();
-  const { omData, isLoading, error } = useOMData(projectId || '');
-
-  useOMPageHeader({
-    subtitle: project
-      ? "High-level snapshot of capital needs, returns, and market context."
-      : undefined,
-  });
-
-  if (!project) {
-    return <div>Project not found</div>;
-  }
-
-  if (isLoading) {
-    return <div className="flex items-center justify-center p-8">Loading OM data...</div>;
-  }
-
-  if (error || !omData) {
-    return (
-      <div className="flex items-center justify-center p-8">
-        <div className="text-center">
-          <p className="text-red-600 mb-2">Error loading OM data</p>
-          <p className="text-sm text-gray-500">
-            {error?.message || "No OM data available. Please trigger autofill first."}
-          </p>
-        </div>
-      </div>
-    );
-  }
-
-  // Extract values from OM data
-  const content = omData.content || {};
-  const loanAmount = getOMValue(content, 'loanAmountRequested') || 0;
-  const ltv = getOMValue(content, 'ltv') || 0;
-  const totalUnits = getOMValue(content, 'totalResidentialUnits') || 0;
-  const grossBuildingArea = getOMValue(content, 'grossBuildingArea') || 0;
-  const parkingRatio = getOMValue(content, 'parkingRatio') || 0;
-  const affordableUnits = getOMValue(content, 'affordableUnitsNumber') || 0;
-  const irr = getOMValue(content, 'irr') || 0; // This might not exist, will need to calculate or get from scenarios
-  const equityMultiple = getOMValue(content, 'equityMultiple') || 0; // Same
-
-  // For now, use mock data for scenarios until we have scenario data in OM
-  // TODO: Add scenario data to OM table
-  const scenarioData = {
-    downside: { irr: '12.5', equityMultiple: '1.8x', loanAmount: loanAmount, ltv: ltv },
-    base: { irr: '18.5', equityMultiple: '2.1x', loanAmount: loanAmount, ltv: ltv },
-    upside: { irr: '24.2', equityMultiple: '2.5x', loanAmount: loanAmount, ltv: ltv },
-  };
-  const data = scenarioData[scenario];
-
-  // Mock timeline data for now - TODO: extract from OM
-  const timelineData = [
-    { phase: "Land Acquisition", status: "completed" },
-    { phase: "Entitlements", status: "completed" },
-    { phase: "Construction", status: "current" },
-    { phase: "Stabilization", status: "pending" },
-  ];
-  const quadrants = [
-    {
-      id: "deal-snapshot",
-      title: "Deal Snapshot",
-      icon: DollarSign,
-      color: "from-blue-400 to-blue-500",
-      href: `/project/om/${projectId}/dashboard/deal-snapshot`,
-      description: "Capital requirements, key terms, and timeline",
-      metrics: (
-        <>
-          <div className="grid grid-cols-2 gap-3">
-            <MetricCard
-              label="Loan Amount"
-              value={data.loanAmount}
-              format="currency"
-              dataSourceFields={['loan amount requested']}
-            />
-            <MetricCard 
-              label="LTV" 
-              value={data.ltv} 
-              format="percent"
-              dataSourceFields={['ltv']}
-            />
-          </div>
-          <div className="mt-3">
-            <p className="text-xs text-gray-500 uppercase tracking-wider mb-2">
-              Project Timeline
-            </p>
-            <div className="relative">
-              {/* Mini Gantt Timeline */}
-              <div className="flex items-center space-x-1 mb-2">
-                {timelineData.map((item, idx) => (
-                  <div key={idx} className="flex-1 relative">
-                    <div className="text-xs text-gray-500 text-center mb-1 truncate">
-                      {item.phase.split(" ")[0]}
-                    </div>
-                    <div
-                      className={`h-3 rounded-full ${
-                        item.status === "completed"
-                          ? "bg-green-500"
-                          : item.status === "current"
-                          ? "bg-blue-500"
-                          : "bg-gray-200"
-                      }`}
-                    />
-                    {item.status === "current" && (
-                      <div className="absolute -top-1 -right-1 w-2 h-2 bg-blue-600 rounded-full animate-pulse" />
-                    )}
-                  </div>
-                ))}
-              </div>
-              {/* Today marker */}
-              <div className="flex justify-center">
-                <div className="bg-blue-600 text-white text-xs px-2 py-1 rounded-full">
-                  Today
-                </div>
-              </div>
-            </div>
-          </div>
-        </>
-      ),
-    },
-    {
-      id: "asset-profile",
-      title: "Asset Profile",
-      icon: Building,
-      color: "from-green-400 to-green-500",
-      href: `/project/om/${projectId}/dashboard/asset-profile`,
-      description: "Property details, unit mix, and comparables",
-      metrics: (
-        <>
-          <div className="grid grid-cols-2 gap-3">
-            <MetricCard label="Total Units" value={totalUnits} />
-            <MetricCard
-              label="Gross Building Area"
-              value={`${grossBuildingArea.toLocaleString()} SF`}
-            />
-          </div>
-          <div className="mt-3">
-            <p className="text-xs text-gray-500 uppercase tracking-wider mb-2">
-              Property Stats
-            </p>
-            <div className="space-y-3">
-              {/* Quick stats */}
-              <div className="grid grid-cols-2 gap-2 bg-gray-50 p-2 rounded hover:bg-gray-100 transition-colors duration-200">
-                <div className="text-center">
-                  <div className="text-xl font-bold text-green-600">
-                    {parkingRatio.toFixed(2)}x
-                  </div>
-                  <div className="text-xs text-gray-500">Parking Ratio</div>
-                </div>
-                <div className="text-center">
-                  <div className="text-xl font-bold text-blue-600">
-                    {affordableUnits}
-                  </div>
-                  <div className="text-xs text-gray-500">Workforce Units</div>
-                </div>
-              </div>
-            </div>
-          </div>
-        </>
-      ),
-    },
-    {
-      id: "market-context",
-      title: "Market Context",
-      icon: TrendingUp,
-      color: "from-blue-400 to-blue-500",
-      href: `/project/om/${projectId}/dashboard/market-context`,
-      description: "Demographics, employment, and supply dynamics",
-      metrics: (
-        <>
-          <div className="grid grid-cols-2 gap-3">
-            <MetricCard
-              label="Population Growth"
-              value={getOMValue(content, 'popGrowth201020') || 0}
-              format="percent"
-              change={0.4}
-            />
-            <MetricCard
-              label="Job Growth"
-              value={getOMValue(content, 'projGrowth202429') || 0}
-              format="percent"
-              change={0.6}
-            />
-          </div>
-          <div className="mt-3">
-            <p className="text-xs text-gray-500 uppercase tracking-wider mb-2">
-              Supply Pipeline
-            </p>
-            <div className="space-y-2">
-              {/* Population Heatmap Preview */}
-              <div className="h-16 bg-gray-50 rounded-lg overflow-hidden">
-                <PopulationHeatmap compact={true} />
-              </div>
-              {/* Quick supply stats - TODO: Add to OM */}
-              <div className="grid grid-cols-2 gap-2">
-                <div className="text-sm">
-                  <span className="text-gray-500">U/C:</span>
-                  <span className="font-medium ml-1">-</span>
-                </div>
-                <div className="text-sm">
-                  <span className="text-gray-500">Pipeline:</span>
-                  <span className="font-medium ml-1">-</span>
-                </div>
-              </div>
-            </div>
-          </div>
-        </>
-      ),
-    },
-    {
-      id: "financial-sponsor",
-      title: "Financial & Sponsor",
-      icon: Users,
-      color: "from-green-400 to-green-500",
-      href: `/project/om/${projectId}/dashboard/financial-sponsor`,
-      description: "Returns, sponsor track record, and sensitivity",
-      metrics: (
-        <>
-          <div className="grid grid-cols-2 gap-3">
-            <MetricCard label="Project IRR" value={data.irr} format="percent" />
-            <MetricCard
-              label="Equity Multiple"
-              value={`${data.equityMultiple}x`}
-            />
-          </div>
-          <div className="mt-3">
-            <p className="text-xs text-gray-500 uppercase tracking-wider mb-2">
-              Returns by Scenario
-            </p>
-            <div className="space-y-3">
-              {/* Enhanced Scenario Comparison */}
-              <div className="grid grid-cols-3 gap-2">
-                {[
-                  {
-                    key: "downside",
-                    label: "Downside",
-                    irr: scenarioData.downside.irr,
-                    color: "from-red-400 to-red-500",
-                    icon: TrendingDown,
-                  },
-                  {
-                    key: "base",
-                    label: "Base",
-                    irr: scenarioData.base.irr,
-                    color: "from-blue-400 to-blue-500",
-                    icon: Minus,
-                  },
-                  {
-                    key: "upside",
-                    label: "Upside",
-                    irr: scenarioData.upside.irr,
-                    color: "from-green-400 to-green-500",
-                    icon: TrendingUp,
-                  },
-                ].map(({ key, label, irr, color, icon: Icon }) => (
-                  <div key={key} className="text-center group cursor-pointer">
-                    <div
-                      className={`bg-gradient-to-br ${color} text-white text-sm p-2 rounded-lg mb-1 shadow-sm group-hover:shadow-lg group-hover:scale-105 transition-all duration-200`}
-                    >
-                      <Icon className="h-5 w-5 mx-auto group-hover:scale-110 transition-transform duration-200" />
-                    </div>
-                    <div className="text-xs text-gray-500 mb-1 group-hover:text-gray-700 transition-colors duration-200">
-                      {label}
-                    </div>
-                    <div
-                      className={`text-xl font-bold ${
-                        key === "downside"
-                          ? "text-red-600"
-                          : key === "base"
-                          ? "text-blue-600"
-                          : "text-green-600"
-                      } group-hover:scale-110 transition-transform duration-200`}
-                    >
-                      {irr}%
-                    </div>
-                  </div>
-                ))}
-              </div>
-            </div>
-          </div>
-        </>
-      ),
-    },
-  ];
-
-  return (
-    <div className="space-y-6">
-      {/* Image Slideshow */}
-      {project?.owner_org_id && (
-        <ImageSlideshow
-          projectId={projectId}
-          orgId={project.owner_org_id}
-          projectName={project.projectName}
-          autoPlayInterval={5000}
-          height="h-80 md:h-96"
-          onClick={() => router.push(`/project/om/${projectId}/dashboard/asset-profile/media`)}
-        />
-      )}
-
-      {/* Case Switcher (Downside/Base/Upside) */}
-      <div className="flex justify-center">
-        <div className="inline-flex items-center bg-white rounded-lg shadow-sm border border-gray-200 p-1">
-          <button
-            onClick={() => setScenario('downside')}
-            className={cn(
-              "px-6 py-2 rounded-md text-sm font-medium transition-all duration-200",
-              scenario === 'downside'
-                ? "bg-gradient-to-r from-red-500 to-red-600 text-white shadow-md"
-                : "text-gray-600 hover:text-gray-800 hover:bg-gray-50"
-            )}
-          >
-            Downside
-          </button>
-          <button
-            onClick={() => setScenario('base')}
-            className={cn(
-              "px-6 py-2 rounded-md text-sm font-medium transition-all duration-200",
-              scenario === 'base'
-                ? "bg-gradient-to-r from-blue-500 to-blue-600 text-white shadow-md"
-                : "text-gray-600 hover:text-gray-800 hover:bg-gray-50"
-            )}
-          >
-            Base Case
-          </button>
-          <button
-            onClick={() => setScenario('upside')}
-            className={cn(
-              "px-6 py-2 rounded-md text-sm font-medium transition-all duration-200",
-              scenario === 'upside'
-                ? "bg-gradient-to-r from-green-500 to-green-600 text-white shadow-md"
-                : "text-gray-600 hover:text-gray-800 hover:bg-gray-50"
-            )}
-          >
-            Upside
-          </button>
-        </div>
-      </div>
-
-      {/* CapMatch Deal Room Insights */}
-      <AIInsightsBar scenario={scenario} />
-      
-      {/* Quadrant Cards */}
-      <QuadrantGrid quadrants={quadrants} />
-    </div>
-  );
+	const params = useParams();
+	const projectId = params?.id as string;
+	const router = useRouter();
+	const { getProject } = useProjects();
+	const project = projectId ? getProject(projectId) : null;
+	const { scenario, setScenario } = useOMDashboard();
+	const { omData, isLoading, error } = useOMData(projectId || "");
+
+	useOMPageHeader({
+		subtitle: project
+			? "High-level snapshot of capital needs, returns, and market context."
+			: undefined,
+	});
+
+	if (!project) {
+		return <div>Project not found</div>;
+	}
+
+	if (isLoading) {
+		return (
+			<div className="flex items-center justify-center p-8">
+				Loading OM data...
+			</div>
+		);
+	}
+
+	if (error || !omData) {
+		return (
+			<div className="flex items-center justify-center p-8">
+				<div className="text-center">
+					<p className="text-red-600 mb-2">Error loading OM data</p>
+					<p className="text-sm text-gray-500">
+						{error?.message ||
+							"No OM data available. Please trigger autofill first."}
+					</p>
+				</div>
+			</div>
+		);
+	}
+
+	// Extract values from OM data
+	const content = omData.content || {};
+	const loanAmount = getOMValue(content, "loanAmountRequested") || 0;
+	const ltv = getOMValue(content, "ltv") || 0;
+	const totalUnits = getOMValue(content, "totalResidentialUnits") || 0;
+	const grossBuildingArea = getOMValue(content, "grossBuildingArea") || 0;
+	const parkingRatio = getOMValue(content, "parkingRatio") || 0;
+	const affordableUnits = getOMValue(content, "affordableUnitsNumber") || 0;
+	const irr = getOMValue(content, "irr") || 0; // This might not exist, will need to calculate or get from scenarios
+	const equityMultiple = getOMValue(content, "equityMultiple") || 0; // Same
+
+	// For now, use mock data for scenarios until we have scenario data in OM
+	// TODO: Add scenario data to OM table
+	const scenarioData = {
+		downside: {
+			irr: "12.5",
+			equityMultiple: "1.8x",
+			loanAmount: loanAmount,
+			ltv: ltv,
+		},
+		base: {
+			irr: "18.5",
+			equityMultiple: "2.1x",
+			loanAmount: loanAmount,
+			ltv: ltv,
+		},
+		upside: {
+			irr: "24.2",
+			equityMultiple: "2.5x",
+			loanAmount: loanAmount,
+			ltv: ltv,
+		},
+	};
+	const data = scenarioData[scenario];
+
+	// Mock timeline data for now - TODO: extract from OM
+	const timelineData = [
+		{ phase: "Land Acquisition", status: "completed" },
+		{ phase: "Entitlements", status: "completed" },
+		{ phase: "Construction", status: "current" },
+		{ phase: "Stabilization", status: "pending" },
+	];
+	const quadrants = [
+		{
+			id: "deal-snapshot",
+			title: "Deal Snapshot",
+			icon: DollarSign,
+			color: "from-blue-400 to-blue-500",
+			href: `/project/om/${projectId}/dashboard/deal-snapshot`,
+			description: "Capital requirements, key terms, and timeline",
+			metrics: (
+				<>
+					<div className="grid grid-cols-2 gap-3">
+						<MetricCard
+							label="Loan Amount"
+							value={data.loanAmount}
+							format="currency"
+							dataSourceFields={["loan amount requested"]}
+						/>
+						<MetricCard
+							label="LTV"
+							value={data.ltv}
+							format="percent"
+							dataSourceFields={["ltv"]}
+						/>
+					</div>
+					<div className="mt-3">
+						<p className="text-xs text-gray-500 uppercase tracking-wider mb-2">
+							Project Timeline
+						</p>
+						<div className="relative">
+							{/* Mini Gantt Timeline */}
+							<div className="flex items-center space-x-1 mb-2">
+								{timelineData.map((item, idx) => (
+									<div key={idx} className="flex-1 relative">
+										<div className="text-xs text-gray-500 text-center mb-1 truncate">
+											{item.phase.split(" ")[0]}
+										</div>
+										<div
+											className={`h-3 rounded-full ${
+												item.status === "completed"
+													? "bg-green-500"
+													: item.status === "current"
+													? "bg-blue-500"
+													: "bg-gray-200"
+											}`}
+										/>
+										{item.status === "current" && (
+											<div className="absolute -top-1 -right-1 w-2 h-2 bg-blue-600 rounded-full animate-pulse" />
+										)}
+									</div>
+								))}
+							</div>
+							{/* Today marker */}
+							<div className="flex justify-center">
+								<div className="bg-blue-600 text-white text-xs px-2 py-1 rounded-full">
+									Today
+								</div>
+							</div>
+						</div>
+					</div>
+				</>
+			),
+		},
+		{
+			id: "asset-profile",
+			title: "Asset Profile",
+			icon: Building,
+			color: "from-green-400 to-green-500",
+			href: `/project/om/${projectId}/dashboard/asset-profile`,
+			description: "Property details, unit mix, and comparables",
+			metrics: (
+				<>
+					<div className="grid grid-cols-2 gap-3">
+						<MetricCard label="Total Units" value={totalUnits} />
+						<MetricCard
+							label="Gross Building Area"
+							value={`${grossBuildingArea.toLocaleString()} SF`}
+						/>
+					</div>
+					<div className="mt-3">
+						<p className="text-xs text-gray-500 uppercase tracking-wider mb-2">
+							Property Stats
+						</p>
+						<div className="space-y-3">
+							{/* Quick stats */}
+							<div className="grid grid-cols-2 gap-2 bg-gray-50 p-2 rounded hover:bg-gray-100 transition-colors duration-200">
+								<div className="text-center">
+									<div className="text-xl font-bold text-green-600">
+										{parkingRatio.toFixed(2)}x
+									</div>
+									<div className="text-xs text-gray-500">
+										Parking Ratio
+									</div>
+								</div>
+								<div className="text-center">
+									<div className="text-xl font-bold text-blue-600">
+										{affordableUnits}
+									</div>
+									<div className="text-xs text-gray-500">
+										Workforce Units
+									</div>
+								</div>
+							</div>
+						</div>
+					</div>
+				</>
+			),
+		},
+		{
+			id: "market-context",
+			title: "Market Context",
+			icon: TrendingUp,
+			color: "from-blue-400 to-blue-500",
+			href: `/project/om/${projectId}/dashboard/market-context`,
+			description: "Demographics, employment, and supply dynamics",
+			metrics: (
+				<>
+					<div className="grid grid-cols-2 gap-3">
+						<MetricCard
+							label="Population Growth"
+							value={getOMValue(content, "popGrowth201020") || 0}
+							format="percent"
+							change={0.4}
+						/>
+						<MetricCard
+							label="Job Growth"
+							value={getOMValue(content, "projGrowth202429") || 0}
+							format="percent"
+							change={0.6}
+						/>
+					</div>
+					<div className="mt-3">
+						<p className="text-xs text-gray-500 uppercase tracking-wider mb-2">
+							Supply Pipeline
+						</p>
+						<div className="space-y-2">
+							{/* Population Heatmap Preview */}
+							<div className="h-16 bg-gray-50 rounded-lg overflow-hidden">
+								<PopulationHeatmap compact={true} />
+							</div>
+							{/* Quick supply stats - TODO: Add to OM */}
+							<div className="grid grid-cols-2 gap-2">
+								<div className="text-sm">
+									<span className="text-gray-500">U/C:</span>
+									<span className="font-medium ml-1">-</span>
+								</div>
+								<div className="text-sm">
+									<span className="text-gray-500">
+										Pipeline:
+									</span>
+									<span className="font-medium ml-1">-</span>
+								</div>
+							</div>
+						</div>
+					</div>
+				</>
+			),
+		},
+		{
+			id: "financial-sponsor",
+			title: "Financial & Sponsor",
+			icon: Users,
+			color: "from-green-400 to-green-500",
+			href: `/project/om/${projectId}/dashboard/financial-sponsor`,
+			description: "Returns, sponsor track record, and sensitivity",
+			metrics: (
+				<>
+					<div className="grid grid-cols-2 gap-3">
+						<MetricCard
+							label="Project IRR"
+							value={data.irr}
+							format="percent"
+						/>
+						<MetricCard
+							label="Equity Multiple"
+							value={`${data.equityMultiple}x`}
+						/>
+					</div>
+					<div className="mt-3">
+						<p className="text-xs text-gray-500 uppercase tracking-wider mb-2">
+							Returns by Scenario
+						</p>
+						<div className="space-y-3">
+							{/* Enhanced Scenario Comparison */}
+							<div className="grid grid-cols-3 gap-2">
+								{[
+									{
+										key: "downside",
+										label: "Downside",
+										irr: scenarioData.downside.irr,
+										color: "from-red-400 to-red-500",
+										icon: TrendingDown,
+									},
+									{
+										key: "base",
+										label: "Base",
+										irr: scenarioData.base.irr,
+										color: "from-blue-400 to-blue-500",
+										icon: Minus,
+									},
+									{
+										key: "upside",
+										label: "Upside",
+										irr: scenarioData.upside.irr,
+										color: "from-green-400 to-green-500",
+										icon: TrendingUp,
+									},
+								].map(
+									({
+										key,
+										label,
+										irr,
+										color,
+										icon: Icon,
+									}) => (
+										<div
+											key={key}
+											className="text-center group cursor-pointer"
+										>
+											<div
+												className={`bg-gradient-to-br ${color} text-white text-sm p-2 rounded-lg mb-1 shadow-sm group-hover:shadow-lg group-hover:scale-105 transition-all duration-200`}
+											>
+												<Icon className="h-5 w-5 mx-auto group-hover:scale-110 transition-transform duration-200" />
+											</div>
+											<div className="text-xs text-gray-500 mb-1 group-hover:text-gray-700 transition-colors duration-200">
+												{label}
+											</div>
+											<div
+												className={`text-xl font-bold ${
+													key === "downside"
+														? "text-red-600"
+														: key === "base"
+														? "text-blue-600"
+														: "text-green-600"
+												} group-hover:scale-110 transition-transform duration-200`}
+											>
+												{irr}%
+											</div>
+										</div>
+									)
+								)}
+							</div>
+						</div>
+					</div>
+				</>
+			),
+		},
+	];
+
+	return (
+		<div className="space-y-6">
+			{/* Image Slideshow */}
+			{project?.owner_org_id && (
+				<ImageSlideshow
+					projectId={projectId}
+					orgId={project.owner_org_id}
+					projectName={project.projectName}
+					autoPlayInterval={5000}
+					height="h-80 md:h-96"
+					onClick={() =>
+						router.push(
+							`/project/om/${projectId}/dashboard/asset-profile/media`
+						)
+					}
+				/>
+			)}
+
+			{/* Case Switcher (Downside/Base/Upside) */}
+			<div className="flex justify-center">
+				<div className="inline-flex items-center bg-white rounded-lg shadow-sm border border-gray-200 p-1">
+					<button
+						onClick={() => setScenario("downside")}
+						className={cn(
+							"px-6 py-2 rounded-md text-sm font-medium transition-all duration-200",
+							scenario === "downside"
+								? "bg-gradient-to-r from-red-500 to-red-600 text-white shadow-md"
+								: "text-gray-600 hover:text-gray-800 hover:bg-gray-50"
+						)}
+					>
+						Downside
+					</button>
+					<button
+						onClick={() => setScenario("base")}
+						className={cn(
+							"px-6 py-2 rounded-md text-sm font-medium transition-all duration-200",
+							scenario === "base"
+								? "bg-gradient-to-r from-blue-500 to-blue-600 text-white shadow-md"
+								: "text-gray-600 hover:text-gray-800 hover:bg-gray-50"
+						)}
+					>
+						Base Case
+					</button>
+					<button
+						onClick={() => setScenario("upside")}
+						className={cn(
+							"px-6 py-2 rounded-md text-sm font-medium transition-all duration-200",
+							scenario === "upside"
+								? "bg-gradient-to-r from-green-500 to-green-600 text-white shadow-md"
+								: "text-gray-600 hover:text-gray-800 hover:bg-gray-50"
+						)}
+					>
+						Upside
+					</button>
+				</div>
+			</div>
+
+			{/* CapMatch Deal Room Insights */}
+			<AIInsightsBar scenario={scenario} />
+
+			{/* Quadrant Cards */}
+			<QuadrantGrid quadrants={quadrants} />
+		</div>
+	);
 }