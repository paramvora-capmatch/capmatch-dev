--- conflicted
+++ resolved
@@ -134,7 +134,6 @@
       }
     }
 
-<<<<<<< HEAD
     // Extract the original filename from storage path to avoid showing version/user prefixes
     // The resource.name might contain version prefix, so we extract from storage_path
     const extractOriginalFilename = (storagePath: string): string => {
@@ -149,29 +148,35 @@
     };
     
     const fileName = extractOriginalFilename(filePath);
-    const fileType = fileName.split(".").pop() || "";
-=======
-    // Use the resource name for the title, and version ID for the key
-    const fileName = resource.name;
     
     // Extract file type - try multiple sources
     let fileType = "";
     
-    // First, try to get extension from resource name
+    // First, try to get extension from extracted filename
     const nameParts = fileName.split(".");
     if (nameParts.length > 1 && nameParts[nameParts.length - 1].length <= 5) {
       fileType = nameParts[nameParts.length - 1].toLowerCase();
     }
     
-    // If not found, extract from storage path (format: v{number}_{filename})
+    // If not found, extract from storage path (format: v{number}_user{userId}_{filename} or v{number}_{filename})
     if (!fileType) {
       const storagePathParts = filePath.split("/");
       const storageFileName = storagePathParts[storagePathParts.length - 1];
-      const match = storageFileName.match(/v\d+_(.+)$/);
-      if (match && match[1]) {
-        const extension = match[1].split(".").pop();
-        if (extension && extension !== match[1] && extension.length <= 5) {
+      // Try new format first (with user ID)
+      const newFormatMatch = storageFileName.match(/^v\d+_user[^_]+_(.+)$/);
+      if (newFormatMatch && newFormatMatch[1]) {
+        const extension = newFormatMatch[1].split(".").pop();
+        if (extension && extension !== newFormatMatch[1] && extension.length <= 5) {
           fileType = extension.toLowerCase();
+        }
+      } else {
+        // Try old format (without user ID)
+        const oldFormatMatch = storageFileName.match(/^v\d+_(.+)$/);
+        if (oldFormatMatch && oldFormatMatch[1]) {
+          const extension = oldFormatMatch[1].split(".").pop();
+          if (extension && extension !== oldFormatMatch[1] && extension.length <= 5) {
+            fileType = extension.toLowerCase();
+          }
         }
       }
     }
@@ -202,7 +207,6 @@
     }
     
     const normalizedFileType = fileType;
->>>>>>> a6cbed46
 
     const documentTypeMap: { [key: string]: string } = {
       docx: "word",
