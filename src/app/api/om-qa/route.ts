--- conflicted
+++ resolved
@@ -1,21 +1,9 @@
-<<<<<<< HEAD
-import { NextRequest, NextResponse } from "next/server";
-import { streamObject } from "ai";
-import {
-  createGoogleGenerativeAI,
-  GoogleGenerativeAIProviderOptions,
-} from "@ai-sdk/google";
-import { OmQaSchema } from "@/types/om-types";
-import {
-  scenarioData,
-=======
 import { NextRequest, NextResponse } from 'next/server';
 import { streamObject } from 'ai';
 import { createGoogleGenerativeAI, GoogleGenerativeAIProviderOptions } from '@ai-sdk/google';
 import { OmQaSchema } from '@/types/om-types';
 import { 
   scenarioData, 
->>>>>>> 6be2e367
   marketComps,
   marketContextDetails,
   dealSnapshotDetails,
