--- conflicted
+++ resolved
@@ -6,7 +6,6 @@
 import { useAuth } from "../../../../hooks/useAuth";
 
 import { LoadingOverlay } from "../../../../components/ui/LoadingOverlay";
-<<<<<<< HEAD
 import { Card, CardContent, CardHeader } from "../../../../components/ui/card";
 import { Button } from "../../../../components/ui/Button";
 import { Select } from "../../../../components/ui/Select";
@@ -22,47 +21,20 @@
   Send,
 } from "lucide-react";
 import {
-  BorrowerProfile,
+  BorrowerProfile, // Used for demo mode mapping
   ProjectProfile,
   ProjectStatus,
   ProjectDocumentRequirement,
-  Project,
+  Project, // Base Project type, useful for some contexts
   BorrowerResume,
   ProjectResume,
-=======
-import {
-	Card,
-	CardContent,
-	CardHeader,
-} from "../../../../components/ui/card";
-import { Button } from "../../../../components/ui/Button";
-import { Select } from "../../../../components/ui/Select";
-import {
-	ChevronLeft,
-	FileText,
-	User,
-	MessageSquare,
-	Calendar,
-	Building,
-	MapPin,
-	DollarSign,
-	Send,
-} from "lucide-react";
-import {
-	BorrowerProfile,
-	ProjectProfile,
-	ProjectStatus,
-	ProjectDocumentRequirement,
-	BorrowerResume,
-	ProjectResume,
->>>>>>> 6be2e367
 } from "../../../../types/enhanced-types";
 import { generateProjectFeedback } from "../../../../../lib/enhancedMockApiService";
 import { DocumentManager } from "@/components/documents/DocumentManager";
 import { storageService } from "@/lib/storage";
 import { RealtimeChannel, SupabaseClient } from "@supabase/supabase-js";
 import { supabase } from "../../../../../lib/supabaseClient";
-<<<<<<< HEAD
+import { getProjectWithResume } from "@/lib/project-queries";
 
 // Utility functions
 const formatDate = (dateString: string) => {
@@ -131,9 +103,7 @@
   const params = useParams();
   const { user } = useAuth();
 
-  const [project, setProject] = useState<
-    (Project & { owner_entity_id: string }) | null
-  >(null);
+  const [project, setProject] = useState<ProjectProfile | null>(null);
   const [borrowerResume, setBorrowerResume] = useState<BorrowerResume | null>(
     null
   );
@@ -168,139 +138,95 @@
       try {
         setIsLoadingData(true);
 
-        let foundProject:
-          | (Project & { owner_entity_id: string })
-          | undefined
-          | null = null;
+        // 1. Load project with resume content using the new query function
+        const foundProject = await getProjectWithResume(projectId);
+        if (!foundProject) {
+          console.error("Project not found");
+          router.push("/advisor/dashboard");
+          return;
+        }
+        setProject(foundProject);
+        setSelectedStatus(
+          (foundProject.projectStatus as ProjectStatus) || "Info Gathering"
+        );
+        setProjectResume(foundProject.projectResume || null); // Assuming projectResume is part of ProjectProfile
+
+        // 2. Load borrower resume for the owning org
         if (user.isDemo) {
-          const allProjects = await storageService.getItem<ProjectProfile[]>(
-            "projects"
+          const allProfiles = await storageService.getItem<BorrowerProfile[]>(
+            "borrowerProfiles"
           );
-          const legacyProject = allProjects?.find((p) => p.id === projectId);
-          if (legacyProject) {
-            foundProject = {
-              id: legacyProject.id,
-              created_at: legacyProject.createdAt,
-              updated_at: legacyProject.updatedAt,
-              name: legacyProject.projectName,
-              owner_org_id: legacyProject.orgId,
-              assigned_advisor_id: legacyProject.assignedAdvisorUserId,
-              owner_entity_id: legacyProject.orgId, // Assuming orgId maps to owner_entity_id for demo
-            };
+          const profile = allProfiles?.find(
+            (p) => p.entityId === foundProject.owner_org_id
+          );
+          if (profile) {
+            setBorrowerResume({
+              id: `resume-${profile.id}`,
+              org_id: foundProject.owner_org_id,
+              created_at: new Date().toISOString(),
+              updated_at: new Date().toISOString(),
+              content: {
+                fullLegalName: profile.fullLegalName,
+                primaryEntityName: profile.primaryEntityName,
+                contactEmail: profile.contactEmail,
+                contactPhone: profile.contactPhone,
+                yearsCREExperienceRange: profile.yearsCREExperienceRange,
+                assetClassesExperience: profile.assetClassesExperience,
+                geographicMarketsExperience:
+                  profile.geographicMarketsExperience,
+                creditScoreRange: profile.creditScoreRange,
+                netWorthRange: profile.netWorthRange,
+                liquidityRange: profile.liquidityRange,
+                bankruptcyHistory: profile.bankruptcyHistory,
+                foreclosureHistory: profile.foreclosureHistory,
+                litigationHistory: profile.litigationHistory,
+              },
+            });
           }
         } else {
-          const { data, error } = await supabase
-            .from("projects")
-            .select("*")
-            .eq("id", projectId)
-            .single();
-          if (error) throw error;
-          if (data)
-            foundProject = data as Project & { owner_entity_id: string };
+          const { data: borrowerResumeData, error: borrowerResumeError } =
+            await supabase
+              .from("borrower_resumes")
+              .select("*")
+              .eq("org_id", foundProject.owner_org_id)
+              .single();
+
+          if (borrowerResumeError && borrowerResumeError.code !== "PGRST116") {
+            console.warn("Error loading borrower resume:", borrowerResumeError);
+          } else if (borrowerResumeData) {
+            setBorrowerResume(borrowerResumeData);
+          }
         }
 
-        if (foundProject) {
-          setProject(foundProject);
-          // For now, we'll use a default status or try to get from project_resume
-          setSelectedStatus("Info Gathering"); // Default
-
-          // Load borrower resume
-          if (user.isDemo) {
-            const allProfiles = await storageService.getItem<BorrowerProfile[]>(
-              "borrowerProfiles"
-            );
-            const profile = allProfiles?.find(
-              (p) => p.entityId === foundProject!.owner_entity_id
-            );
-            if (profile) {
-              setBorrowerResume({
-                id: `resume-${profile.id}`,
-                entity_id: foundProject!.owner_entity_id,
-                content: {
-                  fullLegalName: profile.fullLegalName,
-                  primaryEntityName: profile.primaryEntityName,
-                  contactEmail: profile.contactEmail,
-                  contactPhone: profile.contactPhone,
-                  yearsCREExperienceRange: profile.yearsCREExperienceRange,
-                  assetClassesExperience: profile.assetClassesExperience,
-                  geographicMarketsExperience:
-                    profile.geographicMarketsExperience,
-                  creditScoreRange: profile.creditScoreRange,
-                  netWorthRange: profile.netWorthRange,
-                  liquidityRange: profile.liquidityRange,
-                  bankruptcyHistory: profile.bankruptcyHistory,
-                  foreclosureHistory: profile.foreclosureHistory,
-                  litigationHistory: profile.litigationHistory,
-                },
-                created_at: profile.createdAt,
-                updated_at: profile.updatedAt,
-              });
-            }
-          } else {
-            const { data: borrowerResumeData, error: borrowerResumeError } =
-              await supabase
-                .from("borrower_resumes")
-                .select("*")
-                .eq("entity_id", foundProject.owner_entity_id)
-                .single();
-
-            if (
-              borrowerResumeError &&
-              borrowerResumeError.code !== "PGRST116"
-            ) {
-              console.warn(
-                "Error loading borrower resume:",
-                borrowerResumeError
-              );
-            } else if (borrowerResumeData) {
-              setBorrowerResume(borrowerResumeData);
-            }
-
-            const { data: projectResumeData, error: projectResumeError } =
-              await supabase
-                .from("project_resumes")
-                .select("*")
-                .eq("project_id", foundProject.id)
-                .single();
-
-            if (projectResumeError && projectResumeError.code !== "PGRST116") {
-              console.warn("Error loading project resume:", projectResumeError);
-            } else if (projectResumeData) {
-              setProjectResume(projectResumeData);
-              if (projectResumeData.content?.status) {
-                setSelectedStatus(projectResumeData.content.status);
-              }
+        // 3. Fetch chat threads
+        try {
+          const { data: threadData, error: threadError } = await supabase
+            .from("chat_threads")
+            .select("id, topic")
+            .eq("project_id", projectId);
+          if (threadError) {
+            throw threadError;
+          }
+          if (threadData) {
+            setThreads(threadData);
+            // Optionally set the first thread as active by default
+            if (threadData.length > 0) {
+              setActiveThreadId(threadData[0].id);
             }
           }
-
-          // Fetch chat threads
-          try {
-            const { data: threadData, error: threadError } = await supabase
-              .from("chat_threads")
-              .select("id, topic")
-              .eq("project_id", projectId);
-            if (threadError) {
-              throw threadError;
-            }
-            if (threadData) {
-              setThreads(threadData);
-            }
-          } catch (error) {
-            console.error("Error fetching threads:", error);
-          }
-
-          const allRequirements = await storageService.getItem<
-            ProjectDocumentRequirement[]
-          >("documentRequirements");
-          if (allRequirements) {
-            const projectRequirements = allRequirements.filter(
-              (r) => r.projectId === projectId
-            );
-            setDocumentRequirements(projectRequirements);
-          }
-        } else {
-          console.error("Project not found");
-          router.push("/advisor/dashboard");
+        } catch (error) {
+          console.error("Error fetching threads:", error);
+        }
+
+        // 4. Fetch document requirements
+        const allRequirements = await storageService.getItem<
+          ProjectDocumentRequirement[]
+        >("documentRequirements");
+        if (allRequirements) {
+          const projectRequirements = allRequirements.filter(
+            (r) => r.projectId === projectId
+          );
+          setDocumentRequirements(projectRequirements);
         }
       } catch (error) {
         console.error("Error loading project data:", error);
@@ -384,7 +310,10 @@
             id: newMessage.id.toString(),
             projectId,
             ...newMessage,
-            sender: senderProfile || { id: newMessage.user_id, full_name: "Unknown" },
+            sender: senderProfile || {
+              id: newMessage.user_id,
+              full_name: "Unknown",
+            },
             message: newMessage.content || "",
             createdAt: newMessage.created_at,
           };
@@ -493,7 +422,7 @@
             <h3 className="text-sm font-medium text-gray-500 mb-1">
               Project Name
             </h3>
-            <p className="text-sm text-gray-800">{project.name}</p>
+            <p className="text-sm text-gray-800">{project.projectName}</p>
           </div>
 
           <div>
@@ -505,10 +434,10 @@
 
           <div>
             <h3 className="text-sm font-medium text-gray-500 mb-1">
-              Owner Entity ID
+              Owner Org ID
             </h3>
             <p className="text-sm text-gray-800 font-mono">
-              {project.owner_entity_id}
+              {project.owner_org_id}
             </p>
           </div>
 
@@ -614,11 +543,11 @@
               <div>
                 <p className="text-sm text-gray-800">
                   <span className="font-medium">Created:</span>{" "}
-                  {formatDate(project.created_at)}
+                  {formatDate(project.createdAt)}
                 </p>
                 <p className="text-sm text-gray-800">
                   <span className="font-medium">Last Updated:</span>{" "}
-                  {formatDate(project.updated_at)}
+                  {formatDate(project.updatedAt)}
                 </p>
               </div>
             </div>
@@ -886,7 +815,7 @@
   }, [
     messages,
     newMessage,
-    borrowerResume,
+    user, // Changed from borrowerResume as sender is from profiles
     handleSendMessage,
     generateFeedback,
     threads,
@@ -913,7 +842,7 @@
             </Button>
             <div>
               <h1 className="text-2xl font-semibold text-gray-800">
-                {project?.name || "Project Details"}
+                {project?.projectName || "Project Details"}
               </h1>
               <div
                 className={`inline-flex items-center px-2.5 py-0.5 rounded-full text-xs font-medium mt-1 ${getStatusColor(
@@ -1009,7 +938,7 @@
                     <CardContent className="p-0">
                       {project && (
                         <DocumentManager
-                          bucketId={project.owner_entity_id}
+                          bucketId={project.owner_org_id} // Assuming owner_org_id is the bucketId
                           folderPath={project.id}
                           title="Project-Specific Documents"
                           canUpload={true}
@@ -1039,7 +968,7 @@
                     <CardContent className="p-0">
                       {project && (
                         <DocumentManager
-                          bucketId={project.owner_entity_id}
+                          bucketId={project.owner_org_id} // Assuming owner_org_id is the bucketId
                           folderPath="borrower_docs"
                           title="General Borrower Documents"
                           canUpload={true}
@@ -1072,936 +1001,4 @@
       </div>
     </RoleBasedRoute>
   );
-=======
-import {
-	getProjectWithResume,
-} from "@/lib/project-queries";
-
-export default function AdvisorProjectDetailPage() {
-	const router = useRouter();
-	const params = useParams();
-	const { user } = useAuth();
-
-	const [project, setProject] = useState<ProjectProfile | null>(null);
-	const [borrowerResume, setBorrowerResume] = useState<BorrowerResume | null>(null);
-	const [projectResume, setProjectResume] = useState<ProjectResume | null>(null);
-	const [messages, setMessages] = useState<{
-		id: string;
-		projectId: string;
-		senderId: string;
-		senderType: string;
-		message: string;
-		createdAt: string;
-	}[]>([]);
-	const [documentRequirements, setDocumentRequirements] = useState<
-		ProjectDocumentRequirement[]
-	>([]);
-	const [, setIsLoadingData] = useState(true);
-	const [newMessage, setNewMessage] = useState("");
-	const [selectedStatus, setSelectedStatus] =
-		useState<ProjectStatus>("Info Gathering");
-	const messageSubscriptionRef = useRef<RealtimeChannel | null>(null);
-
-	useEffect(() => {
-		const loadProjectData = async () => {
-			if (!user || user.role !== "advisor") return;
-
-			try {
-				setIsLoadingData(true);
-
-				const projectId = params?.id as string;
-				if (!projectId) {
-					router.push("/advisor/dashboard");
-					return;
-				}
-
-				// Load project with resume content using the new query function
-				const foundProject = await getProjectWithResume(projectId);
-				setProject(foundProject);
-				setSelectedStatus(foundProject.projectStatus as ProjectStatus || "Info Gathering");
-
-				// Load borrower resume for the owning org
-				if (user.isDemo) {
-						// For demo mode, we'll use legacy data
-						const allProfiles = await storageService.getItem<
-							BorrowerProfile[]
-						>("borrowerProfiles");
-						// Find profile by entity ID (this is a simplified mapping for demo)
-						const profile = allProfiles?.find(
-							(p) => p.entityId === foundProject.owner_org_id
-						);
-						if (profile) {
-							// Convert legacy BorrowerProfile to BorrowerResume
-							setBorrowerResume({
-								id: `resume-${profile.id}`,
-								org_id: foundProject.owner_org_id,
-								created_at: new Date().toISOString(),
-								updated_at: new Date().toISOString(),
-								content: {
-									// Map relevant fields from BorrowerProfile to resume content
-									fullLegalName: profile.fullLegalName,
-									primaryEntityName: profile.primaryEntityName,
-									contactEmail: profile.contactEmail,
-									contactPhone: profile.contactPhone,
-									yearsCREExperienceRange: profile.yearsCREExperienceRange,
-									assetClassesExperience: profile.assetClassesExperience,
-									geographicMarketsExperience: profile.geographicMarketsExperience,
-									creditScoreRange: profile.creditScoreRange,
-									netWorthRange: profile.netWorthRange,
-									liquidityRange: profile.liquidityRange,
-									bankruptcyHistory: profile.bankruptcyHistory,
-									foreclosureHistory: profile.foreclosureHistory,
-									litigationHistory: profile.litigationHistory
-								},
-							});
-						}
-					} else {
-						// Load borrower resume from new schema
-						const { data: borrowerResumeData, error: borrowerResumeError } = await supabase
-							.from("borrower_resumes")
-							.select("*")
-							.eq("org_id", foundProject.owner_org_id)
-							.single();
-						
-						if (borrowerResumeError && borrowerResumeError.code !== 'PGRST116') {
-							console.warn("Error loading borrower resume:", borrowerResumeError);
-						} else if (borrowerResumeData) {
-							setBorrowerResume(borrowerResumeData);
-						}
-
-						// Load project resume
-						const { data: projectResumeData, error: projectResumeError } = await supabase
-							.from("project_resumes")
-							.select("*")
-							.eq("project_id", foundProject.id)
-							.single();
-						
-						if (projectResumeError && projectResumeError.code !== 'PGRST116') {
-							console.warn("Error loading project resume:", projectResumeError);
-						} else if (projectResumeData) {
-							setProjectResume(projectResumeData);
-						}
-					}
-
-					// Fetch initial messages using the chat thread edge function
-					try {
-						const { data: threadData, error: threadError } = await supabase.functions.invoke('manage-chat-thread', {
-							body: {
-								action: 'get_thread',
-								project_id: projectId
-							}
-						});
-
-						if (threadError) {
-							console.error("Error fetching chat thread:", threadError);
-						} else if (threadData?.thread) {
-							// Fetch messages from the thread
-							const { data: messagesData, error: messagesError } = await supabase
-								.from("project_messages")
-								.select("*")
-								.eq("thread_id", threadData.thread.id)
-								.order("created_at", { ascending: true });
-
-							if (messagesError) {
-								console.error("Error fetching messages:", messagesError);
-							} else {
-								const mappedMessages = messagesData.map((msg: any) => {
-									const senderRole = msg.user_id === user.id ? 'advisor' : 'borrower';
-									return {
-										id: msg.id.toString(),
-										projectId: projectId,
-										senderId: msg.user_id || '',
-										senderType: senderRole === 'advisor' ? 'Advisor' : 'Borrower',
-										message: msg.content || '',
-										createdAt: msg.created_at
-									};
-								});
-								setMessages(mappedMessages);
-							}
-						}
-					} catch (error) {
-						console.error("Error in chat thread management:", error);
-					}
-
-					// Docs are still from local storage, which is fine for now.
-					const allRequirements = await storageService.getItem<
-						ProjectDocumentRequirement[]
-					>("documentRequirements");
-					if (allRequirements) {
-						const projectRequirements = allRequirements.filter(
-							(r) => r.projectId === projectId
-						);
-						setDocumentRequirements(projectRequirements);
-					}
-			} catch (error) {
-				console.error("Error loading project data:", error);
-			} finally {
-				setIsLoadingData(false);
-			}
-		};
-
-		loadProjectData();
-	}, [user, params, router]);
-
-	// Realtime message subscription
-	useEffect(() => {
-		const projectId = params?.id as string;
-		if (!projectId || !user) return;
-
-		// Unsubscribe from previous channel if it exists
-		if (messageSubscriptionRef.current) {
-			supabase.removeChannel(messageSubscriptionRef.current);
-		}
-
-		// Get the chat thread ID for this project using the edge function
-		supabase.functions.invoke('manage-chat-thread', {
-			body: {
-				action: 'get_thread',
-				project_id: projectId
-			}
-		}).then(({ data: threadData, error: threadError }: any) => {
-			if (threadError || !threadData?.thread) {
-				console.warn("No chat thread found for project:", projectId);
-				return;
-			}
-
-			const channel = supabase
-				.channel(`project-messages-advisor-${projectId}`)
-				.on<any>(
-					"postgres_changes",
-					{
-						event: "INSERT",
-						schema: "public",
-						table: "project_messages",
-						filter: `thread_id=eq.${threadData.thread.id}`,
-					},
-					(payload: any) => {
-						const newMessagePayload = payload.new;
-						const senderRole =
-							newMessagePayload.user_id === user.id
-								? "advisor"
-								: "borrower";
-
-						const newMessage = {
-							id: newMessagePayload.id.toString(),
-							projectId: projectId,
-							senderId: newMessagePayload.user_id || '',
-							senderType: senderRole === 'advisor' ? 'Advisor' : 'Borrower',
-							message: newMessagePayload.content || '',
-							createdAt: newMessagePayload.created_at
-						};
-
-						setMessages((currentMessages) => [
-							...currentMessages,
-							newMessage,
-						]);
-					}
-				)
-				.subscribe();
-
-			messageSubscriptionRef.current = channel;
-		});
-
-		return () => {
-			if (messageSubscriptionRef.current) {
-				supabase.removeChannel(messageSubscriptionRef.current);
-			}
-		};
-	}, [params, user]);
-
-	const formatDate = (dateString: string) => {
-		const date = new Date(dateString);
-		return date.toLocaleDateString("en-US", {
-			month: "short",
-			day: "numeric",
-			year: "numeric",
-		});
-	};
-
-	const formatCurrency = (amount: number) => {
-		return new Intl.NumberFormat("en-US", {
-			style: "currency",
-			currency: "USD",
-			minimumFractionDigits: 0,
-			maximumFractionDigits: 0,
-		}).format(amount);
-	};
-
-	const getStatusColor = (status: ProjectStatus) => {
-		switch (status) {
-			case "Draft":
-				return "text-gray-600 bg-gray-100";
-			case "Info Gathering":
-				return "text-blue-600 bg-blue-50";
-			case "Advisor Review":
-				return "text-amber-600 bg-amber-50";
-			case "Matches Curated":
-				return "text-purple-600 bg-purple-50";
-			case "Introductions Sent":
-				return "text-indigo-600 bg-indigo-50";
-			case "Term Sheet Received":
-				return "text-teal-600 bg-teal-50";
-			case "Closed":
-				return "text-green-600 bg-green-50";
-			case "Withdrawn":
-				return "text-red-600 bg-red-50";
-			case "Stalled":
-				return "text-orange-600 bg-orange-50";
-			default:
-				return "text-gray-600 bg-gray-100";
-		}
-	};
-
-	const handleStatusChange = async (newStatus: ProjectStatus) => {
-		if (!project) return;
-
-		try {
-			// Note: In the new schema, project status is not stored in the projects table
-			// It would be stored in a separate project_status table or in the project_resume content
-			// For now, we'll just update the local state
-			setSelectedStatus(newStatus);
-
-			// If we have a project resume, we could update its content with the status
-			if (projectResume) {
-				const updatedContent = {
-					...projectResume.content,
-					status: newStatus,
-					lastUpdated: new Date().toISOString()
-				};
-
-				if (user?.isDemo) {
-					// Local storage update for demo
-				} else {
-					const { error } = await supabase
-						.from("project_resumes")
-						.update({
-							content: updatedContent,
-							updated_at: new Date().toISOString(),
-						})
-						.eq("project_id", project.id);
-					if (error) throw error;
-				}
-			}
-
-		} catch (error) {
-			console.error("Error updating project status:", error);
-		}
-	};
-
-	const handleSendMessage = async (
-		messageText?: string,
-		isSystemMessage = false
-	) => {
-		if (!project) return;
-		if (!user || !user.id) return;
-
-		const messageContent = messageText || newMessage;
-		if (!messageContent.trim()) return;
-
-		try {
-			// Use the edge function to get or create a chat thread for this project
-			const { data: threadData, error: threadError } = await supabase.functions.invoke('manage-chat-thread', {
-				body: {
-					action: 'get_thread',
-					project_id: project.id
-				}
-			});
-
-			let chatThread;
-			if (threadError || !threadData?.thread) {
-				// Thread doesn't exist, create one using the edge function
-				const { data: createData, error: createError } = await supabase.functions.invoke('manage-chat-thread', {
-					body: {
-						action: 'create',
-						project_id: project.id,
-						topic: `Project: ${project.projectName}`
-					}
-				});
-				
-				if (createError) throw createError;
-				chatThread = createData.thread;
-			} else {
-				chatThread = threadData.thread;
-			}
-
-			// Insert the message
-			const { error } = await supabase.from("project_messages").insert({
-				thread_id: chatThread.id,
-				user_id: user.id,
-				content: messageContent,
-			});
-
-			if (error) {
-				console.error("Failed to send message", error);
-			} else {
-				if (!isSystemMessage) {
-					setNewMessage("");
-				}
-			}
-		} catch (error) {
-			console.error("Error sending message:", error);
-		}
-	};
-
-	const generateFeedback = async () => {
-		if (!project || !user || !user.id) return;
-
-		try {
-			// Generate feedback
-			const feedback = await generateProjectFeedback(project.id, project);
-
-			const { error } = await supabase.from("project_messages").insert({
-				project_id: project.id,
-				sender_id: user.id,
-				message: `[AI Feedback Suggestion]: ${feedback}`,
-			});
-
-			if (error) throw error;
-		} catch (error) {
-			console.error("Error generating feedback:", error);
-		}
-	};
-
-	return (
-		<RoleBasedRoute roles={["advisor"]}>
-			<div className="flex h-screen bg-gray-50">
-				<LoadingOverlay isLoading={false} />
-
-				{/* Main content */}
-				<div className="flex-1 overflow-auto">
-					<header className="bg-white shadow-sm py-4 px-6 flex items-center">
-						<Button
-							variant="outline"
-							leftIcon={<ChevronLeft size={16} />}
-							onClick={() => router.push("/advisor/dashboard")}
-							className="mr-4"
-						>
-							Back
-						</Button>
-						<div>
-							<h1 className="text-2xl font-semibold text-gray-800">
-								{project?.projectName || "Project Details"}
-							</h1>
-							<div
-								className={`inline-flex items-center px-2.5 py-0.5 rounded-full text-xs font-medium mt-1 ${getStatusColor(
-									selectedStatus
-								)}`}
-							>
-								{selectedStatus}
-							</div>
-						</div>
-					</header>
-
-					<main className="p-6">
-						<div className="grid grid-cols-1 lg:grid-cols-3 gap-6">
-							{/* Main Content Column */}
-							<div className="lg:col-span-2 space-y-6">
-							{/* Project Information */}
-							<Card className="shadow-sm">
-								<CardHeader className="border-b bg-gray-50">
-									<div className="flex justify-between items-center">
-										<h2 className="text-lg font-semibold text-gray-800 flex items-center">
-											<FileText className="h-5 w-5 mr-2 text-blue-600" />
-											Project Details
-										</h2>
-										<div className="flex items-center space-x-3">
-											<span className="text-sm text-gray-500">
-												Status:
-											</span>
-											<Select
-												options={[
-													{
-														value: "Info Gathering",
-														label: "Info Gathering",
-													},
-													{
-														value: "Advisor Review",
-														label: "Advisor Review",
-													},
-													{
-														value: "Matches Curated",
-														label: "Matches Curated",
-													},
-													{
-														value: "Introductions Sent",
-														label: "Introductions Sent",
-													},
-													{
-														value: "Term Sheet Received",
-														label: "Term Sheet Received",
-													},
-													{
-														value: "Closed",
-														label: "Closed",
-													},
-													{
-														value: "Withdrawn",
-														label: "Withdrawn",
-													},
-													{
-														value: "Stalled",
-														label: "Stalled",
-													},
-												]}
-												value={selectedStatus}
-												onChange={(e) =>
-													handleStatusChange(
-														e.target
-															.value as ProjectStatus
-													)
-												}
-												size="sm"
-												className="w-40"
-											/>
-										</div>
-									</div>
-								</CardHeader>
-								<CardContent className="p-0">
-									{project && (
-										<div className="grid md:grid-cols-2 gap-4 p-4">
-											<div className="space-y-6">
-												<div>
-													<h3 className="text-sm font-medium text-gray-500 mb-1">
-														Project Name
-													</h3>
-													<p className="text-sm text-gray-800">
-														{project.projectName}
-													</p>
-												</div>
-
-												<div>
-													<h3 className="text-sm font-medium text-gray-500 mb-1">
-														Project ID
-													</h3>
-													<p className="text-sm text-gray-800 font-mono">
-														{project.id}
-													</p>
-												</div>
-
-												<div>
-													<h3 className="text-sm font-medium text-gray-500 mb-1">
-														Owner Org ID
-													</h3>
-													<p className="text-sm text-gray-800 font-mono">
-														{project.owner_org_id}
-													</p>
-												</div>
-
-												{projectResume?.content && (
-													<div>
-														<h3 className="text-sm font-medium text-gray-500 mb-1">
-															Project Details
-														</h3>
-														<div className="space-y-2">
-															{projectResume.content.propertyAddress && (
-																<div className="flex items-start">
-																	<MapPin className="h-5 w-5 text-gray-400 mr-2 mt-0.5" />
-																	<div>
-																		<p className="text-sm text-gray-800">
-																			{projectResume.content.propertyAddress}
-																		</p>
-																	</div>
-																</div>
-															)}
-															{projectResume.content.assetType && (
-																<p className="text-sm text-gray-800">
-																	<span className="font-medium">Asset Type:</span> {projectResume.content.assetType}
-																</p>
-															)}
-															{projectResume.content.description && (
-																<p className="text-sm text-gray-800">
-																	<span className="font-medium">Description:</span> {projectResume.content.description}
-																</p>
-															)}
-														</div>
-													</div>
-												)}
-											</div>
-
-											<div className="space-y-6">
-												{projectResume?.content && (
-													<>
-														{projectResume.content.loanAmount && (
-															<div>
-																<h3 className="text-sm font-medium text-gray-500 mb-1">
-																	Loan Information
-																</h3>
-																<div className="flex items-start">
-																	<DollarSign className="h-5 w-5 text-gray-400 mr-2 mt-0.5" />
-																	<div>
-																		<p className="text-sm text-gray-800">
-																			<span className="font-medium">Amount Requested:</span> {formatCurrency(projectResume.content.loanAmount)}
-																		</p>
-																		{projectResume.content.loanType && (
-																			<p className="text-sm text-gray-800">
-																				<span className="font-medium">Type:</span> {projectResume.content.loanType}
-																			</p>
-																		)}
-																		{projectResume.content.targetLTV && (
-																			<p className="text-sm text-gray-800">
-																				<span className="font-medium">Target LTV:</span> {projectResume.content.targetLTV}%
-																			</p>
-																		)}
-																	</div>
-																</div>
-															</div>
-														)}
-
-														{projectResume.content.purchasePrice && (
-															<div>
-																<h3 className="text-sm font-medium text-gray-500 mb-1">
-																	Capital Stack
-																</h3>
-																<div className="flex flex-col gap-1">
-																	<p className="text-sm text-gray-800">
-																		<span className="font-medium">Purchase Price:</span> {formatCurrency(projectResume.content.purchasePrice)}
-																	</p>
-																	{projectResume.content.totalProjectCost && (
-																		<p className="text-sm text-gray-800">
-																			<span className="font-medium">Total Project Cost:</span> {formatCurrency(projectResume.content.totalProjectCost)}
-																		</p>
-																	)}
-																	{projectResume.content.exitStrategy && (
-																		<p className="text-sm text-gray-800">
-																			<span className="font-medium">Exit Strategy:</span> {projectResume.content.exitStrategy}
-																		</p>
-																	)}
-																</div>
-															</div>
-														)}
-													</>
-												)}
-
-												<div>
-													<h3 className="text-sm font-medium text-gray-500 mb-1">
-														Project Dates
-													</h3>
-													<div className="flex items-start">
-														<Calendar className="h-5 w-5 text-gray-400 mr-2 mt-0.5" />
-														<div>
-															<p className="text-sm text-gray-800">
-																<span className="font-medium">Created:</span> {formatDate(project.createdAt)}
-															</p>
-															<p className="text-sm text-gray-800">
-																<span className="font-medium">Last Updated:</span> {formatDate(project.updatedAt)}
-															</p>
-														</div>
-													</div>
-												</div>
-											</div>
-										</div>
-									)}
-								</CardContent>
-							</Card>
-
-							{/* Document Requirements */}
-							<Card className="shadow-sm">
-								<CardHeader className="border-b bg-gray-50">
-									<h2 className="text-lg font-semibold text-gray-800 flex items-center">
-										<FileText className="h-5 w-5 mr-2 text-blue-600" />
-										Document Requirements
-									</h2>
-								</CardHeader>
-								<CardContent className="p-0">
-									{documentRequirements.length > 0 ? (
-										<div className="overflow-x-auto">
-											<table className="min-w-full divide-y divide-gray-200">
-												<thead className="bg-gray-50">
-													<tr>
-														<th className="px-4 py-3 text-left text-xs font-medium text-gray-500 uppercase tracking-wider">
-															Document Type
-														</th>
-														<th className="px-4 py-3 text-left text-xs font-medium text-gray-500 uppercase tracking-wider">
-															Status
-														</th>
-													</tr>
-												</thead>
-												<tbody className="bg-white divide-y divide-gray-200">
-													{documentRequirements.map(
-														(req) => (
-															<tr key={req.id}>
-																<td className="px-4 py-3 whitespace-nowrap text-sm font-medium text-gray-900">
-																	{
-																		req.requiredDocType
-																	}
-																</td>
-																<td className="px-4 py-3 whitespace-nowrap">
-																	<span
-																		className={`inline-flex items-center px-2.5 py-0.5 rounded-full text-xs font-medium ${
-																			req.status ===
-																			"Approved"
-																				? "bg-green-100 text-green-800"
-																				: req.status ===
-																				  "Rejected"
-																				? "bg-red-100 text-red-800"
-																				: req.status ===
-																				  "Uploaded"
-																				? "bg-blue-100 text-blue-800"
-																				: req.status ===
-																				  "In Review"
-																				? "bg-amber-100 text-amber-800"
-																				: req.status ===
-																				  "Not Applicable"
-																				? "bg-gray-100 text-gray-800"
-																				: "bg-gray-100 text-gray-800"
-																		}`}
-																	>
-																		{
-																			req.status
-																		}
-																	</span>
-																</td>
-															</tr>
-														)
-													)}
-												</tbody>
-											</table>
-										</div>
-									) : (
-										<div className="text-center py-8">
-											<p className="text-gray-500">
-												No document requirements
-											</p>
-										</div>
-									)}
-								</CardContent>
-							</Card>
-
-							{/* Project Documents */}
-							<Card className="shadow-sm">
-								<CardContent className="p-0">
-									{project && (
-										<DocumentManager
-											projectId={project.id}
-											resourceId={project.projectDocsResourceId || null}
-											title="Project-Specific Documents"
-										/>
-									)}
-								</CardContent>
-							</Card>
-
-
-							</div>
-
-
-							{/* Sidebar Column */}
-							<div className="lg:col-span-1 space-y-6">
-							{/* Borrower Information */}
-							<Card className="shadow-sm">
-								<CardHeader className="border-b bg-gray-50">
-									<h2 className="text-lg font-semibold text-gray-800 flex items-center">
-										<User className="h-5 w-5 mr-2 text-blue-600" />
-										Borrower Details
-									</h2>
-								</CardHeader>
-								<CardContent className="p-4">
-									{borrowerResume?.content ? (
-										<div className="space-y-4">
-											<div>
-												<h3 className="text-sm font-medium text-gray-500 mb-1">
-													Borrower
-												</h3>
-												<div className="flex items-start">
-													<User className="h-5 w-5 text-gray-400 mr-2 mt-0.5" />
-													<div>
-														<p className="text-sm text-gray-800">
-															{borrowerResume.content.fullLegalName || 'Not provided'}
-														</p>
-														<p className="text-sm text-gray-600">
-															{borrowerResume.content.contactEmail || 'Not provided'}
-														</p>
-														<p className="text-sm text-gray-600">
-															{borrowerResume.content.contactPhone || 'Not provided'}
-														</p>
-													</div>
-												</div>
-											</div>
-
-											<div>
-												<h3 className="text-sm font-medium text-gray-500 mb-1">
-													Entity
-												</h3>
-												<div className="flex items-start">
-													<Building className="h-5 w-5 text-gray-400 mr-2 mt-0.5" />
-													<div>
-														<p className="text-sm text-gray-800">
-															{borrowerResume.content.primaryEntityName || 'Not provided'}
-														</p>
-														<p className="text-sm text-gray-600">
-															{borrowerResume.content.primaryEntityStructure || 'Not provided'}
-														</p>
-													</div>
-												</div>
-											</div>
-
-											<div>
-												<h3 className="text-sm font-medium text-gray-500 mb-1">
-													Experience
-												</h3>
-												<p className="text-sm text-gray-800">
-													<span className="font-medium">Years of Experience:</span> {borrowerResume.content.yearsCREExperienceRange || 'Not provided'}
-												</p>
-												<p className="text-sm text-gray-800">
-													<span className="font-medium">Asset Classes:</span> {borrowerResume.content.assetClassesExperience?.join(", ") || 'Not provided'}
-												</p>
-												<p className="text-sm text-gray-800">
-													<span className="font-medium">Markets:</span> {borrowerResume.content.geographicMarketsExperience?.join(", ") || 'Not provided'}
-												</p>
-											</div>
-
-											<div>
-												<h3 className="text-sm font-medium text-gray-500 mb-1">
-													Financial
-												</h3>
-												<p className="text-sm text-gray-800">
-													<span className="font-medium">Credit Score:</span> {borrowerResume.content.creditScoreRange || 'Not provided'}
-												</p>
-												<p className="text-sm text-gray-800">
-													<span className="font-medium">Net Worth:</span> {borrowerResume.content.netWorthRange || 'Not provided'}
-												</p>
-												<p className="text-sm text-gray-800">
-													<span className="font-medium">Liquidity:</span> {borrowerResume.content.liquidityRange || 'Not provided'}
-												</p>
-											</div>
-
-											{(borrowerResume.content.bankruptcyHistory ||
-												borrowerResume.content.foreclosureHistory ||
-												borrowerResume.content.litigationHistory) && (
-												<div className="bg-amber-50 p-3 rounded border border-amber-200">
-													<h3 className="text-sm font-medium text-amber-800 mb-1">
-														Special Considerations
-													</h3>
-													<ul className="text-sm text-amber-700 list-disc list-inside">
-														{borrowerResume.content.bankruptcyHistory && (
-															<li>Bankruptcy history in the past 7 years</li>
-														)}
-														{borrowerResume.content.foreclosureHistory && (
-															<li>Foreclosure history in the past 7 years</li>
-														)}
-														{borrowerResume.content.litigationHistory && (
-															<li>Significant litigation history</li>
-														)}
-													</ul>
-												</div>
-											)}
-										</div>
-									) : (
-										<div className="text-center py-8">
-											<p className="text-gray-500">
-												Borrower resume not found
-											</p>
-										</div>
-									)}
-								</CardContent>
-							</Card>
-
-							{/* Borrower Documents */}
-							<Card className="shadow-sm">
-								<CardContent className="p-0">
-									{project && (
-										<DocumentManager
-											projectId={project.id}
-											resourceId={project.projectDocsResourceId || null}
-											title="General Borrower Documents"
-										/>
-									)}
-								</CardContent>
-							</Card>
-
-							{/* Message Board */}
-							<Card className="shadow-sm flex flex-col">
-								<CardHeader className="border-b bg-gray-50">
-									<h2 className="text-lg font-semibold text-gray-800 flex items-center">
-										<MessageSquare className="h-5 w-5 mr-2 text-blue-600" />
-										Project Message Board
-									</h2>
-								</CardHeader>
-								<CardContent className="p-4 flex-1 flex flex-col">
-									<div className="flex-1 space-y-4 overflow-y-auto mb-4 p-2 border rounded bg-gray-50/50 min-h-[300px]">
-										{messages.length > 0 ? (
-											messages.map((message) => (
-												<div
-													key={message.id}
-													className={`flex ${
-														message.senderType ===
-														"Advisor"
-															? "justify-end"
-															: "justify-start"
-													}`}
-												>
-													<div
-														className={`max-w-[85%] rounded-lg px-3 py-2 shadow-sm ${
-															message.senderType ===
-															"Advisor"
-																? "bg-blue-100 text-blue-900"
-																: "bg-gray-100 text-gray-900"
-														}`}
-													>
-														<div className="flex items-center mb-1">
-															<span className="text-xs font-semibold">
-																{message.senderType ===
-																"Advisor"
-																	? "You"
-																	: borrowerResume?.content?.fullLegalName ||
-																	  "Borrower"}
-															</span>
-															<span className="text-xs text-gray-500 ml-2">
-																{new Date(
-																	message.createdAt
-																).toLocaleString()}
-															</span>
-														</div>
-														<p className="text-sm whitespace-pre-line">
-															{message.message}
-														</p>
-													</div>
-												</div>
-											))
-										) : (
-											<div className="text-center py-8">
-												<p className="text-gray-500">
-													No messages yet
-												</p>
-											</div>
-										)}
-									</div>
-
-									<div className="flex space-x-2">
-										<textarea
-											className="flex-1 px-3 py-2 border border-gray-300 rounded-md focus:outline-none focus:ring-2 focus:ring-blue-500 transition-shadow"
-											placeholder="Type your message here..."
-											rows={2}
-											value={newMessage}
-											onChange={(e) =>
-												setNewMessage(e.target.value)
-											}
-										/>
-										<div className="flex flex-col space-y-2">
-											<Button
-												onClick={() =>
-													handleSendMessage()
-												}
-												disabled={!newMessage.trim()}
-												leftIcon={<Send size={16} />}
-											>
-												Send
-											</Button>
-											<Button
-												variant="secondary"
-												onClick={generateFeedback}
-											>
-												Generate Feedback
-											</Button>
-										</div>
-									</div>
-								</CardContent>
-							</Card>
-							</div>
-						</div>
-					</main>
-				</div>
-			</div>
-		</RoleBasedRoute>
-	);
->>>>>>> 6be2e367
 }