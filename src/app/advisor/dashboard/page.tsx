// src/app/advisor/dashboard/page.tsx
"use client";

import React, { useEffect, useState } from "react";
import { useRouter } from "next/navigation";
import { RoleBasedRoute } from "../../../components/auth/RoleBasedRoute";
import { useAuth } from "../../../hooks/useAuth";

import { LoadingOverlay } from "../../../components/ui/LoadingOverlay";
<<<<<<< HEAD
import { Card, CardContent } from "../../../components/ui/card";
=======
import {
	Card,
	CardContent,
} from "../../../components/ui/card";
>>>>>>> 6be2e367
import { Button } from "../../../components/ui/Button";
import { LogOut, ChevronLeft } from "lucide-react";

import {
<<<<<<< HEAD
  Users,
  FileText,
  MessageSquare,
  PieChart,
  Calendar,
  Clock,
  Zap,
  CheckCircle,
  AlertTriangle,
=======
	Users,
	FileText,
	MessageSquare,
	PieChart,
	Calendar,
	Clock,
	Zap,
	CheckCircle,
	AlertTriangle,
>>>>>>> 6be2e367
} from "lucide-react";
import { getAdvisorById } from "../../../../lib/enhancedMockApiService";
import {
<<<<<<< HEAD
  Advisor,
  ProjectProfile,
  ProjectStatus,
  ProjectMessage,
=======
	getAdvisorById,
} from "../../../../lib/enhancedMockApiService";
import {
	Advisor,
	ProjectProfile,
	ProjectMessage,
	ProjectStatus,
>>>>>>> 6be2e367
} from "../../../types/enhanced-types";
import { storageService } from "@/lib/storage";
import { supabase } from "../../../../lib/supabaseClient";
import {
<<<<<<< HEAD
  dbMessageToProjectMessage,
  dbProjectToProjectProfile,
} from "@/lib/dto-mapper";

export default function AdvisorDashboardPage() {
  const router = useRouter();
  const { user, logout } = useAuth();

  const [advisor, setAdvisor] = useState<Advisor | null>(null);
  const [activeProjects, setActiveProjects] = useState<ProjectProfile[]>([]);
  const [recentMessages, setRecentMessages] = useState<ProjectMessage[]>([]);
  const [borrowerData, setBorrowerData] = useState<
    Record<string, { name: string; email: string }>
  >({});

  // Status counts for dashboard metrics
  const [statusCounts, setStatusCounts] = useState({
    infoGathering: 0,
    advisorReview: 0,
    matchesCurated: 0,
    introductionsSent: 0,
    termSheetReceived: 0,
    closed: 0,
    withdrawn: 0,
    stalled: 0,
  });

  useEffect(() => {
    const loadAdvisorData = async () => {
      if (!user || user.role !== "advisor") return;

      try {
        let assignedProjects: ProjectProfile[] = [];

        if (user.isDemo) {
          // --- DEMO MODE ---
          console.log("[AdvisorDashboard] Loading data for DEMO advisor.");

          const advisorProfile = await getAdvisorById(user.email);
          if (advisorProfile) setAdvisor(advisorProfile);

          const allProjects = await storageService.getItem<ProjectProfile[]>(
            "projects"
          );
          if (allProjects) {
            assignedProjects = allProjects.filter(
              (p) => p.assignedAdvisorUserId === user.email
            );
            setActiveProjects(assignedProjects);
          }
        } else {
          // --- REAL USER MODE ---
          console.log(
            "[AdvisorDashboard] Loading data for REAL advisor from Supabase."
          );

          const realAdvisorProfile: Advisor = {
            id: user.id || user.email,
            userId: user.email,
            name: user.name || user.email,
            email: user.email,
            title: "Capital Advisor",
            phone: "",
            bio: "An experienced Capital Advisor at CapMatch.",
            avatar: "",
            specialties: [],
            yearsExperience: 10,
            createdAt: new Date().toISOString(),
            updatedAt: new Date().toISOString(),
          };
          setAdvisor(realAdvisorProfile);

          const { data: projectsData, error: projectsError } = await supabase
            .from("projects")
            .select("*")
            .eq("assigned_advisor_id", user.id);

          if (projectsError) throw projectsError;

          if (projectsData) {
            assignedProjects = projectsData.map(dbProjectToProjectProfile);
            setActiveProjects(assignedProjects);

            if (assignedProjects.length > 0) {
              const ownerOrgIds = Array.from(
                new Set(assignedProjects.map((p) => p.entityId).filter(Boolean))
              ) as string[];

              if (ownerOrgIds.length > 0) {
                // Step 1: Find the owner's user_id for each org
                const { data: owners, error: ownersError } = await supabase
                  .from("org_members")
                  .select("org_id, user_id")
                  .in("org_id", ownerOrgIds)
                  .eq("role", "owner");

                if (ownersError) throw ownersError;

                const userIds = owners.map((o) => o.user_id);
                const orgToUserMap = owners.reduce((acc, o) => {
                  acc[o.org_id] = o.user_id;
                  return acc;
                }, {} as Record<string, string>);

                // Step 2: Fetch profiles for those user_ids
                const { data: profiles, error: profilesError } = await supabase
                  .from("profiles")
                  .select("id, full_name, email")
                  .in("id", userIds);

                if (profilesError) throw profilesError;

                // Step 3: Create a map from org_id -> profile info
                const borrowerMap = ownerOrgIds.reduce((acc, orgId) => {
                  const userId = orgToUserMap[orgId];
                  const profile = profiles.find((p) => p.id === userId);
                  if (profile) {
                    acc[orgId] = {
                      name: profile.full_name || profile.email,
                      email: profile.email,
                    };
                  }
                  return acc;
                }, {} as Record<string, { name: string; email: string }>);
                setBorrowerData(borrowerMap);
              }
            }
          }
        }

        if (assignedProjects.length > 0) {
          // Calculate status counts
          const counts = {
            infoGathering: 0,
            advisorReview: 0,
            matchesCurated: 0,
            introductionsSent: 0,
            termSheetReceived: 0,
            closed: 0,
            withdrawn: 0,
            stalled: 0,
          };

          assignedProjects.forEach((project) => {
            switch (project.projectStatus) {
              case "Info Gathering":
                counts.infoGathering++;
                break;
              case "Advisor Review":
                counts.advisorReview++;
                break;
              case "Matches Curated":
                counts.matchesCurated++;
                break;
              case "Introductions Sent":
                counts.introductionsSent++;
                break;
              case "Term Sheet Received":
                counts.termSheetReceived++;
                break;
              case "Closed":
                counts.closed++;
                break;
              case "Withdrawn":
                counts.withdrawn++;
                break;
              case "Stalled":
                counts.stalled++;
                break;
              default:
                break;
            }
          });

          setStatusCounts(counts);
        }

        // Get recent messages from Supabase
        if (assignedProjects.length > 0) {
          const projectIds = assignedProjects.map((p) => p.id);
          // Fetch threads first
          const { data: threads, error: threadsError } = await supabase
            .from("chat_threads")
            .select("id, project_id")
            .in("project_id", projectIds);

          if (threadsError) throw threadsError;

          if (threads && threads.length > 0) {
            const threadIds = threads.map((t) => t.id);
            const { data: messagesData, error: messagesError } = await supabase
              .from("project_messages")
              .select(`*, chat_threads!inner(project_id)`)
              .in("thread_id", threadIds)
              .order("created_at", { ascending: false })
              .limit(5);

            if (messagesError) throw messagesError;

            if (messagesData) {
              const mappedMessages = messagesData.map(
                dbMessageToProjectMessage
              );
              setRecentMessages(mappedMessages);
            }
          }
        }
      } catch (error) {
        console.error("Error loading advisor data:", error);
      } finally {
        // setIsLoadingData(false); // Removed as per refactor
      }
    };

    loadAdvisorData();
  }, [user]);

  const formatDate = (dateString: string) => {
    const date = new Date(dateString);
    return date.toLocaleDateString("en-US", {
      month: "short",
      day: "numeric",
      year: "numeric",
    });
  };

  const getStatusColor = (status: ProjectStatus) => {
    switch (status) {
      case "Draft":
        return "text-gray-600 bg-gray-100";
      case "Info Gathering":
        return "text-blue-600 bg-blue-50";
      case "Advisor Review":
        return "text-amber-600 bg-amber-50";
      case "Matches Curated":
        return "text-purple-600 bg-purple-50";
      case "Introductions Sent":
        return "text-indigo-600 bg-indigo-50";
      case "Term Sheet Received":
        return "text-teal-600 bg-teal-50";
      case "Closed":
        return "text-green-600 bg-green-50";
      case "Withdrawn":
        return "text-red-600 bg-red-50";
      case "Stalled":
        return "text-orange-600 bg-orange-50";
      default:
        return "text-gray-600 bg-gray-100";
    }
  };

  const getStatusIcon = (status: ProjectStatus) => {
    switch (status) {
      case "Closed":
        return <CheckCircle className="h-5 w-5" />;
      case "Withdrawn":
      case "Stalled":
        return <AlertTriangle className="h-5 w-5" />;
      default:
        return <Zap className="h-5 w-5" />;
    }
  };

  return (
    <RoleBasedRoute roles={["advisor", "admin"]}>
      <div className="flex h-screen bg-gray-50">
        <LoadingOverlay isLoading={false} />

        {/* Sidebar */}
        <div className="w-64 bg-white shadow-md">
          <div className="p-6 border-b border-gray-200">
            <h1 className="text-xl font-bold text-blue-800">Advisor Portal</h1>
            {advisor && (
              <p className="text-sm text-gray-500 mt-1">{advisor.name}</p>
            )}
          </div>

          <nav className="mt-6 px-4">
            <div className="space-y-1">
              <a
                href="#"
                className="flex items-center px-4 py-2 text-sm font-medium text-white bg-blue-600 rounded-md"
              >
                <PieChart className="mr-3 h-5 w-5" />
                Dashboard
              </a>
              <a
                href="#"
                className="flex items-center px-4 py-2 text-sm font-medium text-gray-700 rounded-md hover:bg-blue-50 hover:text-blue-700"
              >
                <Users className="mr-3 h-5 w-5" />
                My Borrowers
              </a>
              <a
                href="#"
                className="flex items-center px-4 py-2 text-sm font-medium text-gray-700 rounded-md hover:bg-blue-50 hover:text-blue-700"
              >
                <FileText className="mr-3 h-5 w-5" />
                Projects
              </a>
              <a
                href="#"
                className="flex items-center px-4 py-2 text-sm font-medium text-gray-700 rounded-md hover:bg-blue-50 hover:text-blue-700"
              >
                <MessageSquare className="mr-3 h-5 w-5" />
                Messages
              </a>
              <a
                href="#"
                className="flex items-center px-4 py-2 text-sm font-medium text-gray-700 rounded-md hover:bg-blue-50 hover:text-blue-700"
              >
                <Calendar className="mr-3 h-5 w-5" />
                Calendar
              </a>
            </div>
          </nav>
        </div>

        {/* Main content */}
        <div className="flex-1 overflow-auto">
          <header className="bg-white shadow-sm py-4 px-6 flex justify-between items-center">
            <h1 className="text-2xl font-semibold text-gray-800">Dashboard</h1>
            <div className="flex space-x-3">
              <Button
                variant="outline"
                leftIcon={<ChevronLeft size={16} />}
                onClick={() => router.push("/")}
              >
                Back to Home
              </Button>
              <Button
                variant="outline"
                leftIcon={<LogOut size={16} />}
                onClick={async () => {
                  await logout();
                  // The redirect is now handled automatically by the
                  // RoleBasedRoute component when the auth state changes to logged out.
                  // Manually pushing the router here was causing issues.
                  console.log("Logout initiated...");
                }}
              >
                Sign Out
              </Button>
            </div>
          </header>

          <main className="p-6">
            {/* Dashboard greeting */}
            <div className="bg-white p-6 rounded-lg shadow-sm mb-6">
              <h2 className="text-xl font-semibold mb-2">
                Welcome back, {advisor?.name || "Advisor"}
              </h2>
              <p className="text-gray-600">
                You have {activeProjects.length} active projects and{" "}
                {statusCounts.advisorReview} projects pending your review.
              </p>
            </div>

            {/* Stats grid */}
            <div className="grid grid-cols-1 md:grid-cols-2 lg:grid-cols-4 gap-6 mb-6">
              <Card className="bg-gradient-to-br from-blue-50 to-blue-100 shadow-sm border-blue-100">
                <CardContent className="p-6">
                  <div className="flex justify-between items-start">
                    <div>
                      <p className="text-sm font-medium text-blue-600">
                        Info Gathering
                      </p>
                      <h3 className="text-3xl font-bold text-gray-900 mt-1">
                        {statusCounts.infoGathering}
                      </h3>
                    </div>
                    <div className="bg-blue-200 p-3 rounded-lg">
                      <Clock className="h-6 w-6 text-blue-600" />
                    </div>
                  </div>
                </CardContent>
              </Card>

              <Card className="bg-gradient-to-br from-amber-50 to-amber-100 shadow-sm border-amber-100">
                <CardContent className="p-6">
                  <div className="flex justify-between items-start">
                    <div>
                      <p className="text-sm font-medium text-amber-600">
                        Pending Review
                      </p>
                      <h3 className="text-3xl font-bold text-gray-900 mt-1">
                        {statusCounts.advisorReview}
                      </h3>
                    </div>
                    <div className="bg-amber-200 p-3 rounded-lg">
                      <Zap className="h-6 w-6 text-amber-600" />
                    </div>
                  </div>
                </CardContent>
              </Card>

              <Card className="bg-gradient-to-br from-purple-50 to-purple-100 shadow-sm border-purple-100">
                <CardContent className="p-6">
                  <div className="flex justify-between items-start">
                    <div>
                      <p className="text-sm font-medium text-purple-600">
                        Matches Curated
                      </p>
                      <h3 className="text-3xl font-bold text-gray-900 mt-1">
                        {statusCounts.matchesCurated}
                      </h3>
                    </div>
                    <div className="bg-purple-200 p-3 rounded-lg">
                      <Users className="h-6 w-6 text-purple-600" />
                    </div>
                  </div>
                </CardContent>
              </Card>

              <Card className="bg-gradient-to-br from-green-50 to-green-100 shadow-sm border-green-100">
                <CardContent className="p-6">
                  <div className="flex justify-between items-start">
                    <div>
                      <p className="text-sm font-medium text-green-600">
                        Term Sheets
                      </p>
                      <h3 className="text-3xl font-bold text-gray-900 mt-1">
                        {statusCounts.termSheetReceived}
                      </h3>
                    </div>
                    <div className="bg-green-200 p-3 rounded-lg">
                      <CheckCircle className="h-6 w-6 text-green-600" />
                    </div>
                  </div>
                </CardContent>
              </Card>
            </div>

            {/* Projects */}
            <div className="mb-6">
              <div className="flex justify-between items-center mb-4">
                <h2 className="text-xl font-semibold text-gray-800">
                  Your Active Projects
                </h2>
                <Button
                  variant="outline"
                  size="sm"
                  onClick={() => router.push("/advisor/projects")}
                >
                  View All Projects
                </Button>
              </div>

              {activeProjects.length > 0 ? (
                <div className="bg-white shadow-sm rounded-lg overflow-hidden">
                  <div className="overflow-x-auto">
                    <table className="min-w-full divide-y divide-gray-200">
                      <thead className="bg-gray-50">
                        <tr>
                          <th className="px-6 py-3 text-left text-xs font-medium text-gray-500 uppercase tracking-wider">
                            Project
                          </th>
                          <th className="px-6 py-3 text-left text-xs font-medium text-gray-500 uppercase tracking-wider">
                            Borrower
                          </th>
                          <th className="px-6 py-3 text-left text-xs font-medium text-gray-500 uppercase tracking-wider">
                            Asset Type
                          </th>
                          <th className="px-6 py-3 text-left text-xs font-medium text-gray-500 uppercase tracking-wider">
                            Loan Amount
                          </th>
                          <th className="px-6 py-3 text-left text-xs font-medium text-gray-500 uppercase tracking-wider">
                            Status
                          </th>
                          <th className="px-6 py-3 text-left text-xs font-medium text-gray-500 uppercase tracking-wider">
                            Last Updated
                          </th>
                          <th className="px-6 py-3 text-right text-xs font-medium text-gray-500 uppercase tracking-wider">
                            Action
                          </th>
                        </tr>
                      </thead>
                      <tbody className="bg-white divide-y divide-gray-200">
                        {activeProjects.map((project) => (
                          <tr key={project.id} className="hover:bg-gray-50">
                            <td className="px-6 py-4 whitespace-nowrap">
                              <div
                                className="text-sm font-medium text-blue-600 hover:text-blue-800 cursor-pointer"
                                onClick={() =>
                                  router.push(`/advisor/project/${project.id}`)
                                }
                              >
                                {project.projectName}
                              </div>
                            </td>
                            <td className="px-6 py-4 whitespace-nowrap">
                              <div className="text-sm text-gray-900">
                                {user?.isDemo
                                  ? project.entityId
                                    ? (project.entityId as string).split("_")[0]
                                    : "..."
                                  : (project.entityId
                                      ? borrowerData[project.entityId as string]
                                      : undefined
                                    )?.name || "..."}
                              </div>
                            </td>
                            <td className="px-6 py-4 whitespace-nowrap">
                              <div className="text-sm text-gray-700">
                                {project.assetType}
                              </div>
                            </td>
                            <td className="px-6 py-4 whitespace-nowrap">
                              <div className="text-sm text-gray-700">
                                $
                                {(
                                  project.loanAmountRequested || 0
                                ).toLocaleString()}
                              </div>
                            </td>
                            <td className="px-6 py-4 whitespace-nowrap">
                              <div
                                className={`inline-flex items-center px-2.5 py-0.5 rounded-full text-xs font-medium ${getStatusColor(
                                  project.projectStatus as ProjectStatus
                                )}`}
                              >
                                {getStatusIcon(
                                  project.projectStatus as ProjectStatus
                                )}
                                <span className="ml-1">
                                  {project.projectStatus}
                                </span>
                              </div>
                            </td>
                            <td className="px-6 py-4 whitespace-nowrap text-sm text-gray-500">
                              {formatDate(project.updatedAt)}
                            </td>
                            <td className="px-6 py-4 whitespace-nowrap text-right text-sm font-medium">
                              <button
                                onClick={() =>
                                  router.push(`/advisor/project/${project.id}`)
                                }
                                className="text-blue-600 hover:text-blue-900"
                              >
                                View
                              </button>
                            </td>
                          </tr>
                        ))}
                      </tbody>
                    </table>
                  </div>
                </div>
              ) : (
                <div className="bg-white p-6 rounded-lg shadow-sm text-center">
                  <p className="text-gray-500">No active projects found</p>
                </div>
              )}
            </div>

            {/* Recent Messages */}
            <div>
              <div className="flex justify-between items-center mb-4">
                <h2 className="text-xl font-semibold text-gray-800">
                  Recent Messages
                </h2>
                <Button
                  variant="outline"
                  size="sm"
                  onClick={() => router.push("/advisor/messages")}
                >
                  View All Messages
                </Button>
              </div>

              {recentMessages.length > 0 ? (
                <div className="space-y-4">
                  {recentMessages.map((message) => {
                    // Find project by thread_id - we'll need to get project info from thread
                    const isAdvisorMessage = message.user_id === user?.id;
                    return (
                      <Card key={message.id} className="shadow-sm">
                        <CardContent className="p-4">
                          <div className="flex items-start">
                            <div
                              className={`flex-shrink-0 w-10 h-10 rounded-full flex items-center justify-center ${
                                isAdvisorMessage
                                  ? "bg-blue-100 text-blue-600"
                                  : "bg-gray-100 text-gray-600"
                              }`}
                            >
                              {isAdvisorMessage ? "A" : "B"}
                            </div>
                            <div className="ml-3 flex-1">
                              <div className="flex items-center justify-between">
                                <p className="text-sm font-medium text-gray-900">
                                  {isAdvisorMessage ? "Advisor" : "Borrower"}
                                </p>
                                <p className="text-xs text-gray-500">
                                  {new Date(
                                    message.created_at
                                  ).toLocaleString()}
                                </p>
                              </div>
                              <p className="mt-1 text-sm text-gray-700">
                                {message.content && message.content.length > 120
                                  ? `${message.content.substring(0, 120)}... `
                                  : `${message.content || "No content"} `}
                              </p>
                              <div className="mt-2 flex justify-between items-center">
                                <Button
                                  variant="outline"
                                  size="sm"
                                  onClick={() =>
                                    router.push(
                                      `/advisor/project/${message.project_id!}`
                                    )
                                  }
                                >
                                  Go to Thread
                                </Button>
                                <p className="text-xs text-gray-400">
                                  Project:{" "}
                                  {activeProjects.find(
                                    (p) => p.id === message.project_id
                                  )?.projectName || message.project_id}
                                </p>
                              </div>
                            </div>
                          </div>
                        </CardContent>
                      </Card>
                    );
                  })}
                </div>
              ) : (
                <div className="bg-white p-6 rounded-lg shadow-sm text-center">
                  <p className="text-gray-500">No recent messages</p>
                </div>
              )}
            </div>
          </main>
        </div>
      </div>
    </RoleBasedRoute>
  );
=======
	getProjectsWithResumes,
} from "@/lib/project-queries";

export default function AdvisorDashboardPage() {
	const router = useRouter();
	const { user, logout } = useAuth();

	const [advisor, setAdvisor] = useState<Advisor | null>(null);
	const [activeProjects, setActiveProjects] = useState<ProjectProfile[]>([]);
	const [recentMessages, setRecentMessages] = useState<ProjectMessage[]>([]);
	const [, setIsLoadingData] = useState(true);
	const [borrowerData, setBorrowerData] = useState<
		Record<string, { name: string; email: string }>
	>({});

	// Status counts for dashboard metrics
	const [statusCounts, setStatusCounts] = useState({
		infoGathering: 0,
		advisorReview: 0,
		matchesCurated: 0,
		introductionsSent: 0,
		termSheetReceived: 0,
		closed: 0,
		withdrawn: 0,
		stalled: 0,
	});

	useEffect(() => {
		const loadAdvisorData = async () => {
			if (!user || user.role !== "advisor") return;

			try {
				setIsLoadingData(true);
				let assignedProjects: ProjectProfile[] = [];

				if (user.isDemo) {
					// --- DEMO MODE ---

					const advisorProfile = await getAdvisorById(user.email);
					if (advisorProfile) setAdvisor(advisorProfile);

					const allProjects = await storageService.getItem<
						ProjectProfile[]
					>("projects");
					if (allProjects) {
						assignedProjects = allProjects.filter(
							(p) => p.assignedAdvisorUserId === user.email
						);
						setActiveProjects(assignedProjects);
					}
				} else {
					// --- REAL USER MODE ---

					const realAdvisorProfile: Advisor = {
						id: user.id || user.email,
						userId: user.email,
						name: user.name || user.email,
						email: user.email,
						title: "Capital Advisor",
						phone: "",
						bio: "An experienced Capital Advisor at CapMatch.",
						avatar: "",
						specialties: [],
						yearsExperience: 10,
						createdAt: new Date().toISOString(),
						updatedAt: new Date().toISOString(),
					};
					setAdvisor(realAdvisorProfile);

					const { data: projectsData, error: projectsError } =
						await supabase
							.from("projects")
							.select("*")
							.eq("assigned_advisor_user_id", user.id);

					if (projectsError) throw projectsError;

					if (projectsData) {
						const projectIds = projectsData.map((p: ProjectProfile) => p.id);
						assignedProjects = await getProjectsWithResumes(projectIds);
						setActiveProjects(assignedProjects);

							if (assignedProjects.length > 0) {
								const ownerIds = Array.from(
									new Set(
										assignedProjects
											.map((p: ProjectProfile) => p.owner_org_id)
											.filter(Boolean)
									)
								) as string[];

								if (ownerIds.length > 0) {
									const { data: borrowers, error: borrowersError } =
										await supabase
											.from("profiles")
											.select("id, full_name, email")
											.in("id", ownerIds);

									if (borrowersError) throw borrowersError;

									if (borrowers) {
										const borrowerMap = borrowers.reduce(
											(acc: Record<string, { name: string; email: string }>, b: { id: string; full_name?: string; email: string }) => {
										acc[(b.id as string)] = {
													name: b.full_name || b.email,
													email: b.email,
												};
												return acc;
											},
											{} as Record<
												string,
												{ name: string; email: string }
											>
										);
										setBorrowerData(borrowerMap);
									}
								}
							}
					}
				}

				if (assignedProjects.length > 0) {
					// Calculate status counts
					const counts = {
						infoGathering: 0,
						advisorReview: 0,
						matchesCurated: 0,
						introductionsSent: 0,
						termSheetReceived: 0,
						closed: 0,
						withdrawn: 0,
						stalled: 0,
					};

					assignedProjects.forEach((project) => {
						switch (project.projectStatus) {
							case "Info Gathering":
								counts.infoGathering++;
								break;
							case "Advisor Review":
								counts.advisorReview++;
								break;
							case "Matches Curated":
								counts.matchesCurated++;
								break;
							case "Introductions Sent":
								counts.introductionsSent++;
								break;
							case "Term Sheet Received":
								counts.termSheetReceived++;
								break;
							case "Closed":
								counts.closed++;
								break;
							case "Withdrawn":
								counts.withdrawn++;
								break;
							case "Stalled":
								counts.stalled++;
								break;
							default:
								break;
						}
					});

					setStatusCounts(counts);
				}

				// Get recent messages from Supabase
				if (assignedProjects.length > 0) {
					const projectIds = assignedProjects.map((p) => p.id);
					const { data: messagesData, error: messagesError } =
						await supabase
							.from("project_messages")
							.select("*")
							.in("project_id", projectIds)
							.order("created_at", { ascending: false })
							.limit(5);

					if (messagesError) throw messagesError;

					if (messagesData) {
						// Messages are already in the correct format from the query
						setRecentMessages(messagesData);
					}
				}
			} catch (error) {
				console.error("Error loading advisor data:", error);
			} finally {
				setIsLoadingData(false);
			}
		};

		loadAdvisorData();
	}, [user]);

	const formatDate = (dateString: string) => {
		const date = new Date(dateString);
		return date.toLocaleDateString("en-US", {
			month: "short",
			day: "numeric",
			year: "numeric",
		});
	};

	const getStatusColor = (status: ProjectStatus) => {
		switch (status) {
			case "Draft":
				return "text-gray-600 bg-gray-100";
			case "Info Gathering":
				return "text-blue-600 bg-blue-50";
			case "Advisor Review":
				return "text-amber-600 bg-amber-50";
			case "Matches Curated":
				return "text-purple-600 bg-purple-50";
			case "Introductions Sent":
				return "text-indigo-600 bg-indigo-50";
			case "Term Sheet Received":
				return "text-teal-600 bg-teal-50";
			case "Closed":
				return "text-green-600 bg-green-50";
			case "Withdrawn":
				return "text-red-600 bg-red-50";
			case "Stalled":
				return "text-orange-600 bg-orange-50";
			default:
				return "text-gray-600 bg-gray-100";
		}
	};

	const getStatusIcon = (status: ProjectStatus) => {
		switch (status) {
			case "Closed":
				return <CheckCircle className="h-5 w-5" />;
			case "Withdrawn":
			case "Stalled":
				return <AlertTriangle className="h-5 w-5" />;
			default:
				return <Zap className="h-5 w-5" />;
		}
	};

	return (
		<RoleBasedRoute roles={["advisor"]}>
			<div className="flex h-screen bg-gray-50">
				<LoadingOverlay isLoading={false} />

				{/* Sidebar */}
				<div className="w-64 bg-white shadow-md">
					<div className="p-6 border-b border-gray-200">
						<h1 className="text-xl font-bold text-blue-800">
							Advisor Portal
						</h1>
						{advisor && (
							<p className="text-sm text-gray-500 mt-1">
								{advisor.name}
							</p>
						)}
					</div>

					<nav className="mt-6 px-4">
						<div className="space-y-1">
							<a
								href="#"
								className="flex items-center px-4 py-2 text-sm font-medium text-white bg-blue-600 rounded-md"
							>
								<PieChart className="mr-3 h-5 w-5" />
								Dashboard
							</a>
							<a
								href="#"
								className="flex items-center px-4 py-2 text-sm font-medium text-gray-700 rounded-md hover:bg-blue-50 hover:text-blue-700"
							>
								<Users className="mr-3 h-5 w-5" />
								My Borrowers
							</a>
							<a
								href="#"
								className="flex items-center px-4 py-2 text-sm font-medium text-gray-700 rounded-md hover:bg-blue-50 hover:text-blue-700"
							>
								<FileText className="mr-3 h-5 w-5" />
								Projects
							</a>
							<a
								href="#"
								className="flex items-center px-4 py-2 text-sm font-medium text-gray-700 rounded-md hover:bg-blue-50 hover:text-blue-700"
							>
								<MessageSquare className="mr-3 h-5 w-5" />
								Messages
							</a>
							<a
								href="#"
								className="flex items-center px-4 py-2 text-sm font-medium text-gray-700 rounded-md hover:bg-blue-50 hover:text-blue-700"
							>
								<Calendar className="mr-3 h-5 w-5" />
								Calendar
							</a>
						</div>
					</nav>
				</div>

				{/* Main content */}
				<div className="flex-1 overflow-auto">
					<header className="bg-white shadow-sm py-4 px-6 flex justify-between items-center">
						<h1 className="text-2xl font-semibold text-gray-800">
							Dashboard
						</h1>
						<div className="flex space-x-3">
							<Button
								variant="outline"
								leftIcon={<ChevronLeft size={16} />}
								onClick={() => router.push("/")}
							>
								Back to Home
							</Button>
							<Button
								variant="outline"
								leftIcon={<LogOut size={16} />}
								onClick={async () => {
									await logout();
									// The redirect is now handled automatically by the
									// RoleBasedRoute component when the auth state changes to logged out.
									// Manually pushing the router here was causing issues.
									// Logout initiated
								}}
							>
								Sign Out
							</Button>
						</div>
					</header>

					<main className="p-6">
						{/* Dashboard greeting */}
						<div className="bg-white p-6 rounded-lg shadow-sm mb-6">
							<h2 className="text-xl font-semibold mb-2">
								Welcome back, {advisor?.name || "Advisor"}
							</h2>
							<p className="text-gray-600">
								You have {activeProjects.length} active projects
								and {statusCounts.advisorReview} projects
								pending your review.
							</p>
						</div>

						{/* Stats grid */}
						<div className="grid grid-cols-1 md:grid-cols-2 lg:grid-cols-4 gap-6 mb-6">
							<Card className="bg-gradient-to-br from-blue-50 to-blue-100 shadow-sm border-blue-100">
								<CardContent className="p-6">
									<div className="flex justify-between items-start">
										<div>
											<p className="text-sm font-medium text-blue-600">
												Info Gathering
											</p>
											<h3 className="text-3xl font-bold text-gray-900 mt-1">
												{statusCounts.infoGathering}
											</h3>
										</div>
										<div className="bg-blue-200 p-3 rounded-lg">
											<Clock className="h-6 w-6 text-blue-600" />
										</div>
									</div>
								</CardContent>
							</Card>

							<Card className="bg-gradient-to-br from-amber-50 to-amber-100 shadow-sm border-amber-100">
								<CardContent className="p-6">
									<div className="flex justify-between items-start">
										<div>
											<p className="text-sm font-medium text-amber-600">
												Pending Review
											</p>
											<h3 className="text-3xl font-bold text-gray-900 mt-1">
												{statusCounts.advisorReview}
											</h3>
										</div>
										<div className="bg-amber-200 p-3 rounded-lg">
											<Zap className="h-6 w-6 text-amber-600" />
										</div>
									</div>
								</CardContent>
							</Card>

							<Card className="bg-gradient-to-br from-purple-50 to-purple-100 shadow-sm border-purple-100">
								<CardContent className="p-6">
									<div className="flex justify-between items-start">
										<div>
											<p className="text-sm font-medium text-purple-600">
												Matches Curated
											</p>
											<h3 className="text-3xl font-bold text-gray-900 mt-1">
												{statusCounts.matchesCurated}
											</h3>
										</div>
										<div className="bg-purple-200 p-3 rounded-lg">
											<Users className="h-6 w-6 text-purple-600" />
										</div>
									</div>
								</CardContent>
							</Card>

							<Card className="bg-gradient-to-br from-green-50 to-green-100 shadow-sm border-green-100">
								<CardContent className="p-6">
									<div className="flex justify-between items-start">
										<div>
											<p className="text-sm font-medium text-green-600">
												Term Sheets
											</p>
											<h3 className="text-3xl font-bold text-gray-900 mt-1">
												{statusCounts.termSheetReceived}
											</h3>
										</div>
										<div className="bg-green-200 p-3 rounded-lg">
											<CheckCircle className="h-6 w-6 text-green-600" />
										</div>
									</div>
								</CardContent>
							</Card>
						</div>

						{/* Projects */}
						<div className="mb-6">
							<div className="flex justify-between items-center mb-4">
								<h2 className="text-xl font-semibold text-gray-800">
									Your Active Projects
								</h2>
								<Button
									variant="outline"
									size="sm"
									onClick={() =>
										router.push("/advisor/projects")
									}
								>
									View All Projects
								</Button>
							</div>

							{activeProjects.length > 0 ? (
								<div className="bg-white shadow-sm rounded-lg overflow-hidden">
									<div className="overflow-x-auto">
										<table className="min-w-full divide-y divide-gray-200">
											<thead className="bg-gray-50">
												<tr>
													<th className="px-6 py-3 text-left text-xs font-medium text-gray-500 uppercase tracking-wider">
														Project
													</th>
													<th className="px-6 py-3 text-left text-xs font-medium text-gray-500 uppercase tracking-wider">
														Borrower
													</th>
													<th className="px-6 py-3 text-left text-xs font-medium text-gray-500 uppercase tracking-wider">
														Asset Type
													</th>
													<th className="px-6 py-3 text-left text-xs font-medium text-gray-500 uppercase tracking-wider">
														Loan Amount
													</th>
													<th className="px-6 py-3 text-left text-xs font-medium text-gray-500 uppercase tracking-wider">
														Status
													</th>
													<th className="px-6 py-3 text-left text-xs font-medium text-gray-500 uppercase tracking-wider">
														Last Updated
													</th>
													<th className="px-6 py-3 text-right text-xs font-medium text-gray-500 uppercase tracking-wider">
														Action
													</th>
												</tr>
											</thead>
											<tbody className="bg-white divide-y divide-gray-200">
												{activeProjects.map(
													(project) => (
														<tr
															key={project.id}
															className="hover:bg-gray-50"
														>
															<td className="px-6 py-4 whitespace-nowrap">
																<div
																	className="text-sm font-medium text-blue-600 hover:text-blue-800 cursor-pointer"
																	onClick={() =>
																		router.push(
																			`/advisor/project/${project.id}`
																		)
																	}
																>
																	{
																		project.projectName
																	}
																</div>
															</td>
															<td className="px-6 py-4 whitespace-nowrap">
																<div className="text-sm text-gray-900">
																	{user?.isDemo
																		? (project.owner_org_id
																			? (project.owner_org_id as string).split("_")[0]
																			: "...")
																	: (project.owner_org_id
																		? borrowerData[project.owner_org_id as string]
																		: undefined)
																					?.name ||
																			  "..."}
																</div>
															</td>
															<td className="px-6 py-4 whitespace-nowrap">
																<div className="text-sm text-gray-700">
																	{
																		project.assetType
																	}
																</div>
															</td>
															<td className="px-6 py-4 whitespace-nowrap">
																<div className="text-sm text-gray-700">
																	$
																	{(
																		project.loanAmountRequested ||
																		0
																	).toLocaleString()}
																</div>
															</td>
															<td className="px-6 py-4 whitespace-nowrap">
																<div
																	className={`inline-flex items-center px-2.5 py-0.5 rounded-full text-xs font-medium ${getStatusColor(
																		project.projectStatus as ProjectStatus
																	)}`}
																>
																	{getStatusIcon(
																		project.projectStatus as ProjectStatus
																	)}
																	<span className="ml-1">
																		{
																			project.projectStatus
																		}
																	</span>
																</div>
															</td>
															<td className="px-6 py-4 whitespace-nowrap text-sm text-gray-500">
																{formatDate(
																	project.updatedAt
																)}
															</td>
															<td className="px-6 py-4 whitespace-nowrap text-right text-sm font-medium">
																<button
																	onClick={() =>
																		router.push(
																			`/advisor/project/${project.id}`
																		)
																	}
																	className="text-blue-600 hover:text-blue-900"
																>
																	View
																</button>
															</td>
														</tr>
													)
												)}
											</tbody>
										</table>
									</div>
								</div>
							) : (
								<div className="bg-white p-6 rounded-lg shadow-sm text-center">
									<p className="text-gray-500">
										No active projects found
									</p>
								</div>
							)}
						</div>

						{/* Recent Messages */}
						<div>
							<div className="flex justify-between items-center mb-4">
								<h2 className="text-xl font-semibold text-gray-800">
									Recent Messages
								</h2>
								<Button
									variant="outline"
									size="sm"
									onClick={() =>
										router.push("/advisor/messages")
									}
								>
									View All Messages
								</Button>
							</div>

							{recentMessages.length > 0 ? (
								<div className="space-y-4">
									{recentMessages.map((message) => {
										// Find project by thread_id - we'll need to get project info from thread
										const isAdvisorMessage = message.user_id === user?.id;
										return (
											<Card
												key={message.id}
												className="shadow-sm"
											>
												<CardContent className="p-4">
													<div className="flex items-start">
														<div
															className={`flex-shrink-0 w-10 h-10 rounded-full flex items-center justify-center ${
																isAdvisorMessage
																	? "bg-blue-100 text-blue-600"
																	: "bg-gray-100 text-gray-600"
															}`}
														>
															{isAdvisorMessage ? "A" : "B"}
														</div>
														<div className="ml-3 flex-1">
															<div className="flex items-center justify-between">
																<p className="text-sm font-medium text-gray-900">
																	{isAdvisorMessage ? "Advisor" : "Borrower"}
																</p>
																<p className="text-xs text-gray-500">
																	{new Date(
																		message.created_at
																	).toLocaleString()}
																</p>
															</div>
															<p className="mt-1 text-sm text-gray-700">
																{message.content && message.content.length > 120
																	? `${message.content.substring(0, 120)}...`
																	: message.content || "No content"}
															</p>
															<div className="mt-2 flex justify-end">
																<Button
																	variant="outline"
																	size="sm"
																	onClick={() =>
																		router.push(
																			`/advisor/project/${message.thread_id}`
																		)
																	}
																>
																	Go to Thread
																</Button>
															</div>
														</div>
													</div>
												</CardContent>
											</Card>
										);
									})}
								</div>
							) : (
								<div className="bg-white p-6 rounded-lg shadow-sm text-center">
									<p className="text-gray-500">
										No recent messages
									</p>
								</div>
							)}
						</div>
					</main>
				</div>
			</div>
		</RoleBasedRoute>
	);
>>>>>>> 6be2e367
}<|MERGE_RESOLUTION|>--- conflicted
+++ resolved
@@ -7,19 +7,11 @@
 import { useAuth } from "../../../hooks/useAuth";
 
 import { LoadingOverlay } from "../../../components/ui/LoadingOverlay";
-<<<<<<< HEAD
 import { Card, CardContent } from "../../../components/ui/card";
-=======
-import {
-	Card,
-	CardContent,
-} from "../../../components/ui/card";
->>>>>>> 6be2e367
 import { Button } from "../../../components/ui/Button";
 import { LogOut, ChevronLeft } from "lucide-react";
 
 import {
-<<<<<<< HEAD
   Users,
   FileText,
   MessageSquare,
@@ -29,42 +21,30 @@
   Zap,
   CheckCircle,
   AlertTriangle,
-=======
-	Users,
-	FileText,
-	MessageSquare,
-	PieChart,
-	Calendar,
-	Clock,
-	Zap,
-	CheckCircle,
-	AlertTriangle,
->>>>>>> 6be2e367
 } from "lucide-react";
 import { getAdvisorById } from "../../../../lib/enhancedMockApiService";
 import {
-<<<<<<< HEAD
   Advisor,
   ProjectProfile,
+  ProjectMessage,
   ProjectStatus,
-  ProjectMessage,
-=======
-	getAdvisorById,
-} from "../../../../lib/enhancedMockApiService";
-import {
-	Advisor,
-	ProjectProfile,
-	ProjectMessage,
-	ProjectStatus,
->>>>>>> 6be2e367
 } from "../../../types/enhanced-types";
 import { storageService } from "@/lib/storage";
 import { supabase } from "../../../../lib/supabaseClient";
-import {
-<<<<<<< HEAD
-  dbMessageToProjectMessage,
-  dbProjectToProjectProfile,
-} from "@/lib/dto-mapper";
+import { getProjectsWithResumes } from "@/lib/project-queries";
+
+const dbMessageToProjectMessage = (
+  dbMessage: Record<string, any>
+): ProjectMessage => {
+  return {
+    id: dbMessage.id,
+    thread_id: dbMessage.thread_id,
+    project_id: dbMessage.chat_threads?.project_id,
+    user_id: dbMessage.user_id,
+    content: dbMessage.content,
+    created_at: dbMessage.created_at,
+  };
+};
 
 export default function AdvisorDashboardPage() {
   const router = useRouter();
@@ -110,7 +90,6 @@
             assignedProjects = allProjects.filter(
               (p) => p.assignedAdvisorUserId === user.email
             );
-            setActiveProjects(assignedProjects);
           }
         } else {
           // --- REAL USER MODE ---
@@ -142,12 +121,14 @@
           if (projectsError) throw projectsError;
 
           if (projectsData) {
-            assignedProjects = projectsData.map(dbProjectToProjectProfile);
-            setActiveProjects(assignedProjects);
+            const projectIds = projectsData.map((p) => p.id);
+            assignedProjects = await getProjectsWithResumes(projectIds);
 
             if (assignedProjects.length > 0) {
               const ownerOrgIds = Array.from(
-                new Set(assignedProjects.map((p) => p.entityId).filter(Boolean))
+                new Set(
+                  assignedProjects.map((p) => p.owner_org_id).filter(Boolean)
+                )
               ) as string[];
 
               if (ownerOrgIds.length > 0) {
@@ -160,11 +141,14 @@
 
                 if (ownersError) throw ownersError;
 
-                const userIds = owners.map((o) => o.user_id);
-                const orgToUserMap = owners.reduce((acc, o) => {
-                  acc[o.org_id] = o.user_id;
-                  return acc;
-                }, {} as Record<string, string>);
+                const userIds = owners?.map((o) => o.user_id) || [];
+                const orgToUserMap =
+                  owners?.reduce((acc, o) => {
+                    if (o.org_id) {
+                      acc[o.org_id] = o.user_id;
+                    }
+                    return acc;
+                  }, {} as Record<string, string>) || {};
 
                 // Step 2: Fetch profiles for those user_ids
                 const { data: profiles, error: profilesError } = await supabase
@@ -176,7 +160,7 @@
 
                 // Step 3: Create a map from org_id -> profile info
                 const borrowerMap = ownerOrgIds.reduce((acc, orgId) => {
-                  const userId = orgToUserMap[orgId];
+                  const userId = orgToUserMap[orgId as string];
                   const profile = profiles.find((p) => p.id === userId);
                   if (profile) {
                     acc[orgId] = {
@@ -192,6 +176,8 @@
           }
         }
 
+        setActiveProjects(assignedProjects);
+
         if (assignedProjects.length > 0) {
           // Calculate status counts
           const counts = {
@@ -271,8 +257,6 @@
         }
       } catch (error) {
         console.error("Error loading advisor data:", error);
-      } finally {
-        // setIsLoadingData(false); // Removed as per refactor
       }
     };
 
@@ -555,11 +539,15 @@
                             <td className="px-6 py-4 whitespace-nowrap">
                               <div className="text-sm text-gray-900">
                                 {user?.isDemo
-                                  ? project.entityId
-                                    ? (project.entityId as string).split("_")[0]
+                                  ? project.owner_org_id
+                                    ? (project.owner_org_id as string).split(
+                                        "_"
+                                      )[0]
                                     : "..."
-                                  : (project.entityId
-                                      ? borrowerData[project.entityId as string]
+                                  : (project.owner_org_id
+                                      ? borrowerData[
+                                          project.owner_org_id as string
+                                        ]
                                       : undefined
                                     )?.name || "..."}
                               </div>
@@ -703,657 +691,4 @@
       </div>
     </RoleBasedRoute>
   );
-=======
-	getProjectsWithResumes,
-} from "@/lib/project-queries";
-
-export default function AdvisorDashboardPage() {
-	const router = useRouter();
-	const { user, logout } = useAuth();
-
-	const [advisor, setAdvisor] = useState<Advisor | null>(null);
-	const [activeProjects, setActiveProjects] = useState<ProjectProfile[]>([]);
-	const [recentMessages, setRecentMessages] = useState<ProjectMessage[]>([]);
-	const [, setIsLoadingData] = useState(true);
-	const [borrowerData, setBorrowerData] = useState<
-		Record<string, { name: string; email: string }>
-	>({});
-
-	// Status counts for dashboard metrics
-	const [statusCounts, setStatusCounts] = useState({
-		infoGathering: 0,
-		advisorReview: 0,
-		matchesCurated: 0,
-		introductionsSent: 0,
-		termSheetReceived: 0,
-		closed: 0,
-		withdrawn: 0,
-		stalled: 0,
-	});
-
-	useEffect(() => {
-		const loadAdvisorData = async () => {
-			if (!user || user.role !== "advisor") return;
-
-			try {
-				setIsLoadingData(true);
-				let assignedProjects: ProjectProfile[] = [];
-
-				if (user.isDemo) {
-					// --- DEMO MODE ---
-
-					const advisorProfile = await getAdvisorById(user.email);
-					if (advisorProfile) setAdvisor(advisorProfile);
-
-					const allProjects = await storageService.getItem<
-						ProjectProfile[]
-					>("projects");
-					if (allProjects) {
-						assignedProjects = allProjects.filter(
-							(p) => p.assignedAdvisorUserId === user.email
-						);
-						setActiveProjects(assignedProjects);
-					}
-				} else {
-					// --- REAL USER MODE ---
-
-					const realAdvisorProfile: Advisor = {
-						id: user.id || user.email,
-						userId: user.email,
-						name: user.name || user.email,
-						email: user.email,
-						title: "Capital Advisor",
-						phone: "",
-						bio: "An experienced Capital Advisor at CapMatch.",
-						avatar: "",
-						specialties: [],
-						yearsExperience: 10,
-						createdAt: new Date().toISOString(),
-						updatedAt: new Date().toISOString(),
-					};
-					setAdvisor(realAdvisorProfile);
-
-					const { data: projectsData, error: projectsError } =
-						await supabase
-							.from("projects")
-							.select("*")
-							.eq("assigned_advisor_user_id", user.id);
-
-					if (projectsError) throw projectsError;
-
-					if (projectsData) {
-						const projectIds = projectsData.map((p: ProjectProfile) => p.id);
-						assignedProjects = await getProjectsWithResumes(projectIds);
-						setActiveProjects(assignedProjects);
-
-							if (assignedProjects.length > 0) {
-								const ownerIds = Array.from(
-									new Set(
-										assignedProjects
-											.map((p: ProjectProfile) => p.owner_org_id)
-											.filter(Boolean)
-									)
-								) as string[];
-
-								if (ownerIds.length > 0) {
-									const { data: borrowers, error: borrowersError } =
-										await supabase
-											.from("profiles")
-											.select("id, full_name, email")
-											.in("id", ownerIds);
-
-									if (borrowersError) throw borrowersError;
-
-									if (borrowers) {
-										const borrowerMap = borrowers.reduce(
-											(acc: Record<string, { name: string; email: string }>, b: { id: string; full_name?: string; email: string }) => {
-										acc[(b.id as string)] = {
-													name: b.full_name || b.email,
-													email: b.email,
-												};
-												return acc;
-											},
-											{} as Record<
-												string,
-												{ name: string; email: string }
-											>
-										);
-										setBorrowerData(borrowerMap);
-									}
-								}
-							}
-					}
-				}
-
-				if (assignedProjects.length > 0) {
-					// Calculate status counts
-					const counts = {
-						infoGathering: 0,
-						advisorReview: 0,
-						matchesCurated: 0,
-						introductionsSent: 0,
-						termSheetReceived: 0,
-						closed: 0,
-						withdrawn: 0,
-						stalled: 0,
-					};
-
-					assignedProjects.forEach((project) => {
-						switch (project.projectStatus) {
-							case "Info Gathering":
-								counts.infoGathering++;
-								break;
-							case "Advisor Review":
-								counts.advisorReview++;
-								break;
-							case "Matches Curated":
-								counts.matchesCurated++;
-								break;
-							case "Introductions Sent":
-								counts.introductionsSent++;
-								break;
-							case "Term Sheet Received":
-								counts.termSheetReceived++;
-								break;
-							case "Closed":
-								counts.closed++;
-								break;
-							case "Withdrawn":
-								counts.withdrawn++;
-								break;
-							case "Stalled":
-								counts.stalled++;
-								break;
-							default:
-								break;
-						}
-					});
-
-					setStatusCounts(counts);
-				}
-
-				// Get recent messages from Supabase
-				if (assignedProjects.length > 0) {
-					const projectIds = assignedProjects.map((p) => p.id);
-					const { data: messagesData, error: messagesError } =
-						await supabase
-							.from("project_messages")
-							.select("*")
-							.in("project_id", projectIds)
-							.order("created_at", { ascending: false })
-							.limit(5);
-
-					if (messagesError) throw messagesError;
-
-					if (messagesData) {
-						// Messages are already in the correct format from the query
-						setRecentMessages(messagesData);
-					}
-				}
-			} catch (error) {
-				console.error("Error loading advisor data:", error);
-			} finally {
-				setIsLoadingData(false);
-			}
-		};
-
-		loadAdvisorData();
-	}, [user]);
-
-	const formatDate = (dateString: string) => {
-		const date = new Date(dateString);
-		return date.toLocaleDateString("en-US", {
-			month: "short",
-			day: "numeric",
-			year: "numeric",
-		});
-	};
-
-	const getStatusColor = (status: ProjectStatus) => {
-		switch (status) {
-			case "Draft":
-				return "text-gray-600 bg-gray-100";
-			case "Info Gathering":
-				return "text-blue-600 bg-blue-50";
-			case "Advisor Review":
-				return "text-amber-600 bg-amber-50";
-			case "Matches Curated":
-				return "text-purple-600 bg-purple-50";
-			case "Introductions Sent":
-				return "text-indigo-600 bg-indigo-50";
-			case "Term Sheet Received":
-				return "text-teal-600 bg-teal-50";
-			case "Closed":
-				return "text-green-600 bg-green-50";
-			case "Withdrawn":
-				return "text-red-600 bg-red-50";
-			case "Stalled":
-				return "text-orange-600 bg-orange-50";
-			default:
-				return "text-gray-600 bg-gray-100";
-		}
-	};
-
-	const getStatusIcon = (status: ProjectStatus) => {
-		switch (status) {
-			case "Closed":
-				return <CheckCircle className="h-5 w-5" />;
-			case "Withdrawn":
-			case "Stalled":
-				return <AlertTriangle className="h-5 w-5" />;
-			default:
-				return <Zap className="h-5 w-5" />;
-		}
-	};
-
-	return (
-		<RoleBasedRoute roles={["advisor"]}>
-			<div className="flex h-screen bg-gray-50">
-				<LoadingOverlay isLoading={false} />
-
-				{/* Sidebar */}
-				<div className="w-64 bg-white shadow-md">
-					<div className="p-6 border-b border-gray-200">
-						<h1 className="text-xl font-bold text-blue-800">
-							Advisor Portal
-						</h1>
-						{advisor && (
-							<p className="text-sm text-gray-500 mt-1">
-								{advisor.name}
-							</p>
-						)}
-					</div>
-
-					<nav className="mt-6 px-4">
-						<div className="space-y-1">
-							<a
-								href="#"
-								className="flex items-center px-4 py-2 text-sm font-medium text-white bg-blue-600 rounded-md"
-							>
-								<PieChart className="mr-3 h-5 w-5" />
-								Dashboard
-							</a>
-							<a
-								href="#"
-								className="flex items-center px-4 py-2 text-sm font-medium text-gray-700 rounded-md hover:bg-blue-50 hover:text-blue-700"
-							>
-								<Users className="mr-3 h-5 w-5" />
-								My Borrowers
-							</a>
-							<a
-								href="#"
-								className="flex items-center px-4 py-2 text-sm font-medium text-gray-700 rounded-md hover:bg-blue-50 hover:text-blue-700"
-							>
-								<FileText className="mr-3 h-5 w-5" />
-								Projects
-							</a>
-							<a
-								href="#"
-								className="flex items-center px-4 py-2 text-sm font-medium text-gray-700 rounded-md hover:bg-blue-50 hover:text-blue-700"
-							>
-								<MessageSquare className="mr-3 h-5 w-5" />
-								Messages
-							</a>
-							<a
-								href="#"
-								className="flex items-center px-4 py-2 text-sm font-medium text-gray-700 rounded-md hover:bg-blue-50 hover:text-blue-700"
-							>
-								<Calendar className="mr-3 h-5 w-5" />
-								Calendar
-							</a>
-						</div>
-					</nav>
-				</div>
-
-				{/* Main content */}
-				<div className="flex-1 overflow-auto">
-					<header className="bg-white shadow-sm py-4 px-6 flex justify-between items-center">
-						<h1 className="text-2xl font-semibold text-gray-800">
-							Dashboard
-						</h1>
-						<div className="flex space-x-3">
-							<Button
-								variant="outline"
-								leftIcon={<ChevronLeft size={16} />}
-								onClick={() => router.push("/")}
-							>
-								Back to Home
-							</Button>
-							<Button
-								variant="outline"
-								leftIcon={<LogOut size={16} />}
-								onClick={async () => {
-									await logout();
-									// The redirect is now handled automatically by the
-									// RoleBasedRoute component when the auth state changes to logged out.
-									// Manually pushing the router here was causing issues.
-									// Logout initiated
-								}}
-							>
-								Sign Out
-							</Button>
-						</div>
-					</header>
-
-					<main className="p-6">
-						{/* Dashboard greeting */}
-						<div className="bg-white p-6 rounded-lg shadow-sm mb-6">
-							<h2 className="text-xl font-semibold mb-2">
-								Welcome back, {advisor?.name || "Advisor"}
-							</h2>
-							<p className="text-gray-600">
-								You have {activeProjects.length} active projects
-								and {statusCounts.advisorReview} projects
-								pending your review.
-							</p>
-						</div>
-
-						{/* Stats grid */}
-						<div className="grid grid-cols-1 md:grid-cols-2 lg:grid-cols-4 gap-6 mb-6">
-							<Card className="bg-gradient-to-br from-blue-50 to-blue-100 shadow-sm border-blue-100">
-								<CardContent className="p-6">
-									<div className="flex justify-between items-start">
-										<div>
-											<p className="text-sm font-medium text-blue-600">
-												Info Gathering
-											</p>
-											<h3 className="text-3xl font-bold text-gray-900 mt-1">
-												{statusCounts.infoGathering}
-											</h3>
-										</div>
-										<div className="bg-blue-200 p-3 rounded-lg">
-											<Clock className="h-6 w-6 text-blue-600" />
-										</div>
-									</div>
-								</CardContent>
-							</Card>
-
-							<Card className="bg-gradient-to-br from-amber-50 to-amber-100 shadow-sm border-amber-100">
-								<CardContent className="p-6">
-									<div className="flex justify-between items-start">
-										<div>
-											<p className="text-sm font-medium text-amber-600">
-												Pending Review
-											</p>
-											<h3 className="text-3xl font-bold text-gray-900 mt-1">
-												{statusCounts.advisorReview}
-											</h3>
-										</div>
-										<div className="bg-amber-200 p-3 rounded-lg">
-											<Zap className="h-6 w-6 text-amber-600" />
-										</div>
-									</div>
-								</CardContent>
-							</Card>
-
-							<Card className="bg-gradient-to-br from-purple-50 to-purple-100 shadow-sm border-purple-100">
-								<CardContent className="p-6">
-									<div className="flex justify-between items-start">
-										<div>
-											<p className="text-sm font-medium text-purple-600">
-												Matches Curated
-											</p>
-											<h3 className="text-3xl font-bold text-gray-900 mt-1">
-												{statusCounts.matchesCurated}
-											</h3>
-										</div>
-										<div className="bg-purple-200 p-3 rounded-lg">
-											<Users className="h-6 w-6 text-purple-600" />
-										</div>
-									</div>
-								</CardContent>
-							</Card>
-
-							<Card className="bg-gradient-to-br from-green-50 to-green-100 shadow-sm border-green-100">
-								<CardContent className="p-6">
-									<div className="flex justify-between items-start">
-										<div>
-											<p className="text-sm font-medium text-green-600">
-												Term Sheets
-											</p>
-											<h3 className="text-3xl font-bold text-gray-900 mt-1">
-												{statusCounts.termSheetReceived}
-											</h3>
-										</div>
-										<div className="bg-green-200 p-3 rounded-lg">
-											<CheckCircle className="h-6 w-6 text-green-600" />
-										</div>
-									</div>
-								</CardContent>
-							</Card>
-						</div>
-
-						{/* Projects */}
-						<div className="mb-6">
-							<div className="flex justify-between items-center mb-4">
-								<h2 className="text-xl font-semibold text-gray-800">
-									Your Active Projects
-								</h2>
-								<Button
-									variant="outline"
-									size="sm"
-									onClick={() =>
-										router.push("/advisor/projects")
-									}
-								>
-									View All Projects
-								</Button>
-							</div>
-
-							{activeProjects.length > 0 ? (
-								<div className="bg-white shadow-sm rounded-lg overflow-hidden">
-									<div className="overflow-x-auto">
-										<table className="min-w-full divide-y divide-gray-200">
-											<thead className="bg-gray-50">
-												<tr>
-													<th className="px-6 py-3 text-left text-xs font-medium text-gray-500 uppercase tracking-wider">
-														Project
-													</th>
-													<th className="px-6 py-3 text-left text-xs font-medium text-gray-500 uppercase tracking-wider">
-														Borrower
-													</th>
-													<th className="px-6 py-3 text-left text-xs font-medium text-gray-500 uppercase tracking-wider">
-														Asset Type
-													</th>
-													<th className="px-6 py-3 text-left text-xs font-medium text-gray-500 uppercase tracking-wider">
-														Loan Amount
-													</th>
-													<th className="px-6 py-3 text-left text-xs font-medium text-gray-500 uppercase tracking-wider">
-														Status
-													</th>
-													<th className="px-6 py-3 text-left text-xs font-medium text-gray-500 uppercase tracking-wider">
-														Last Updated
-													</th>
-													<th className="px-6 py-3 text-right text-xs font-medium text-gray-500 uppercase tracking-wider">
-														Action
-													</th>
-												</tr>
-											</thead>
-											<tbody className="bg-white divide-y divide-gray-200">
-												{activeProjects.map(
-													(project) => (
-														<tr
-															key={project.id}
-															className="hover:bg-gray-50"
-														>
-															<td className="px-6 py-4 whitespace-nowrap">
-																<div
-																	className="text-sm font-medium text-blue-600 hover:text-blue-800 cursor-pointer"
-																	onClick={() =>
-																		router.push(
-																			`/advisor/project/${project.id}`
-																		)
-																	}
-																>
-																	{
-																		project.projectName
-																	}
-																</div>
-															</td>
-															<td className="px-6 py-4 whitespace-nowrap">
-																<div className="text-sm text-gray-900">
-																	{user?.isDemo
-																		? (project.owner_org_id
-																			? (project.owner_org_id as string).split("_")[0]
-																			: "...")
-																	: (project.owner_org_id
-																		? borrowerData[project.owner_org_id as string]
-																		: undefined)
-																					?.name ||
-																			  "..."}
-																</div>
-															</td>
-															<td className="px-6 py-4 whitespace-nowrap">
-																<div className="text-sm text-gray-700">
-																	{
-																		project.assetType
-																	}
-																</div>
-															</td>
-															<td className="px-6 py-4 whitespace-nowrap">
-																<div className="text-sm text-gray-700">
-																	$
-																	{(
-																		project.loanAmountRequested ||
-																		0
-																	).toLocaleString()}
-																</div>
-															</td>
-															<td className="px-6 py-4 whitespace-nowrap">
-																<div
-																	className={`inline-flex items-center px-2.5 py-0.5 rounded-full text-xs font-medium ${getStatusColor(
-																		project.projectStatus as ProjectStatus
-																	)}`}
-																>
-																	{getStatusIcon(
-																		project.projectStatus as ProjectStatus
-																	)}
-																	<span className="ml-1">
-																		{
-																			project.projectStatus
-																		}
-																	</span>
-																</div>
-															</td>
-															<td className="px-6 py-4 whitespace-nowrap text-sm text-gray-500">
-																{formatDate(
-																	project.updatedAt
-																)}
-															</td>
-															<td className="px-6 py-4 whitespace-nowrap text-right text-sm font-medium">
-																<button
-																	onClick={() =>
-																		router.push(
-																			`/advisor/project/${project.id}`
-																		)
-																	}
-																	className="text-blue-600 hover:text-blue-900"
-																>
-																	View
-																</button>
-															</td>
-														</tr>
-													)
-												)}
-											</tbody>
-										</table>
-									</div>
-								</div>
-							) : (
-								<div className="bg-white p-6 rounded-lg shadow-sm text-center">
-									<p className="text-gray-500">
-										No active projects found
-									</p>
-								</div>
-							)}
-						</div>
-
-						{/* Recent Messages */}
-						<div>
-							<div className="flex justify-between items-center mb-4">
-								<h2 className="text-xl font-semibold text-gray-800">
-									Recent Messages
-								</h2>
-								<Button
-									variant="outline"
-									size="sm"
-									onClick={() =>
-										router.push("/advisor/messages")
-									}
-								>
-									View All Messages
-								</Button>
-							</div>
-
-							{recentMessages.length > 0 ? (
-								<div className="space-y-4">
-									{recentMessages.map((message) => {
-										// Find project by thread_id - we'll need to get project info from thread
-										const isAdvisorMessage = message.user_id === user?.id;
-										return (
-											<Card
-												key={message.id}
-												className="shadow-sm"
-											>
-												<CardContent className="p-4">
-													<div className="flex items-start">
-														<div
-															className={`flex-shrink-0 w-10 h-10 rounded-full flex items-center justify-center ${
-																isAdvisorMessage
-																	? "bg-blue-100 text-blue-600"
-																	: "bg-gray-100 text-gray-600"
-															}`}
-														>
-															{isAdvisorMessage ? "A" : "B"}
-														</div>
-														<div className="ml-3 flex-1">
-															<div className="flex items-center justify-between">
-																<p className="text-sm font-medium text-gray-900">
-																	{isAdvisorMessage ? "Advisor" : "Borrower"}
-																</p>
-																<p className="text-xs text-gray-500">
-																	{new Date(
-																		message.created_at
-																	).toLocaleString()}
-																</p>
-															</div>
-															<p className="mt-1 text-sm text-gray-700">
-																{message.content && message.content.length > 120
-																	? `${message.content.substring(0, 120)}...`
-																	: message.content || "No content"}
-															</p>
-															<div className="mt-2 flex justify-end">
-																<Button
-																	variant="outline"
-																	size="sm"
-																	onClick={() =>
-																		router.push(
-																			`/advisor/project/${message.thread_id}`
-																		)
-																	}
-																>
-																	Go to Thread
-																</Button>
-															</div>
-														</div>
-													</div>
-												</CardContent>
-											</Card>
-										);
-									})}
-								</div>
-							) : (
-								<div className="bg-white p-6 rounded-lg shadow-sm text-center">
-									<p className="text-gray-500">
-										No recent messages
-									</p>
-								</div>
-							)}
-						</div>
-					</main>
-				</div>
-			</div>
-		</RoleBasedRoute>
-	);
->>>>>>> 6be2e367
 }