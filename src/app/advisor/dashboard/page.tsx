--- conflicted
+++ resolved
@@ -56,54 +56,55 @@
       try {
         let assignedProjects: ProjectProfile[] = [];
 
-<<<<<<< HEAD
-        if (user.isDemo) {
-          // --- DEMO MODE ---
-          console.log("[AdvisorDashboard] Loading data for DEMO advisor.");
-
-          const advisorProfile = await getAdvisorById(user.email);
-          if (advisorProfile) setAdvisor(advisorProfile);
-
-          const allProjects = await storageService.getItem<ProjectProfile[]>(
-            "projects"
-          );
-          if (allProjects) {
-            assignedProjects = allProjects.filter(
-              (p) => p.assignedAdvisorUserId === user.email
-            );
-          }
-        } else {
-          // --- REAL USER MODE ---
-          console.log(
-            "[AdvisorDashboard] Loading data for REAL advisor from Supabase."
-          );
-
-          const realAdvisorProfile: Advisor = {
-            id: user.id || user.email,
-            userId: user.email,
-            name: user.name || user.email,
-            email: user.email,
-            title: "Capital Advisor",
-            phone: "",
-            bio: "An experienced Capital Advisor at CapMatch.",
-            avatar: "",
-            specialties: [],
-            yearsExperience: 10,
-            createdAt: new Date().toISOString(),
-            updatedAt: new Date().toISOString(),
-          };
-          setAdvisor(realAdvisorProfile);
-
-          const { data: projectsData, error: projectsError } = await supabase
-            .from("projects")
-            .select("*")
-            .eq("assigned_advisor_id", user.id);
-
-          if (projectsError) throw projectsError;
-
-          if (projectsData) {
-            const projectIds = projectsData.map((p) => p.id);
-            assignedProjects = await getProjectsWithResumes(projectIds);
+        // Load advisor data from Supabase
+        console.log(
+          "[AdvisorDashboard] Loading data for advisor from Supabase."
+        );
+
+        const advisorProfile: Advisor = {
+          id: user.id || user.email,
+          userId: user.email,
+          name: user.name || user.email,
+          email: user.email,
+          title: "Capital Advisor",
+          phone: "",
+          bio: "An experienced Capital Advisor at CapMatch.",
+          avatar: "",
+          specialties: [],
+          yearsExperience: 10,
+          createdAt: new Date().toISOString(),
+          updatedAt: new Date().toISOString(),
+        };
+        setAdvisor(advisorProfile);
+
+        const { data: projectsData, error: projectsError } = await supabase
+          .from("projects")
+          .select("*")
+          .eq("assigned_advisor_id", user.id);
+
+        if (projectsError) throw projectsError;
+
+        if (projectsData) {
+          const projectIds = projectsData.map((p) => p.id);
+          assignedProjects = await getProjectsWithResumes(projectIds);
+
+          if (assignedProjects.length > 0) {
+            const ownerOrgIds = Array.from(
+              new Set(
+                assignedProjects.map((p) => p.owner_org_id).filter(Boolean)
+              )
+            ) as string[];
+
+            if (ownerOrgIds.length > 0) {
+              // Step 1: Find the owner's user_id for each org
+              const { data: owners, error: ownersError } = await supabase
+                .from("org_members")
+                .select("org_id, user_id")
+                .in("org_id", ownerOrgIds)
+                .eq("role", "owner");
+
+              if (ownersError) throw ownersError;
+            }
 
             if (assignedProjects.length > 0) {
               // Fetch borrower resumes to get fullLegalName for each project
@@ -185,87 +186,88 @@
                 console.log('[AdvisorDashboard] Borrower data map (from resumes):', borrowerMap);
                 setBorrowerData(borrowerMap);
               }
-=======
-        // Load advisor data from Supabase
-        console.log(
-          "[AdvisorDashboard] Loading data for advisor from Supabase."
-        );
-
-        const advisorProfile: Advisor = {
-          id: user.id || user.email,
-          userId: user.email,
-          name: user.name || user.email,
-          email: user.email,
-          title: "Capital Advisor",
-          phone: "",
-          bio: "An experienced Capital Advisor at CapMatch.",
-          avatar: "",
-          specialties: [],
-          yearsExperience: 10,
-          createdAt: new Date().toISOString(),
-          updatedAt: new Date().toISOString(),
-        };
-        setAdvisor(advisorProfile);
-
-        const { data: projectsData, error: projectsError } = await supabase
-          .from("projects")
-          .select("*")
-          .eq("assigned_advisor_id", user.id);
-
-        if (projectsError) throw projectsError;
-
-        if (projectsData) {
-          const projectIds = projectsData.map((p) => p.id);
-          assignedProjects = await getProjectsWithResumes(projectIds);
-
-          if (assignedProjects.length > 0) {
-            const ownerOrgIds = Array.from(
-              new Set(
-                assignedProjects.map((p) => p.owner_org_id).filter(Boolean)
-              )
-            ) as string[];
-
-            if (ownerOrgIds.length > 0) {
-              // Step 1: Find the owner's user_id for each org
-              const { data: owners, error: ownersError } = await supabase
-                .from("org_members")
-                .select("org_id, user_id")
-                .in("org_id", ownerOrgIds)
-                .eq("role", "owner");
-
-              if (ownersError) throw ownersError;
-
-              const userIds = owners?.map((o) => o.user_id) || [];
-              const orgToUserMap =
-                owners?.reduce((acc, o) => {
-                  if (o.org_id) {
-                    acc[o.org_id] = o.user_id;
-                  }
-                  return acc;
-                }, {} as Record<string, string>) || {};
-
-              // Step 2: Fetch profiles for those user_ids
-              const { data: profiles, error: profilesError } = await supabase
-                .from("profiles")
-                .select("id, full_name, email")
-                .in("id", userIds);
-
-              if (profilesError) throw profilesError;
-
-              // Step 3: Create a map from org_id -> profile info
-              const borrowerMap = ownerOrgIds.reduce((acc, orgId) => {
-                const userId = orgToUserMap[orgId as string];
-                const profile = profiles.find((p) => p.id === userId);
-                if (profile) {
-                  acc[orgId] = {
-                    name: profile.full_name || profile.email,
-                    email: profile.email,
-                  };
-                }
-                return acc;
-              }, {} as Record<string, { name: string; email: string }>);
-              setBorrowerData(borrowerMap);
->>>>>>> e3c44152
+            }
+
+            if (assignedProjects.length > 0) {
+              // Fetch borrower resumes to get fullLegalName for each project
+              const projectIds = assignedProjects.map((p) => p.id);
+              console.log('[AdvisorDashboard] Fetching borrower resumes for projects:', projectIds);
+              
+              // Fetch borrower resumes - get the latest active one for each project
+              const { data: borrowerResumes, error: borrowerResumesError } = await supabase
+                .from("borrower_resumes")
+                .select("project_id, content, status, created_at")
+                .in("project_id", projectIds)
+                .eq("status", "active")
+                .order("created_at", { ascending: false });
+
+              if (borrowerResumesError) {
+                console.error('[AdvisorDashboard] Failed to fetch borrower resumes:', borrowerResumesError);
+                // Continue without borrower data - non-fatal
+              } else {
+                console.log('[AdvisorDashboard] Fetched borrower resumes:', borrowerResumes?.length || 0);
+
+                // Create a map from project_id -> borrower resume (only keep the latest for each project)
+                const projectToBorrowerResume = new Map<string, any>();
+                (borrowerResumes || []).forEach((br: any) => {
+                  // Only keep the first (latest) resume for each project since we ordered by created_at DESC
+                  if (!projectToBorrowerResume.has(br.project_id)) {
+                    projectToBorrowerResume.set(br.project_id, br.content);
+                  }
+                });
+
+                // Create a map from org_id -> borrower fullLegalName
+                // Map by org_id so we can look it up in ProjectCard using project.owner_org_id
+                const borrowerMap: Record<string, { name: string; email: string }> = {};
+                
+                assignedProjects.forEach((project) => {
+                  if (!project.owner_org_id || !project.id) return;
+                  
+                  const borrowerResumeContent = projectToBorrowerResume.get(project.id);
+                  if (!borrowerResumeContent) {
+                    console.log(`[AdvisorDashboard] No borrower resume found for project ${project.id}`);
+                    return;
+                  }
+                  
+                  // Extract fullLegalName - handle both flat and rich data formats
+                  let fullLegalName: string | undefined;
+                  if (borrowerResumeContent.fullLegalName) {
+                    if (typeof borrowerResumeContent.fullLegalName === 'object' && 'value' in borrowerResumeContent.fullLegalName) {
+                      // Rich data format
+                      fullLegalName = borrowerResumeContent.fullLegalName.value;
+                    } else if (typeof borrowerResumeContent.fullLegalName === 'string') {
+                      // Flat format
+                      fullLegalName = borrowerResumeContent.fullLegalName;
+                    }
+                  }
+                  
+                  // Only add to map if fullLegalName exists and is not empty
+                  if (fullLegalName && typeof fullLegalName === 'string' && fullLegalName.trim()) {
+                    // Use org_id as key - if multiple projects share the same org, use the first one found
+                    if (!borrowerMap[project.owner_org_id]) {
+                      // Extract contactEmail similarly
+                      let contactEmail = '';
+                      if (borrowerResumeContent.contactEmail) {
+                        if (typeof borrowerResumeContent.contactEmail === 'object' && 'value' in borrowerResumeContent.contactEmail) {
+                          contactEmail = borrowerResumeContent.contactEmail.value || '';
+                        } else if (typeof borrowerResumeContent.contactEmail === 'string') {
+                          contactEmail = borrowerResumeContent.contactEmail;
+                        }
+                      }
+                      
+                      borrowerMap[project.owner_org_id] = {
+                        name: fullLegalName.trim(),
+                        email: contactEmail,
+                      };
+                    }
+                  } else {
+                    console.log(`[AdvisorDashboard] No fullLegalName found for project ${project.id} (or it's empty)`);
+                  }
+                });
+                
+                console.log('[AdvisorDashboard] Borrower data map (from resumes):', borrowerMap);
+                setBorrowerData(borrowerMap);
+              }
             }
           }
         }
