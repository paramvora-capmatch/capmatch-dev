/**
 * Custom hook for managing meetings
 * Fetches meetings from database with realtime subscriptions
 */

import { useState, useEffect, useCallback, useRef } from "react";
import { RealtimeChannel } from "@supabase/supabase-js";
import { supabase } from "@/lib/supabaseClient";
import { apiClient } from "@/lib/apiClient";
import { Meeting, ParticipantResponseStatus } from "@/types/meeting-types";
import { useAuth } from "./useAuth";

interface UseMeetingsReturn {
	upcomingMeetings: Meeting[];
	pastMeetings: Meeting[];
	isLoading: boolean;
	error: string | null;
	fetchUpcomingMeetings: () => Promise<void>;
	fetchPastMeetings: () => Promise<void>;
	updateParticipantResponse: (
		meetingId: string,
		status: ParticipantResponseStatus
	) => Promise<void>;
	refreshMeetings: () => Promise<void>;
}

export function useMeetings(projectId?: string): UseMeetingsReturn {
	const { user } = useAuth();
	const [upcomingMeetings, setUpcomingMeetings] = useState<Meeting[]>([]);
	const [pastMeetings, setPastMeetings] = useState<Meeting[]>([]);
	const [isLoading, setIsLoading] = useState(false);
	const [error, setError] = useState<string | null>(null);
	const [realtimeChannel, setRealtimeChannel] =
		useState<RealtimeChannel | null>(null);
	const refreshTimeoutRef = useRef<NodeJS.Timeout | null>(null);

	/**
	 * Fetch upcoming meetings (end_time > now AND status != 'cancelled')
	 * Includes completed meetings if their end_time hasn't passed yet (so transcript/summary can be shown)
	 */
	const fetchUpcomingMeetings = useCallback(async () => {
		if (!user) return;

		setIsLoading(true);
		setError(null);

		try {
			const now = new Date().toISOString();

			let query = supabase
				.from("meetings")
				.select(
					`
          *,
          organizer:profiles!organizer_id(id, full_name, email),
          participants:meeting_participants(
            *,
            user:profiles!user_id(id, full_name, email)
          )
        `
				)
				.gt("end_time", now)
				.neq("status", "cancelled")
				.order("start_time", { ascending: true });

			if (projectId) {
				query = query.eq("project_id", projectId);
			}

			const { data, error: fetchError } = await query;

			if (fetchError) {
				throw fetchError;
			}

			setUpcomingMeetings(data || []);
		} catch (err) {
			console.error("Error fetching upcoming meetings:", err);
			setError("Failed to fetch upcoming meetings");
		} finally {
			setIsLoading(false);
		}
	}, [user, projectId]);

	/**
	 * Fetch past meetings (end_time < now)
	 */
	const fetchPastMeetings = useCallback(async () => {
		if (!user) return;

		setIsLoading(true);
		setError(null);

		try {
			const now = new Date().toISOString();

			let query = supabase
				.from("meetings")
				.select(
					`
          *,
          organizer:profiles!organizer_id(id, full_name, email),
          participants:meeting_participants(
            *,
            user:profiles!user_id(id, full_name, email)
          )
        `
				)
				.lt("end_time", now)
				.order("start_time", { ascending: false })
				.limit(50); // Limit to most recent 50

			if (projectId) {
				query = query.eq("project_id", projectId);
			}

			const { data, error: fetchError } = await query;

			if (fetchError) {
				throw fetchError;
			}

			setPastMeetings(data || []);
		} catch (err) {
			console.error("Error fetching past meetings:", err);
			setError("Failed to fetch past meetings");
		} finally {
			setIsLoading(false);
		}
	}, [user, projectId]);

	/**
	 * Refresh both upcoming and past meetings
	 */
	const refreshMeetings = useCallback(async () => {
		await Promise.all([fetchUpcomingMeetings(), fetchPastMeetings()]);
	}, [fetchUpcomingMeetings, fetchPastMeetings]);

	/**
	 * Update participant response status (accept/decline/tentative)
	 */
	const updateParticipantResponse = useCallback(
		async (meetingId: string, status: ParticipantResponseStatus) => {
			if (!user?.id) return;

<<<<<<< HEAD
=======
		try {
			// Call FastAPI endpoint to update DB and sync with Google Calendar
			const { error } = await apiClient.updateCalendarResponse({
				meeting_id: meetingId,
				user_id: user.id,
				status: status,
			});

			if (error) {
				throw error;
			}

>>>>>>> 67ff702e
			// We don't need to manually refresh here because the Realtime subscription
			// will detect the change in 'meeting_participants' and trigger a refresh automatically.
		} catch (err) {
			console.error("Error updating participant response:", err);
			setError("Failed to update response");
		}
<<<<<<< HEAD
	},
	[user]
);
=======
		},
		[user]
	);
>>>>>>> 67ff702e

	/**
	 * Update participant status in local state without refetching
	 */
	const updateParticipantStatusLocally = useCallback(
		(
			meetingId: string,
			userId: string,
			responseStatus: ParticipantResponseStatus,
			respondedAt: string
		) => {
			const updateMeetingInList = (meetings: Meeting[]) =>
				meetings.map((meeting) => {
					if (meeting.id !== meetingId) return meeting;

					return {
						...meeting,
						participants: meeting.participants?.map(
							(participant) => {
								if (participant.user_id !== userId)
									return participant;

								return {
									...participant,
									response_status: responseStatus,
									responded_at: respondedAt,
								};
							}
						),
					};
				});

			setUpcomingMeetings((prev) => updateMeetingInList(prev));
			setPastMeetings((prev) => updateMeetingInList(prev));
		},
		[]
	);

	/**
	 * Setup realtime subscription for meetings
	 */
	useEffect(() => {
		if (!user) return;

		// Capture ref value for cleanup
		const timeoutId = refreshTimeoutRef.current;

		// Initial fetch
		fetchUpcomingMeetings();
		fetchPastMeetings();

		// Setup realtime subscription
		const channel = supabase
			.channel("meetings-changes")
			.on(
				"postgres_changes",
				{
					event: "*",
					schema: "public",
					table: "meetings",
				},
				(payload) => {
					console.log("Meeting change detected:", payload);
					// Refresh meetings immediately for meeting table changes
					refreshMeetings();
				}
			)
			.on(
				"postgres_changes",
				{
					event: "UPDATE",
					schema: "public",
					table: "meeting_participants",
				},
				(payload) => {
					console.log(
						"Meeting participant change detected:",
						payload
					);

					// Update locally without refetching
					if (payload.new) {
						const {
							meeting_id,
							user_id,
							response_status,
							responded_at,
						} = payload.new as any;
						updateParticipantStatusLocally(
							meeting_id,
							user_id,
							response_status,
							responded_at
						);
					}
				}
			)
			.subscribe();

		setRealtimeChannel(channel);

		// Cleanup
		return () => {
			if (channel) {
				supabase.removeChannel(channel);
			}
			// Clear any pending refresh timeout
			if (timeoutId) {
				clearTimeout(timeoutId);
			}
		};
	}, [
		user,
		fetchUpcomingMeetings,
		fetchPastMeetings,
		refreshMeetings,
		updateParticipantStatusLocally,
	]);

	return {
		upcomingMeetings,
		pastMeetings,
		isLoading,
		error,
		fetchUpcomingMeetings,
		fetchPastMeetings,
		updateParticipantResponse,
		refreshMeetings,
	};
}<|MERGE_RESOLUTION|>--- conflicted
+++ resolved
@@ -143,8 +143,6 @@
 		async (meetingId: string, status: ParticipantResponseStatus) => {
 			if (!user?.id) return;
 
-<<<<<<< HEAD
-=======
 		try {
 			// Call FastAPI endpoint to update DB and sync with Google Calendar
 			const { error } = await apiClient.updateCalendarResponse({
@@ -157,22 +155,15 @@
 				throw error;
 			}
 
->>>>>>> 67ff702e
 			// We don't need to manually refresh here because the Realtime subscription
 			// will detect the change in 'meeting_participants' and trigger a refresh automatically.
 		} catch (err) {
 			console.error("Error updating participant response:", err);
 			setError("Failed to update response");
 		}
-<<<<<<< HEAD
-	},
-	[user]
-);
-=======
 		},
 		[user]
 	);
->>>>>>> 67ff702e
 
 	/**
 	 * Update participant status in local state without refetching
