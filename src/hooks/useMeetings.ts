--- conflicted
+++ resolved
@@ -142,7 +142,6 @@
 		async (meetingId: string, status: ParticipantResponseStatus) => {
 			if (!user?.id) return;
 
-<<<<<<< HEAD
 		try {
 			// Call FastAPI endpoint to update DB and sync with Google Calendar
 			const { error } = await apiClient.updateCalendarResponse({
@@ -155,23 +154,15 @@
 				throw error;
 			}
 
-=======
->>>>>>> fc5af092
 			// We don't need to manually refresh here because the Realtime subscription
 			// will detect the change in 'meeting_participants' and trigger a refresh automatically.
 		} catch (err) {
 			console.error("Error updating participant response:", err);
 			setError("Failed to update response");
 		}
-<<<<<<< HEAD
 		},
 		[user, refreshMeetings]
 	);
-=======
-	},
-	[user]
-);
->>>>>>> fc5af092
 
 	/**
 	 * Update participant status in local state without refetching
