import { useState, useEffect, useCallback } from "react";
import { supabase } from "../../lib/supabaseClient";
import { useAuthStore } from "@/stores/useAuthStore";

export interface DocumentFile {
  id: string;
  name: string;
  size: number;
  type: string;
  storage_path: string; // Path of the CURRENT version
  resource_id: string;
  created_at: string;
  updated_at: string;
  metadata?: any; // To hold version info
}

export interface DocumentFolder {
  id: string;
  name: string;
  resource_id: string;
  parent_id?: string;
  created_at: string;
  updated_at: string;
  children?: (DocumentFile | DocumentFolder)[];
}

export const useDocumentManagement = (
  projectId: string | null,
  folderId?: string | null
) => {
  const [files, setFiles] = useState<DocumentFile[]>([]);
  const [folders, setFolders] = useState<DocumentFolder[]>([]);
  const [isLoading, setIsLoading] = useState(false);
  const [error, setError] = useState<string | null>(null);
  const { user, activeOrg } = useAuthStore();

  const listDocuments = useCallback(async () => {
    if (!activeOrg) return;
    setIsLoading(true);
    setError(null);

    try {
      let parentId;

      if (projectId) {
        // Get the project docs root resource
        const { data: root, error } = await supabase
          .from("resources")
          .select("id")
          .eq("project_id", projectId)
          .eq("resource_type", "PROJECT_DOCS_ROOT")
          .single();
        if (error) throw error;
        parentId = folderId || root.id;
      } else {
        // Borrower-level documents root
        const { data: root, error } = await supabase
          .from("resources")
          .select("id")
          .eq("org_id", activeOrg.id)
          .eq("resource_type", "BORROWER_DOCS_ROOT")
          .single();
        if (error) throw error;
        parentId = folderId || root.id;
      }

      const { data: resources, error } = await supabase
        .from("resources")
        .select(
          `
          id, name, resource_type, created_at,
          current_version:document_versions!resources_current_version_id_fkey(storage_path, created_at, metadata)
        `
        )
        .eq("parent_id", parentId)
        .in("resource_type", ["FOLDER", "FILE"])
        .order("name");

      if (error) throw error;

      const filesList: DocumentFile[] = [];
      const foldersList: DocumentFolder[] = [];

      for (const resource of resources || []) {
        if (resource.resource_type === "FILE") {
          const size = resource.current_version?.metadata?.size || 0;
          filesList.push({
            id: resource.id,
            name: resource.name,
            size: size,
            type: "file",
            storage_path: resource.current_version?.storage_path || "",
            resource_id: resource.id,
            created_at: resource.created_at,
            updated_at:
              resource.current_version?.created_at || resource.created_at,
            metadata: resource.current_version?.metadata,
          });
        } else if (resource.resource_type === "FOLDER") {
          foldersList.push({
            id: resource.id,
            name: resource.name,
            resource_id: resource.id,
            parent_id: parentId,
            created_at: resource.created_at,
            updated_at: resource.created_at,
          });
        }
      }

      setFiles(filesList);
      setFolders(foldersList);
    } catch (err) {
      console.error("Error listing documents:", err);
      setError(err instanceof Error ? err.message : "Failed to list documents");
    } finally {
      setIsLoading(false);
    }
<<<<<<< HEAD
  }, [projectId, activeOrg, folderId]);

  const uploadFile = useCallback(async (file: File, parentResourceId?: string) => {
    if (!activeOrg || !user ) {
      throw new Error('Missing required context for file upload');
    }
    if (!parentResourceId) {
      // This is a critical check to ensure we can satisfy RLS.
      throw new Error('Parent resource ID is required for upload');
    }

    setIsLoading(true);
    setError(null);

    try {
      // Define the file path for storage. This must match the logic in our RLS functions.
      const filePath = projectId ? `${projectId}/${file.name}` : `borrower-docs/${file.name}`;

      // Step 1: Upload the file directly to storage.
      // RLS policies on `storage.objects` will automatically verify permissions.
      const { error: uploadError } = await supabase.storage
        .from(activeOrg.id)
        .upload(filePath, file, {
          upsert: true, // Allow overwriting for simplicity. Our UPDATE policy secures this.
        });

      if (uploadError) {
        // The RLS policy failing will manifest as a storage error.
        throw new Error(`Storage upload failed: ${uploadError.message}`);
=======
  }, [projectId, folderId, activeOrg]);

  const uploadFile = useCallback(
    async (file: File, folderId?: string) => {
      if (!activeOrg || !user) throw new Error("Missing context");
      setIsLoading(true);
      setError(null);
      let resourceId: string | null = null;
      let finalStoragePath: string | null = null;

      try {
        let parentId;
        if (projectId) {
          const { data: root, error } = await supabase
            .from("resources")
            .select("id")
            .eq("project_id", projectId)
            .eq("resource_type", "PROJECT_DOCS_ROOT")
            .single();
          if (error) throw error;
          parentId = folderId || root.id;
        } else {
          const { data: root, error } = await supabase
            .from("resources")
            .select("id")
            .eq("org_id", activeOrg.id)
            .eq("resource_type", "BORROWER_DOCS_ROOT")
            .single();
          if (error) throw error;
          parentId = folderId || root.id;
        }

        const { data: resource, error: resourceError } = await supabase
          .from("resources")
          .insert({
            org_id: activeOrg.id,
            project_id: projectId,
            parent_id: parentId,
            resource_type: "FILE",
            name: file.name,
          })
          .select()
          .single();
        if (resourceError) throw resourceError;
        resourceId = resource.id;

        const { data: version, error: versionError } = await supabase
          .from("document_versions")
          .insert({
            resource_id: resourceId,
            created_by: user.id,
            storage_path: "placeholder",
          })
          .select()
          .single();
        if (versionError) throw versionError;

        // Mark the new version as active (it's the current one)
        const { error: statusError } = await supabase
          .from("document_versions")
          .update({ status: "active" })
          .eq("id", version.id);
        if (statusError) throw statusError;

        const fileFolder = projectId
          ? `${projectId}/${resourceId}`
          : `borrower_docs/${resourceId}`;
        finalStoragePath = `${fileFolder}/v${version.version_number}_${file.name}`;

        const { error: uploadError } = await supabase.storage
          .from(activeOrg.id)
          .upload(finalStoragePath, file, { upsert: false });
        if (uploadError) throw uploadError;

        const { error: updateVersionError } = await supabase
          .from("document_versions")
          .update({ storage_path: finalStoragePath })
          .eq("id", version.id);
        if (updateVersionError) throw updateVersionError;

        const { error: updateResourceError } = await supabase
          .from("resources")
          .update({ current_version_id: version.id })
          .eq("id", resourceId);
        if (updateResourceError) throw updateResourceError;

        await listDocuments();
        return resource;
      } catch (err) {
        console.error("Error uploading file:", err);
        setError(err instanceof Error ? err.message : "Failed to upload file");
        if (finalStoragePath)
          await supabase.storage.from(activeOrg!.id).remove([finalStoragePath]);
        if (resourceId)
          await supabase.from("resources").delete().eq("id", resourceId);
        throw err;
      } finally {
        setIsLoading(false);
      }
    },
    [projectId, activeOrg, user, listDocuments]
  );

  const createFolder = useCallback(
    async (folderName: string, parentFolderId?: string) => {
      if (!activeOrg)
        throw new Error("Cannot create folder without an active org.");
      setIsLoading(true);
      setError(null);
      try {
        let parentId;
        if (projectId) {
          const { data: root, error } = await supabase
            .from("resources")
            .select("id")
            .eq("project_id", projectId)
            .eq("resource_type", "PROJECT_DOCS_ROOT")
            .single();
          if (error) throw error;
          parentId = parentFolderId || root.id;
        } else {
          const { data: root, error } = await supabase
            .from("resources")
            .select("id")
            .eq("org_id", activeOrg.id)
            .eq("resource_type", "BORROWER_DOCS_ROOT")
            .single();
          if (error) throw error;
          parentId = parentFolderId || root.id;
        }

        const { data, error } = await supabase
          .from("resources")
          .insert({
            org_id: activeOrg.id,
            project_id: projectId,
            parent_id: parentId,
            resource_type: "FOLDER",
            name: folderName,
          })
          .select()
          .single();
        if (error) throw error;

        await listDocuments();
        return data;
      } catch (err) {
        console.error("Error creating folder:", err);
        setError(
          err instanceof Error ? err.message : "Failed to create folder"
        );
        throw err;
      } finally {
        setIsLoading(false);
      }
    },
    [projectId, activeOrg, listDocuments]
  );

  const deleteFile = useCallback(
    async (fileId: string) => {
      if (!activeOrg) return;
      try {
        const { data: resource } = await supabase
          .from("resources")
          .select("project_id")
          .eq("id", fileId)
          .single();
        if (!resource) throw new Error("Resource not found");

        const folderToDelete = resource.project_id
          ? `${resource.project_id}/${fileId}`
          : `borrower_docs/${fileId}`;
        const { data: filesInFolder, error: listError } = await supabase.storage
          .from(activeOrg.id)
          .list(folderToDelete);
        if (listError) throw listError;

        const filePaths = filesInFolder.map(
          (f) => `${folderToDelete}/${f.name}`
        );
        if (filePaths.length > 0) {
          const { error: removeError } = await supabase.storage
            .from(activeOrg.id)
            .remove(filePaths);
          if (removeError) throw removeError;
        }

        const { error: deleteError } = await supabase
          .from("resources")
          .delete()
          .eq("id", fileId);
        if (deleteError) throw deleteError;

        await listDocuments();
      } catch (err) {
        console.error("Error deleting file:", err);
        setError(err instanceof Error ? err.message : "Failed to delete file");
        throw err;
      }
    },
    [activeOrg, listDocuments]
  );

  const deleteFolder = useCallback(
    async (folderId: string) => {
      setIsLoading(true);
      setError(null);

      try {
        const { error } = await supabase.rpc("delete_folder_and_children", {
          p_folder_id: folderId,
        });
        if (error) throw error;
        await listDocuments();
      } catch (err) {
        console.error("Error deleting folder:", err);
        setError(
          err instanceof Error ? err.message : "Failed to delete folder"
        );
        throw err;
      } finally {
        setIsLoading(false);
>>>>>>> 5565f7a8
      }
    },
    [listDocuments]
  );

  const downloadFile = useCallback(
    async (fileId: string) => {
      if (!activeOrg) throw new Error("Missing context");
      try {
        const { data, error } = await supabase
          .from("resources")
          .select(
            `
          name,
          current_version:document_versions!resources_current_version_id_fkey(storage_path)
        `
          )
          .eq("id", fileId)
          .single();

<<<<<<< HEAD
      // Step 2: If storage upload is successful, create the resource record in the DB
      // by calling our secure edge function. This is now a fast and simple operation.
      const { data, error: functionError } = await supabase.functions.invoke('manage-documents', {
        body: {
          action: 'create_file',
          orgId: activeOrg.id,
          projectId: projectId,
          parentId: parentResourceId,
          fileName: file.name,
          filePath: filePath,
        }
      });

      if (functionError) throw new Error(`Function invocation failed: ${functionError.message}`);
      if (data?.error) throw new Error(data.error);

      // Refresh the document list to show the new file
      await listDocuments();
      
      return data.data;
    } catch (err) {
      console.error('Error uploading file:', err);
      setError(err instanceof Error ? err.message : 'Failed to upload file');
      throw err;
    } finally {
      setIsLoading(false);
    }
  }, [projectId, activeOrg, user, listDocuments]);

  const createFolder = useCallback(async (folderName: string, parentFolderId?: string) => {
    if (!activeOrg) {
      throw new Error('Folder creation requires an active org');
    }
    if (!parentFolderId) {
      throw new Error('Parent folder ID is required to create a folder');
    }

    setIsLoading(true);
    setError(null);

    try {
      const { data, error } = await supabase.functions.invoke('manage-documents', {
        body: {
          action: 'create_folder',
          projectId,
          orgId: activeOrg.id,
          parentId: parentFolderId,
          folderName
        }
      });

      if (error) throw error;
      if (data?.error) throw new Error(data.error);


      // Refresh the document list
      await listDocuments();
      
      return data.data;
    } catch (err) {
      console.error('Error creating folder:', err);
      setError(err instanceof Error ? err.message : 'Failed to create folder');
      throw err;
    } finally {
      setIsLoading(false);
    }
  }, [projectId, activeOrg, listDocuments]);

  const deleteFile = useCallback(async (fileId: string) => {
    setIsLoading(true);
    setError(null);

    try {
      // Get the file name for the edge function
      const { data: fileResource, error: fileResourceError } = await supabase
        .from('resources')
        .select('name')
        .eq('id', fileId)
        .single();

      if (fileResourceError) {
        throw new Error(`Failed to find file resource: ${fileResourceError.message}`);
      }

      const { data, error } = await supabase.functions.invoke('manage-documents', {
        body: {
          action: 'delete_file',
          fileName: fileResource.name
        }
      });

      if (error) throw error;
      if (!data?.success) throw new Error('Failed to delete file');
=======
        if (error) throw error;
        if (!data?.current_version?.storage_path)
          throw new Error("File has no storage path");
>>>>>>> 5565f7a8

        const storage_path = data.current_version.storage_path;
        const file_name = data.name;

        // Download from storage
        const { data: downloadedFile, error: downloadError } =
          await supabase.storage.from(activeOrg.id).download(storage_path);

        if (downloadError) {
          throw new Error(`Failed to download file: ${downloadError.message}`);
        }

        // Create download link
        const url = URL.createObjectURL(downloadedFile);
        const link = document.createElement("a");
        link.href = url;
        link.download = file_name;
        document.body.appendChild(link);
        link.click();
        document.body.removeChild(link);
        URL.revokeObjectURL(url);
      } catch (err) {
        console.error("Error downloading file:", err);
        setError(
          err instanceof Error ? err.message : "Failed to download file"
        );
        throw err;
      }
    },
    [activeOrg]
  );

  useEffect(() => {
    listDocuments();
  }, [listDocuments]);

  return {
    files,
    folders,
    isLoading,
    error,
    uploadFile,
    createFolder,
    deleteFile,
    deleteFolder,
    downloadFile,
    refresh: listDocuments,
  };
};<|MERGE_RESOLUTION|>--- conflicted
+++ resolved
@@ -116,37 +116,6 @@
     } finally {
       setIsLoading(false);
     }
-<<<<<<< HEAD
-  }, [projectId, activeOrg, folderId]);
-
-  const uploadFile = useCallback(async (file: File, parentResourceId?: string) => {
-    if (!activeOrg || !user ) {
-      throw new Error('Missing required context for file upload');
-    }
-    if (!parentResourceId) {
-      // This is a critical check to ensure we can satisfy RLS.
-      throw new Error('Parent resource ID is required for upload');
-    }
-
-    setIsLoading(true);
-    setError(null);
-
-    try {
-      // Define the file path for storage. This must match the logic in our RLS functions.
-      const filePath = projectId ? `${projectId}/${file.name}` : `borrower-docs/${file.name}`;
-
-      // Step 1: Upload the file directly to storage.
-      // RLS policies on `storage.objects` will automatically verify permissions.
-      const { error: uploadError } = await supabase.storage
-        .from(activeOrg.id)
-        .upload(filePath, file, {
-          upsert: true, // Allow overwriting for simplicity. Our UPDATE policy secures this.
-        });
-
-      if (uploadError) {
-        // The RLS policy failing will manifest as a storage error.
-        throw new Error(`Storage upload failed: ${uploadError.message}`);
-=======
   }, [projectId, folderId, activeOrg]);
 
   const uploadFile = useCallback(
@@ -370,7 +339,6 @@
         throw err;
       } finally {
         setIsLoading(false);
->>>>>>> 5565f7a8
       }
     },
     [listDocuments]
@@ -391,105 +359,9 @@
           .eq("id", fileId)
           .single();
 
-<<<<<<< HEAD
-      // Step 2: If storage upload is successful, create the resource record in the DB
-      // by calling our secure edge function. This is now a fast and simple operation.
-      const { data, error: functionError } = await supabase.functions.invoke('manage-documents', {
-        body: {
-          action: 'create_file',
-          orgId: activeOrg.id,
-          projectId: projectId,
-          parentId: parentResourceId,
-          fileName: file.name,
-          filePath: filePath,
-        }
-      });
-
-      if (functionError) throw new Error(`Function invocation failed: ${functionError.message}`);
-      if (data?.error) throw new Error(data.error);
-
-      // Refresh the document list to show the new file
-      await listDocuments();
-      
-      return data.data;
-    } catch (err) {
-      console.error('Error uploading file:', err);
-      setError(err instanceof Error ? err.message : 'Failed to upload file');
-      throw err;
-    } finally {
-      setIsLoading(false);
-    }
-  }, [projectId, activeOrg, user, listDocuments]);
-
-  const createFolder = useCallback(async (folderName: string, parentFolderId?: string) => {
-    if (!activeOrg) {
-      throw new Error('Folder creation requires an active org');
-    }
-    if (!parentFolderId) {
-      throw new Error('Parent folder ID is required to create a folder');
-    }
-
-    setIsLoading(true);
-    setError(null);
-
-    try {
-      const { data, error } = await supabase.functions.invoke('manage-documents', {
-        body: {
-          action: 'create_folder',
-          projectId,
-          orgId: activeOrg.id,
-          parentId: parentFolderId,
-          folderName
-        }
-      });
-
-      if (error) throw error;
-      if (data?.error) throw new Error(data.error);
-
-
-      // Refresh the document list
-      await listDocuments();
-      
-      return data.data;
-    } catch (err) {
-      console.error('Error creating folder:', err);
-      setError(err instanceof Error ? err.message : 'Failed to create folder');
-      throw err;
-    } finally {
-      setIsLoading(false);
-    }
-  }, [projectId, activeOrg, listDocuments]);
-
-  const deleteFile = useCallback(async (fileId: string) => {
-    setIsLoading(true);
-    setError(null);
-
-    try {
-      // Get the file name for the edge function
-      const { data: fileResource, error: fileResourceError } = await supabase
-        .from('resources')
-        .select('name')
-        .eq('id', fileId)
-        .single();
-
-      if (fileResourceError) {
-        throw new Error(`Failed to find file resource: ${fileResourceError.message}`);
-      }
-
-      const { data, error } = await supabase.functions.invoke('manage-documents', {
-        body: {
-          action: 'delete_file',
-          fileName: fileResource.name
-        }
-      });
-
-      if (error) throw error;
-      if (!data?.success) throw new Error('Failed to delete file');
-=======
         if (error) throw error;
         if (!data?.current_version?.storage_path)
           throw new Error("File has no storage path");
->>>>>>> 5565f7a8
 
         const storage_path = data.current_version.storage_path;
         const file_name = data.name;
