"use client";

<<<<<<< HEAD
import { useMemo } from 'react';
import { useParams } from 'next/navigation';
import { useOMData } from '@/hooks/useOMData';
=======
import { useParams } from "next/navigation";
import { useOMDataContext } from "@/contexts/OMDataContext";
import { useOMFieldLogger } from "@/hooks/useOMFieldLogger";
import { useOMPageTracking } from "@/hooks/useOMPageTracking";
import { createTrackedContent } from "@/lib/om-queries-client";
>>>>>>> 8376ce41

export function useOmContent() {
	const params = useParams();
	const projectId = params?.id as string;
	// Consume OM data from context instead of fetching independently
	const { omData, isLoading, error } = useOMDataContext();

<<<<<<< HEAD
  // Memoize content to prevent object recreation on every render
  const content = useMemo(() => {
    return omData?.content ?? {};
  }, [omData?.content]);

  return {
    projectId,
    content,
    isLoading,
    error,
  };
}
=======
	// Get logging and tracking hooks for field access logging
	const { logField } = useOMFieldLogger();
	const { page, subpage } = useOMPageTracking();

	// Get raw content and insights
	const rawContent = omData?.content ?? {};
	const rawInsights = omData?.insights ?? {};

	// Create tracked versions that log all property accesses
	const trackedContent = createTrackedContent(
		rawContent,
		logField,
		page,
		subpage,
		false // isInsight = false for content
	);

	const trackedInsights = createTrackedContent(
		rawInsights,
		logField,
		page,
		subpage,
		true // isInsight = true for insights
	);

	return {
		projectId,
		content: trackedContent,
		insights: trackedInsights,
		insights_metadata: omData?.insights_metadata ?? null,
		isLoading,
		error,
	};
}
>>>>>>> 8376ce41
<|MERGE_RESOLUTION|>--- conflicted
+++ resolved
@@ -1,16 +1,10 @@
 "use client";
 
-<<<<<<< HEAD
-import { useMemo } from 'react';
-import { useParams } from 'next/navigation';
-import { useOMData } from '@/hooks/useOMData';
-=======
 import { useParams } from "next/navigation";
 import { useOMDataContext } from "@/contexts/OMDataContext";
 import { useOMFieldLogger } from "@/hooks/useOMFieldLogger";
 import { useOMPageTracking } from "@/hooks/useOMPageTracking";
 import { createTrackedContent } from "@/lib/om-queries-client";
->>>>>>> 8376ce41
 
 export function useOmContent() {
 	const params = useParams();
@@ -18,20 +12,6 @@
 	// Consume OM data from context instead of fetching independently
 	const { omData, isLoading, error } = useOMDataContext();
 
-<<<<<<< HEAD
-  // Memoize content to prevent object recreation on every render
-  const content = useMemo(() => {
-    return omData?.content ?? {};
-  }, [omData?.content]);
-
-  return {
-    projectId,
-    content,
-    isLoading,
-    error,
-  };
-}
-=======
 	// Get logging and tracking hooks for field access logging
 	const { logField } = useOMFieldLogger();
 	const { page, subpage } = useOMPageTracking();
@@ -65,5 +45,4 @@
 		isLoading,
 		error,
 	};
-}
->>>>>>> 8376ce41
+}