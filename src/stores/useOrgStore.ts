// src/stores/useOrgStore.ts
import { create } from "zustand";
import { supabase } from "../../lib/supabaseClient";
import {
  Org,
  OrgMember,
  Invite,
  OrgMemberRole,
  ProjectGrant,
  OrgGrant,
} from "../types/enhanced-types";

interface OrgState {
  currentOrg: Org | null;
  members: OrgMember[];
  pendingInvites: Invite[];
  isOwner: boolean;
  isLoading: boolean;
  error: string | null;
}

interface OrgActions {
  // Core org management
  loadOrg: (orgId: string) => Promise<void>;

  // Team member management
  inviteMember: (
    email: string,
    role: OrgMemberRole,
    projectGrants: ProjectGrant[],
    orgGrants: OrgGrant | null
  ) => Promise<string>;
  cancelInvite: (inviteId: string) => Promise<void>;
  removeMember: (userId: string) => Promise<void>;

  // Role management (Note: Roles are immutable in new schema - must remove and re-invite)

  // Invitation handling
  acceptInvite: (params: {
    token: string;
    password: string;
    full_name: string;
  }) => Promise<void>;
  validateInviteToken: (
    inviteToken: string
  ) => Promise<{
    valid: boolean;
    orgName?: string;
    inviterName?: string;
    email?: string;
  }>;

  // Utility methods
  refreshMembers: () => Promise<void>;
  clearError: () => void;
}

export const useOrgStore = create<OrgState & OrgActions>((set, get) => ({
  // State
  currentOrg: null,
  members: [],
  pendingInvites: [],
  isOwner: false,
  isLoading: false,
  error: null,

  // Actions
  loadOrg: async (orgId: string) => {
    set({ isLoading: true, error: null });

    console.log(`[OrgStore] Loading org: ${orgId}`);

    try {
      // Load org details
      const { data: org, error: orgError } = await supabase
        .from("orgs")
        .select("*")
        .eq("id", orgId)
        .single();

      if (orgError) throw orgError;

      // Load members
      const { data: members, error: membersError } = await supabase
        .from("org_members")
        .select("*")
        .eq("org_id", orgId);

      if (membersError) throw membersError;

      // Load pending invites
      const { data: invites, error: invitesError } = await supabase
        .from("invites")
        .select("*")
        .eq("org_id", orgId)
        .eq("status", "pending");

      if (invitesError) throw invitesError;

      // Get user details for members - join with profiles to get full_name
      const memberUserIds =
        members?.map((m) => m.user_id).filter(Boolean) || [];
      const { data: memberProfiles } =
        memberUserIds.length > 0
          ? await supabase
              .from("profiles")
              .select("id, full_name, app_role")
              .in("id", memberUserIds)
          : { data: [] };

      const { data: memberEmails, error: emailsError } =
        await supabase.functions.invoke("get-user-data", {
          body: { userIds: memberUserIds as string[] },
        });

      if (emailsError) {
        console.error("Error fetching user emails:", emailsError);
      }

      // Get user details for inviters
      const inviterIds =
        invites?.map((i) => i.invited_by).filter(Boolean) || [];
      const { data: inviterProfiles } =
        inviterIds.length > 0
          ? await supabase
              .from("profiles")
              .select("id, full_name")
              .in("id", inviterIds)
          : { data: [] };

      // Process members data to include profile information
      const processedMembers =
        members?.map((member) => {
          const profile = memberProfiles?.find((p) => p.id === member.user_id);
          const emailData = (memberEmails as {id: string; email: string}[])?.find(
            (e: {id: string}) => e.id === member.user_id
          );
          return {
            ...member,
            userName: profile?.full_name || "Unknown User",
            userEmail: emailData?.email || "user@example.com",
            userRole: profile?.app_role,
          };
        }) || [];

      // Process invites data to include profile information
      const processedInvites =
        invites?.map((invite) => {
          const inviterProfile = inviterProfiles?.find(
            (p) => p.id === invite.invited_by
          );
          return {
            ...invite,
            inviterName: inviterProfile?.full_name || "Unknown User",
          };
        }) || [];

      // Check if current user is owner
      const {
        data: { user },
      } = await supabase.auth.getUser();
      const currentUserId = user?.id;
      const isOwner =
        processedMembers.some(
          (member) =>
            member.user_id === currentUserId && member.role === "owner"
        ) || false;

      console.log(`[OrgStore] Org loaded successfully`);
      console.log(`[OrgStore] Current user ID: ${currentUserId}`);
      console.log(`[OrgStore] Is owner: ${isOwner}`);
      console.log(`[OrgStore] Members count: ${processedMembers.length}`);

      set({
        currentOrg: org,
        members: processedMembers,
        pendingInvites: processedInvites,
        isOwner,
        isLoading: false,
      });
    } catch (error) {
      console.error("Error loading org:", error);
      set({
        error: error instanceof Error ? error.message : "Failed to load org",
        isLoading: false,
      });
    }
  },

  // Org creation is handled by edge functions. No client-side create.

  inviteMember: async (
    email: string,
    role: OrgMemberRole,
    projectGrants: ProjectGrant[],
    orgGrants: OrgGrant | null
  ) => {
    set({ isLoading: true, error: null });

    try {
      const { currentOrg } = get();
      if (!currentOrg) throw new Error("No active org");

      // Use the new invite-user edge function
      const { data, error: invokeError } = await supabase.functions.invoke(
        "invite-user",
        {
          body: {
            org_id: currentOrg.id,
            invited_email: email,
            role,
            project_grants: projectGrants,
            org_grants: orgGrants,
          },
        }
      );

      if (invokeError) throw invokeError;
      if (!data || !data.invite) throw new Error("Failed to create invite");

      // Generate invite link using the token from the response
      const inviteLink = `${window.location.origin}/accept-invite?token=${data.invite.token}`;

      set({ isLoading: false });
      return inviteLink;
    } catch (error) {
      console.error("Error inviting member:", error);
      set({
        error:
          error instanceof Error ? error.message : "Failed to invite member",
        isLoading: false,
      });
      throw error;
    }
  },

  cancelInvite: async (inviteId: string) => {
    set({ isLoading: true, error: null });

    try {
      const { error } = await supabase
        .from("invites")
        .update({ status: "cancelled" })
        .eq("id", inviteId);

      if (error) throw error;

      // Refresh members list
      await get().refreshMembers();
      set({ isLoading: false });
    } catch (error) {
      console.error("Error cancelling invite:", error);
      set({
        error:
          error instanceof Error ? error.message : "Failed to cancel invite",
        isLoading: false,
      });
    }
  },

  removeMember: async (userId: string) => {
    set({ isLoading: true, error: null });

    try {
      const { members, currentOrg } = get();
      const member = members.find((m) => m.user_id === userId);

      if (!member || !currentOrg) throw new Error("Member or org not found");

      // Check if this is the last owner
      const ownerCount = members.filter((m) => m.role === "owner").length;
      if (member.role === "owner" && ownerCount <= 1) {
        throw new Error("Cannot remove the last owner");
      }

      // Invoke the 'remove-user' Supabase function
      const { error } = await supabase.functions.invoke("remove-user", {
        body: {
          org_id: currentOrg.id,
          user_id: userId,
        },
      });

      if (error) throw error;

      // Refresh members list
      await get().refreshMembers();
      set({ isLoading: false });
    } catch (error) {
      console.error("Error removing member:", error);
      set({
        error:
          error instanceof Error ? error.message : "Failed to remove member",
        isLoading: false,
      });
    }
  },

  acceptInvite: async (params: {
    token: string;
    password: string;
    full_name: string;
  }) => {
    set({ isLoading: true, error: null });

    try {
      // Delegate to edge function (handles validation, membership, permissions)
      const { error } = await supabase.functions.invoke("accept-invite", {
        body: {
          token: params.token,
          accept: true,
          password: params.password,
          full_name: params.full_name,
        },
      });

      if (error) {
        console.error("Edge function error:", error);
        throw error;
      }

      set({ isLoading: false });

      // Reload entity memberships in auth store
      const { useAuthStore } = await import("./useAuthStore");
      const authStore = useAuthStore.getState();
      await authStore.loadOrgMemberships();
    } catch (error) {
      console.error("Error accepting invite:", error);
      set({
        error:
          error instanceof Error ? error.message : "Failed to accept invite",
        isLoading: false,
      });
      throw error;
    }
  },

  validateInviteToken: async (inviteToken: string) => {
    try {
      const { data, error } = await supabase.functions.invoke("validate-invite", {
        body: { token: inviteToken },
      });
      if (error || !data) return { valid: false };
      return {
<<<<<<< HEAD
        valid: true,
        orgName: (invite.orgs as Org | undefined)?.name,
        inviterName: "Team Owner", // Simplified for now
        email: invite.invited_email,
=======
        valid: !!data.valid,
        orgName: data.orgName,
        inviterName: data.inviterName,
>>>>>>> da893097
      };
    } catch (error) {
      console.error("Error validating invite token:", error);
      return { valid: false };
    }
  },

  refreshMembers: async () => {
    const { currentOrg } = get();
    if (currentOrg) {
      await get().loadOrg(currentOrg.id);
    }
  },

  clearError: () => set({ error: null }),
}));<|MERGE_RESOLUTION|>--- conflicted
+++ resolved
@@ -343,16 +343,10 @@
       });
       if (error || !data) return { valid: false };
       return {
-<<<<<<< HEAD
-        valid: true,
-        orgName: (invite.orgs as Org | undefined)?.name,
-        inviterName: "Team Owner", // Simplified for now
-        email: invite.invited_email,
-=======
         valid: !!data.valid,
         orgName: data.orgName,
         inviterName: data.inviterName,
->>>>>>> da893097
+        email: (data as { email?: string }).email,
       };
     } catch (error) {
       console.error("Error validating invite token:", error);
