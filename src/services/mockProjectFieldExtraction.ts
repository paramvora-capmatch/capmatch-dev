--- conflicted
+++ resolved
@@ -4,62 +4,79 @@
  * Returns field values in section-wise format matching backend API
  */
 
-import { SourceMetadata } from '@/types/source-metadata';
+import { SourceMetadata } from "@/types/source-metadata";
 
 /**
  * Section-wise field extraction response structure
  * Each section contains fields with their extraction data
  */
 export interface SectionWiseExtractionResponse {
-  [sectionId: string]: {
-    [fieldId: string]: {
-      value: any;
-      sources: SourceMetadata[];
-      warnings: string[];
-      original_value?: any;
-    };
-  };
+	[sectionId: string]: {
+		[fieldId: string]: {
+			value: any;
+			sources: SourceMetadata[];
+			warnings: string[];
+			original_value?: any;
+		};
+	};
 }
 
 /**
  * Helper function to convert source string to SourceMetadata
  */
 function createSourceMetadata(source: string): SourceMetadata {
-  const normalized = source.toLowerCase();
-  
-  // User Input
-  if (normalized === "user input" || normalized === "user_input") {
-    return { type: "user_input" };
-  }
-  
-  // Derived sources (calculations, extractions)
-  const derivedPatterns = [
-    "extract from address", "sum of", "nrsf / units", "spaces / units",
-    "loan / value", "loan / tdc", "noi /", "egi -", "trended /", "untrended /",
-    "geo-calc", "stress calc"
-  ];
-  if (derivedPatterns.some(pattern => normalized.includes(pattern))) {
-    return {
-      type: "derived",
-      name: source,
-      derivation: source,
-    };
-  }
-  
-  // External APIs
-  const externalPatterns = ["api", "walk score", "census acs", "us treasury", "nps cert", "cdfi fund", "city gis"];
-  if (externalPatterns.some(pattern => normalized.includes(pattern))) {
-    return {
-      type: "external",
-      name: source,
-    };
-  }
-  
-  // Document sources (default)
-  return {
-    type: "document",
-    name: source,
-  };
+	const normalized = source.toLowerCase();
+
+	// User Input
+	if (normalized === "user input" || normalized === "user_input") {
+		return { type: "user_input" };
+	}
+
+	// Derived sources (calculations, extractions)
+	const derivedPatterns = [
+		"extract from address",
+		"sum of",
+		"nrsf / units",
+		"spaces / units",
+		"loan / value",
+		"loan / tdc",
+		"noi /",
+		"egi -",
+		"trended /",
+		"untrended /",
+		"geo-calc",
+		"stress calc",
+	];
+	if (derivedPatterns.some((pattern) => normalized.includes(pattern))) {
+		return {
+			type: "derived",
+			name: source,
+			derivation: source,
+		};
+	}
+
+	// External APIs
+	const externalPatterns = [
+		"api",
+		"walk score",
+		"census acs",
+		"us treasury",
+		"nps cert",
+		"cdfi fund",
+		"city gis",
+	];
+	if (externalPatterns.some((pattern) => normalized.includes(pattern))) {
+		return {
+			type: "external",
+			name: source,
+		};
+	}
+
+	// Document sources (default)
+	return {
+		type: "document",
+		name: source,
+	};
 }
 
 /**
@@ -68,826 +85,452 @@
  * Uses structured SourceMetadata format
  */
 export const extractProjectFields = async (
-  projectId: string,
-  documentPaths?: string[]
+	projectId: string,
+	documentPaths?: string[]
 ): Promise<SectionWiseExtractionResponse> => {
-  // Simulate API delay
-  await new Promise((resolve) => setTimeout(resolve, 1000));
-
-  // Helper to create field data
-  const createField = (value: any, source: string, warnings: string[] = []): {
-    value: any;
-    sources: SourceMetadata[];
-    warnings: string[];
-    original_value: any;
-  } => ({
-    value,
-    sources: [createSourceMetadata(source)],
-    warnings,
-    original_value: value,
-  });
-
-  // Return project field extraction results in section-wise format
-  // Format: { section_1: { fieldId: { value, sources, warnings, original_value } } }
-  const sectionWiseFields: SectionWiseExtractionResponse = {
-    section_1: {
-      // Basic Info - Project Identification
-      projectName: createField(null, "User Input"),
-      assetType: createField(null, "User Input"),
-      projectStatus: createField(null, "User Input"),
-      propertyAddressStreet: createField(null, "User Input"),
-      propertyAddressCity: createField("Dallas", "Extract from Address"),
-      propertyAddressState: createField("TX", "Extract from Address"),
-      propertyAddressZip: createField("75215", "Extract from Address"),
-      propertyAddressCounty: createField("Dallas County", "Title Commitment"),
-      parcelNumber: createField("R-12345-67890, R-12345-67891", "ALTA Survey"),
-      zoningDesignation: createField("MU-3", "Zoning Letter"),
-      currentZoning: createField("MU-3", "Zoneomics API"),
-      expectedZoningChanges: createField(null, "User Input"),
-      projectType: createField(null, "User Input"),
-      primaryAssetClass: createField(null, "User Input"),
-      constructionType: createField("Ground-Up", "Arch Plans"),
-      projectPhase: createField(null, "User Input"),
-      groundbreakingDate: createField("2025-08-01", "Construction Schedule"),
-      completionDate: createField("2027-09-30", "Construction Schedule"),
-      totalDevelopmentCost: createField(29807800, "Sum of Budget"),
-      loanAmountRequested: createField(18000000, "Sources & Uses"),
-      loanType: createField(null, "User Input"),
-      requestedLoanTerm: createField("2 years", "Term Sheet"),
-      masterPlanName: createField("SoGood Master Planned Development", "Marketing Brochure"),
-      phaseNumber: createField("Building B", "Site Plan"),
-      syndicationStatus: createField("Committed", "Equity Commitment"),
-      guarantorNames: createField(null, "User Input"),
-      projectDescription: createField(null, "User Input"),
-    },
-    section_2: {
-      // Property Specifications
-      totalResidentialUnits: createField(116, "Sum of Unit Mix"),
-      totalResidentialNRSF: createField(59520, "Sum of Unit SF"),
-      averageUnitSize: createField(513, "NRSF / Units"),
-      totalCommercialGRSF: createField(49569, "Arch Plans"),
-      grossBuildingArea: createField(127406, "Arch Plans"),
-      numberOfStories: createField(6, "Elevations"),
-      buildingType: createField("Mid-rise", "Arch Plans"),
-      parkingSpaces: createField(180, "Site Plan"),
-      parkingRatio: createField(1.55, "Spaces / Units"),
-      parkingType: createField("Structured", "Site Plan"),
-      amenityList: createField(["Pool", "Gym", "Coworking", "Rooftop Deck"], "Arch Plans"),
-      amenitySF: createField(8500, "Sum of Areas"),
-      adaCompliantUnitsPercent: createField(5.0, "Arch Plans"),
-      leedSustainabilityRating: createField("Pending", "Arch Plans"),
-      residentialUnitMix: createField([
-        {
-          unitType: "Studio S1",
-          unitCount: 12,
-          avgSF: 450,
-          monthlyRent: 1200,
-          totalSF: 5400,
-          percentOfTotal: 10.3,
-          affordabilityStatus: "Market Rate",
-          affordableUnitsCount: 0,
-          amiTargetPercent: null,
-          rentBumpSchedule: "$2.67 to $2.89",
-        },
-        {
-          unitType: "1BR A1",
-          unitCount: 46,
-          avgSF: 550,
-          monthlyRent: 1500,
-          totalSF: 25300,
-          percentOfTotal: 39.7,
-          affordabilityStatus: "Affordable @ 80% AMI",
-          affordableUnitsCount: 23,
-          amiTargetPercent: 80,
-          rentBumpSchedule: "$2.73 to $3.15",
-        },
-        {
-          unitType: "2BR B1",
-          unitCount: 58,
-          avgSF: 990,
-          monthlyRent: 2200,
-          totalSF: 57420,
-          percentOfTotal: 50.0,
-          affordabilityStatus: "Affordable @ 80% AMI",
-          affordableUnitsCount: 29,
-          amiTargetPercent: 80,
-          rentBumpSchedule: "$2.22 to $2.56",
-        },
-      ], "Arch Plans"),
-      commercialSpaceMix: createField([
-        {
-          spaceType: "Retail",
-          squareFootage: 19669,
-          tenant: "GSV Holdings",
-          leaseTerm: "10 years",
-          annualRent: 590070,
-          tiAllowance: 500000,
-        },
-        {
-          spaceType: "Office",
-          squareFootage: 29900,
-          tenant: null,
-          leaseTerm: null,
-          annualRent: null,
-          tiAllowance: null,
-        },
-<<<<<<< HEAD
-      ], "Arch Plans"),
-    },
-    section_3: {
-      // Development Budget & Financial Details
-      landAcquisition: createField(3500000, "Purchase Agmt"),
-      baseConstruction: createField(18500000, "Budget"),
-      contingency: createField(925000, "Budget"),
-      ffe: createField(450000, "Budget"),
-      constructionFees: createField(1200000, "Budget"),
-      aeFees: createField(850000, "Budget"),
-      thirdPartyReports: createField(125000, "Budget"),
-      legalAndOrg: createField(200000, "Budget"),
-      titleAndRecording: createField(75000, "Budget"),
-      taxesDuringConstruction: createField(150000, "Budget"),
-      workingCapital: createField(300000, "Budget"),
-      developerFee: createField(1192312, "Budget"),
-      pfcStructuringFee: createField(250000, "Budget"),
-      loanFees: createField(360000, "Budget"),
-      interestReserve: createField(1800000, "Budget"),
-      relocationCosts: createField(0, "Relocation Plan"),
-      syndicationCosts: createField(238000, "Equity Commit"),
-      enviroRemediation: createField(0, "Phase II ESA"),
-      // Sources of Funds
-      seniorLoanAmount: createField(18000000, "Sources & Uses"),
-      sponsorEquity: createField(11807800, "Sources & Uses"),
-      taxCreditEquity: createField(0, "Equity Commit"),
-      gapFinancing: createField(0, "Sources & Uses"),
-      // Loan Terms
-      interestRate: createField(6.5, "Term Sheet"),
-      underwritingRate: createField(8.5, "Term Sheet"),
-      amortization: createField("IO", "Term Sheet"),
-      prepaymentTerms: createField("No prepayment penalty after year 1", "Term Sheet"),
-      recourse: createField("Full Recourse", "Term Sheet"),
-      permTakeoutPlanned: createField(true, "Term Sheet"),
-      allInRate: createField(7.2, "Term Sheet"),
-      // Legacy Financial Fields
-      targetLtvPercent: createField(43.7, "Loan / Value"),
-      targetLtcPercent: createField(60.4, "Loan / TDC"),
-      amortizationYears: createField(30, "Term Sheet"),
-      interestOnlyPeriodMonths: createField(24, "Term Sheet"),
-      interestRateType: createField("Fixed", "Term Sheet"),
-      targetCloseDate: createField("2024-12-15", "Term Sheet"),
-      useOfProceeds: createField("Construction financing for ground-up development of 116-unit mixed-use project", "Term Sheet"),
-      recoursePreference: createField("Full Recourse", "Term Sheet"),
-      purchasePrice: createField(3500000, "Purchase Agmt"),
-      totalProjectCost: createField(29807800, "Sum of Budget"),
-      capexBudget: createField(450000, "Budget"),
-      propertyNoiT12: createField(0, "N/A - New Construction"),
-      stabilizedNoiProjected: createField(2268000, "Proforma"),
-      exitStrategy: createField("Hold for long-term cash flow, potential sale after stabilization at 5-7 year mark", "Business Plan"),
-      businessPlanSummary: createField("Develop and operate a high-quality mixed-use property in the rapidly growing Deep Ellum submarket. Target market-rate and affordable units (80% AMI) with strong retail and office components. Projected stabilization within 18 months of first occupancy.", "Business Plan"),
-      marketOverviewSummary: createField("Deep Ellum/Farmers Market submarket is experiencing strong population growth (12.5% 2010-2020, 8.3% projected 2024-2029) with high renter occupancy (68.5%). The area benefits from proximity to downtown Dallas employment centers, excellent walkability (Walk Score 85), and upcoming infrastructure improvements including DART Rail Extension.", "Market Study"),
-      equityCommittedPercent: createField(39.6, "Equity Commit"),
-      internalAdvisorNotes: createField("Strong sponsor with proven track record. Project benefits from tax abatement and affordable housing incentives. Market fundamentals are solid with strong absorption projections.", "Advisor Notes"),
-      // Operating Expenses
-      realEstateTaxes: createField(450000, "Proforma"),
-      insurance: createField(125000, "Proforma"),
-      utilities: createField(180000, "Proforma"),
-      repairsAndMaintenance: createField(95000, "Proforma"),
-      managementFee: createField(113400, "Proforma"),
-      generalAndAdmin: createField(75000, "Proforma"),
-      payroll: createField(120000, "Proforma"),
-      reserves: createField(29000, "Proforma"),
-      marketingLeasing: createField(68040, "Proforma"),
-      serviceCoordination: createField(0, "Proforma"),
-      // Investment Metrics
-      noiYear1: createField(2268000, "EGI - Total Exp"),
-      yieldOnCost: createField(7.6, "NOI / TDC"),
-      capRate: createField(5.5, "Appraisal"),
-      stabilizedValue: createField(41200000, "NOI / Cap Rate"),
-      ltv: createField(43.7, "Loan / Value"),
-      debtYield: createField(12.6, "NOI / Loan"),
-      dscr: createField(1.25, "NOI / Debt Svc"),
-      trendedNOIYear1: createField(2313360, "Proforma"),
-      untrendedNOIYear1: createField(2222640, "Proforma"),
-      trendedYield: createField(7.76, "Trended / TDC"),
-      untrendedYield: createField(7.45, "Untrended / TDC"),
-      inflationAssumption: createField(2.0, "Proforma"),
-      dscrStressTest: createField(1.08, "Stress Calc"),
-      portfolioLTV: createField(65.0, "Sponsor FS"),
-    },
-    section_4: {
-      // Market Context
-      submarketName: createField("Deep Ellum / Farmers Market", "Market Study"),
-      distanceToCBD: createField(1.2, "Geo-calc"),
-      distanceToEmployment: createField("0.5 miles to Downtown Dallas", "Market Study"),
-      distanceToTransit: createField(0.3, "Geo-calc"),
-      walkabilityScore: createField(85, "Walk Score"),
-      population3Mi: createField(125000, "Census ACS"),
-      popGrowth201020: createField(12.5, "Census ACS"),
-      projGrowth202429: createField(8.3, "Census ACS"),
-      medianHHIncome: createField(62500, "Census ACS"),
-      renterOccupiedPercent: createField(68.5, "Census ACS"),
-      bachelorsDegreePercent: createField(42.3, "Census ACS"),
-      absorptionRate: createField(12, "Market Study"),
-      penetrationRate: createField(2.1, "Market Study"),
-      northStarComp: createField(null, "User Input"),
-      infrastructureProject: createField("DART Rail Extension", "Market Study"),
-      projectBudget: createField(250000000, "Market Study"),
-      infraCompletion: createField("2026", "Market Study"),
-      rentComps: createField([
-=======
-      ],
-      source: "Arch Plans",
-      warnings: [],
-    },
-
-    // Section 3.1: Development Budget
-    landAcquisition: {
-      value: 3500000,
-      source: "Purchase Agmt",
-      warnings: [],
-    },
-    baseConstruction: {
-      value: 18500000,
-      source: "Budget",
-      warnings: [],
-    },
-    contingency: {
-      value: 925000,
-      source: "Budget",
-      warnings: [],
-    },
-    ffe: {
-      value: 450000,
-      source: "Budget",
-      warnings: [],
-    },
-    constructionFees: {
-      value: 1200000,
-      source: "Budget",
-      warnings: [],
-    },
-    aeFees: {
-      value: 850000,
-      source: "Budget",
-      warnings: [],
-    },
-    thirdPartyReports: {
-      value: 125000,
-      source: "Budget",
-      warnings: [],
-    },
-    legalAndOrg: {
-      value: 200000,
-      source: "Budget",
-      warnings: [],
-    },
-    titleAndRecording: {
-      value: 75000,
-      source: "Budget",
-      warnings: [],
-    },
-    taxesDuringConstruction: {
-      value: 150000,
-      source: "Budget",
-      warnings: [],
-    },
-    workingCapital: {
-      value: 300000,
-      source: "Budget",
-      warnings: [],
-    },
-    developerFee: {
-      value: 1192312,
-      source: "Budget",
-      warnings: [],
-    },
-    pfcStructuringFee: {
-      value: 250000,
-      source: "Budget",
-      warnings: [],
-    },
-    loanFees: {
-      value: 360000,
-      source: "Budget",
-      warnings: [],
-    },
-    interestReserve: {
-      value: 1800000,
-      source: "Budget",
-      warnings: [],
-    },
-    relocationCosts: {
-      value: 0,
-      source: "Relocation Plan",
-      warnings: [],
-    },
-    syndicationCosts: {
-      value: 238000,
-      source: "Equity Commit",
-      warnings: [],
-    },
-    enviroRemediation: {
-      value: 0,
-      source: "Phase II ESA",
-      warnings: [],
-    },
-
-    // Section 3.2: Sources of Funds
-    seniorLoanAmount: {
-      value: 18000000,
-      source: "Sources & Uses",
-      warnings: [],
-    },
-    sponsorEquity: {
-      value: 11807800,
-      source: "Sources & Uses",
-      warnings: [],
-    },
-    taxCreditEquity: {
-      value: 0,
-      source: "Equity Commit",
-      warnings: [],
-    },
-    gapFinancing: {
-      value: 0,
-      source: "Sources & Uses",
-      warnings: [],
-    },
-
-    // Section 3.3: Loan Terms
-    interestRate: {
-      value: 6.5,
-      source: "Term Sheet",
-      warnings: [],
-    },
-    underwritingRate: {
-      value: 8.5,
-      source: "Term Sheet",
-      warnings: [],
-    },
-    amortization: {
-      value: "IO",
-      source: "Term Sheet",
-      warnings: [],
-    },
-    prepaymentTerms: {
-      value: "No prepayment penalty after year 1",
-      source: "Term Sheet",
-      warnings: [],
-    },
-    recourse: {
-      value: "Full Recourse",
-      source: "Term Sheet",
-      warnings: [],
-    },
-    permTakeoutPlanned: {
-      value: true,
-      source: "Term Sheet",
-      warnings: [],
-    },
-    allInRate: {
-      value: 7.2,
-      source: "Term Sheet",
-      warnings: [],
-    },
-
-    // Legacy Financial Fields
-    targetLtvPercent: {
-      value: 43.7,
-      source: "Loan / Value",
-      warnings: [],
-    },
-    targetLtcPercent: {
-      value: 60.4,
-      source: "Loan / TDC",
-      warnings: [],
-    },
-    amortizationYears: {
-      value: 30,
-      source: "Term Sheet",
-      warnings: [],
-    },
-    interestOnlyPeriodMonths: {
-      value: 24,
-      source: "Term Sheet",
-      warnings: [],
-    },
-    interestRateType: {
-      value: "Fixed",
-      source: "Term Sheet",
-      warnings: [],
-    },
-    targetCloseDate: {
-      value: "2024-12-15",
-      source: "Term Sheet",
-      warnings: [],
-    },
-    useOfProceeds: {
-      value: "Construction financing for ground-up development of 116-unit mixed-use project",
-      source: "Term Sheet",
-      warnings: [],
-    },
-    recoursePreference: {
-      value: "Full Recourse",
-      source: "Term Sheet",
-      warnings: [],
-    },
-    purchasePrice: {
-      value: 3500000,
-      source: "Purchase Agmt",
-      warnings: [],
-    },
-    totalProjectCost: {
-      value: 29807800,
-      source: "Sum of Budget",
-      warnings: [],
-    },
-    capexBudget: {
-      value: 450000,
-      source: "Budget",
-      warnings: [],
-    },
-    propertyNoiT12: {
-      value: 0,
-      source: "N/A - New Construction",
-      warnings: [],
-    },
-    stabilizedNoiProjected: {
-      value: 2268000,
-      source: "Proforma",
-      warnings: [],
-    },
-    exitStrategy: {
-      value: "Hold for long-term cash flow, potential sale after stabilization at 5-7 year mark",
-      source: "Business Plan",
-      warnings: [],
-    },
-    businessPlanSummary: {
-      value: "Develop and operate a high-quality mixed-use property in the rapidly growing Deep Ellum submarket. Target market-rate and affordable units (80% AMI) with strong retail and office components. Projected stabilization within 18 months of first occupancy.",
-      source: "Business Plan",
-      warnings: [],
-    },
-    marketOverviewSummary: {
-      value: "Deep Ellum/Farmers Market submarket is experiencing strong population growth (12.5% 2010-2020, 8.3% projected 2024-2029) with high renter occupancy (68.5%). The area benefits from proximity to downtown Dallas employment centers, excellent walkability (Walk Score 85), and upcoming infrastructure improvements including DART Rail Extension.",
-      source: "Market Study",
-      warnings: [],
-    },
-    equityCommittedPercent: {
-      value: 39.6,
-      source: "Equity Commit",
-      warnings: [],
-    },
-    internalAdvisorNotes: {
-      value: "Strong sponsor with proven track record. Project benefits from tax abatement and affordable housing incentives. Market fundamentals are solid with strong absorption projections.",
-      source: "Advisor Notes",
-      warnings: [],
-    },
-
-    // Section 3.5: Operating Expenses
-    realEstateTaxes: {
-      value: 450000,
-      source: "Proforma",
-      warnings: [],
-    },
-    insurance: {
-      value: 125000,
-      source: "Proforma",
-      warnings: [],
-    },
-    utilitiesCosts: {
-      value: 180000,
-      source: "Proforma",
-      warnings: [],
-    },
-    repairsAndMaintenance: {
-      value: 95000,
-      source: "Proforma",
-      warnings: [],
-    },
-    managementFee: {
-      value: 113400,
-      source: "Proforma",
-      warnings: [],
-    },
-    generalAndAdmin: {
-      value: 75000,
-      source: "Proforma",
-      warnings: [],
-    },
-    payroll: {
-      value: 120000,
-      source: "Proforma",
-      warnings: [],
-    },
-    reserves: {
-      value: 29000,
-      source: "Proforma",
-      warnings: [],
-    },
-    marketingLeasing: {
-      value: 68040,
-      source: "Proforma",
-      warnings: [],
-    },
-    serviceCoordination: {
-      value: 0,
-      source: "Proforma",
-      warnings: [],
-    },
-
-    // Section 3.6: Investment Metrics
-    noiYear1: {
-      value: 2268000,
-      source: "EGI - Total Exp",
-      warnings: [],
-    },
-    yieldOnCost: {
-      value: 7.6,
-      source: "NOI / TDC",
-      warnings: [],
-    },
-    capRate: {
-      value: 5.5,
-      source: "Appraisal",
-      warnings: [],
-    },
-    stabilizedValue: {
-      value: 41200000,
-      source: "NOI / Cap Rate",
-      warnings: [],
-    },
-    ltv: {
-      value: 43.7,
-      source: "Loan / Value",
-      warnings: [],
-    },
-    debtYield: {
-      value: 12.6,
-      source: "NOI / Loan",
-      warnings: [],
-    },
-    dscr: {
-      value: 1.25,
-      source: "NOI / Debt Svc",
-      warnings: [],
-    },
-    trendedNOIYear1: {
-      value: 2313360,
-      source: "Proforma",
-      warnings: [],
-    },
-    untrendedNOIYear1: {
-      value: 2222640,
-      source: "Proforma",
-      warnings: [],
-    },
-    trendedYield: {
-      value: 7.76,
-      source: "Trended / TDC",
-      warnings: [],
-    },
-    untrendedYield: {
-      value: 7.45,
-      source: "Untrended / TDC",
-      warnings: [],
-    },
-    inflationAssumption: {
-      value: 2.0,
-      source: "Proforma",
-      warnings: [],
-    },
-    dscrStressTest: {
-      value: 1.08,
-      source: "Stress Calc",
-      warnings: [],
-    },
-    portfolioLTV: {
-      value: 65.0,
-      source: "Sponsor FS",
-      warnings: [],
-    },
-
-    // Section 4: Market Context
-    submarketName: {
-      value: "Deep Ellum / Farmers Market",
-      source: "Market Study",
-      warnings: [],
-    },
-    distanceToCBD: {
-      value: 1.2,
-      source: "Geo-calc",
-      warnings: [],
-    },
-    distanceToEmployment: {
-      value: "0.5 miles to Downtown Dallas",
-      source: "Market Study",
-      warnings: [],
-    },
-    distanceToTransit: {
-      value: 0.3,
-      source: "Geo-calc",
-      warnings: [],
-    },
-    walkabilityScore: {
-      value: 85,
-      source: "Walk Score",
-      warnings: [],
-    },
-    population3Mi: {
-      value: 125000,
-      source: "Census ACS",
-      warnings: [],
-    },
-    popGrowth201020: {
-      value: 12.5,
-      source: "Census ACS",
-      warnings: [],
-    },
-    projGrowth202429: {
-      value: 8.3,
-      source: "Census ACS",
-      warnings: [],
-    },
-    medianHHIncome: {
-      value: 62500,
-      source: "Census ACS",
-      warnings: [],
-    },
-    renterOccupiedPercent: {
-      value: 68.5,
-      source: "Census ACS",
-      warnings: [],
-    },
-    bachelorsDegreePercent: {
-      value: 42.3,
-      source: "Census ACS",
-      warnings: [],
-    },
-    absorptionRate: {
-      value: 12,
-      source: "Market Study",
-      warnings: [],
-    },
-    penetrationRate: {
-      value: 2.1,
-      source: "Market Study",
-      warnings: [],
-    },
-    northStarComp: {
-      value: null, // User Input - leave empty
-      source: "User Input",
-      warnings: [],
-    },
-    infrastructureProject: {
-      value: "DART Rail Extension",
-      source: "Market Study",
-      warnings: [],
-    },
-    projectBudget: {
-      value: 250000000,
-      source: "Market Study",
-      warnings: [],
-    },
-    infraCompletion: {
-      value: "2026",
-      source: "Market Study",
-      warnings: [],
-    },
-
-    // Section 4.3: Rent Comps
-    rentComps: {
-      value: [
->>>>>>> 4d5ea4b0
-        {
-          propertyName: "The Alexan Deep Ellum",
-          address: "2800 Commerce St, Dallas, TX 75226",
-          distance: 0.4,
-          yearBuilt: 2019,
-          totalUnits: 245,
-          occupancyPercent: 95.5,
-          avgRentMonth: 1850,
-          rentPSF: 3.36,
-          concessions: "1 month free",
-        },
-        {
-          propertyName: "The Brady",
-          address: "2600 Main St, Dallas, TX 75226",
-          distance: 0.6,
-          yearBuilt: 2020,
-          totalUnits: 180,
-          occupancyPercent: 97.2,
-          avgRentMonth: 1950,
-          rentPSF: 3.55,
-          concessions: "None",
-        },
-      ], "Market Study"),
-      saleComps: createField([
-        {
-          propertyName: "The Alexan Deep Ellum",
-          salePricePerUnit: 355000,
-          capRate: 5.2,
-          saleDate: "2023-06-15",
-        },
-        {
-          propertyName: "The Brady",
-          salePricePerUnit: 365000,
-          capRate: 5.4,
-          saleDate: "2023-09-20",
-        },
-      ], "Appraisal"),
-    },
-    section_5: {
-      // Special Considerations
-      opportunityZone: createField(false, "US Treasury"),
-      affordableHousing: createField(true, "Reg Agreement"),
-      affordableUnitsNumber: createField(58, "Reg Agreement"),
-      amiTargetPercent: createField(80, "Reg Agreement"),
-      taxExemption: createField(true, "Incentive Agmt"),
-      exemptionStructure: createField("PFC", "Incentive Agmt"),
-      sponsoringEntity: createField("SoGood MMD", "Incentive Agmt"),
-      structuringFee: createField(250000, "Budget"),
-      exemptionTerm: createField(15, "Incentive Agmt"),
-      incentiveStacking: createField(["LIHTC", "Section 8"], "Incentive Agmt"),
-      tifDistrict: createField(false, "City GIS"),
-      taxAbatement: createField(true, "Incentive Agmt"),
-      paceFinancing: createField(null, "User Input"),
-      historicTaxCredits: createField(false, "NPS Cert"),
-      newMarketsCredits: createField(false, "CDFI Fund"),
-      relocationPlan: createField("N/A", "Relocation Plan"),
-      seismicPMLRisk: createField("2.5% PML", "Eng Report"),
-    },
-    section_6: {
-      // Timeline & Milestones
-      landAcqClose: createField("2024-12-15", "Settlement Stmt"),
-      entitlements: createField("Approved", "Zoning Letter"),
-      finalPlans: createField("Approved", "Arch Contract"),
-      permitsIssued: createField("Issued", "Building Permits"),
-      verticalStart: createField("2025-10-01", "Schedule"),
-      substantialComp: createField("2027-08-15", "Schedule"),
-      firstOccupancy: createField("2027-10-15", "Schedule"),
-      stabilization: createField("2028-03-31", "Proforma"),
-      preLeasedSF: createField(19669, "Lease Agmt"),
-      drawSchedule: createField([
-        { drawNumber: 1, percentComplete: 10, amount: 1800000 },
-        { drawNumber: 2, percentComplete: 25, amount: 2700000 },
-        { drawNumber: 3, percentComplete: 50, amount: 3600000 },
-        { drawNumber: 4, percentComplete: 75, amount: 3600000 },
-        { drawNumber: 5, percentComplete: 100, amount: 6300000 },
-      ], "Const Contract"),
-      absorptionProjection: createField(12, "Market Study"),
-      opDeficitEscrow: createField(650000, "6 Mos OpEx"),
-      leaseUpEscrow: createField(1300000, "6-12 Mos"),
-    },
-    section_7: {
-      // Site & Context
-      totalSiteAcreage: createField(2.85, "ALTA Survey"),
-      currentSiteStatus: createField("Vacant", "Phase I ESA"),
-      topography: createField("Flat", "Survey"),
-      environmental: createField("Clean", "Phase I ESA"),
-      utilities: createField("Available", "Civil Plans"),
-      utilityCapacity: createField("Water: 500 GPM available, Sewer: 600 GPM capacity", "Civil Plans"),
-      geotechSoilsRep: createField("Suitable bearing capacity, no special foundation requirements", "Soils Report"),
-      floodZone: createField("Zone X", "ALTA Survey"),
-      siteAccess: createField("Primary access from Hickory St, secondary from Commerce St", "Civil Plans"),
-      proximityShopping: createField("0.2 miles to Deep Ellum retail district", "Market Study"),
-      proximityRestaurants: createField("0.1 miles to multiple restaurants and cafes", "Market Study"),
-      proximityParks: createField("0.3 miles to Farmers Market Park", "Market Study"),
-      proximitySchools: createField("0.5 miles to elementary school, 1.2 miles to high school", "Market Study"),
-      proximityHospitals: createField("1.5 miles to Baylor University Medical Center", "Market Study"),
-      topEmployers: createField("Downtown Dallas (0.5 mi), Deep Ellum tech companies (0.3 mi)", "Market Study"),
-    },
-    section_8: {
-      // Sponsor Information
-      sponsorEntityName: createField("Hoque Global", "Org Chart"),
-      sponsorStructure: createField("General Partner", "Org Chart"),
-      equityPartner: createField("ACARA", "Org Chart"),
-      contactInfo: createField(null, "User Input"),
-      sponsorExpScore: createField(8, "Prior Units"),
-      priorDevelopments: createField(null, "User Input"),
-      netWorth: createField(45000000, "Financials"),
-      guarantorLiquidity: createField(2500000, "Guarantor FS"),
-      portfolioDSCR: createField(1.35, "Sponsor FS"),
-    },
-  };
-  
-  return sectionWiseFields;
+	// Simulate API delay
+	await new Promise((resolve) => setTimeout(resolve, 1000));
+
+	// Helper to create field data
+	const createField = (
+		value: any,
+		source: string,
+		warnings: string[] = []
+	): {
+		value: any;
+		sources: SourceMetadata[];
+		warnings: string[];
+		original_value: any;
+	} => ({
+		value,
+		sources: [createSourceMetadata(source)],
+		warnings,
+		original_value: value,
+	});
+
+	// Return project field extraction results in section-wise format
+	// Format: { section_1: { fieldId: { value, sources, warnings, original_value } } }
+	const sectionWiseFields: SectionWiseExtractionResponse = {
+		section_1: {
+			// Basic Info - Project Identification
+			projectName: createField(null, "User Input"),
+			assetType: createField(null, "User Input"),
+			projectStatus: createField(null, "User Input"),
+			propertyAddressStreet: createField(null, "User Input"),
+			propertyAddressCity: createField("Dallas", "Extract from Address"),
+			propertyAddressState: createField("TX", "Extract from Address"),
+			propertyAddressZip: createField("75215", "Extract from Address"),
+			propertyAddressCounty: createField(
+				"Dallas County",
+				"Title Commitment"
+			),
+			parcelNumber: createField(
+				"R-12345-67890, R-12345-67891",
+				"ALTA Survey"
+			),
+			zoningDesignation: createField("MU-3", "Zoning Letter"),
+			currentZoning: createField("MU-3", "Zoneomics API"),
+			expectedZoningChanges: createField(null, "User Input"),
+			projectType: createField(null, "User Input"),
+			primaryAssetClass: createField(null, "User Input"),
+			constructionType: createField("Ground-Up", "Arch Plans"),
+			projectPhase: createField(null, "User Input"),
+			groundbreakingDate: createField(
+				"2025-08-01",
+				"Construction Schedule"
+			),
+			completionDate: createField("2027-09-30", "Construction Schedule"),
+			totalDevelopmentCost: createField(29807800, "Sum of Budget"),
+			loanAmountRequested: createField(18000000, "Sources & Uses"),
+			loanType: createField(null, "User Input"),
+			requestedLoanTerm: createField("2 years", "Term Sheet"),
+			masterPlanName: createField(
+				"SoGood Master Planned Development",
+				"Marketing Brochure"
+			),
+			phaseNumber: createField("Building B", "Site Plan"),
+			syndicationStatus: createField("Committed", "Equity Commitment"),
+			guarantorNames: createField(null, "User Input"),
+			projectDescription: createField(null, "User Input"),
+		},
+		section_2: {
+			// Property Specifications
+			totalResidentialUnits: createField(116, "Sum of Unit Mix"),
+			totalResidentialNRSF: createField(59520, "Sum of Unit SF"),
+			averageUnitSize: createField(513, "NRSF / Units"),
+			totalCommercialGRSF: createField(49569, "Arch Plans"),
+			grossBuildingArea: createField(127406, "Arch Plans"),
+			numberOfStories: createField(6, "Elevations"),
+			buildingType: createField("Mid-rise", "Arch Plans"),
+			parkingSpaces: createField(180, "Site Plan"),
+			parkingRatio: createField(1.55, "Spaces / Units"),
+			parkingType: createField("Structured", "Site Plan"),
+			amenityList: createField(
+				["Pool", "Gym", "Coworking", "Rooftop Deck"],
+				"Arch Plans"
+			),
+			amenitySF: createField(8500, "Sum of Areas"),
+			adaCompliantUnitsPercent: createField(5.0, "Arch Plans"),
+			leedSustainabilityRating: createField("Pending", "Arch Plans"),
+			residentialUnitMix: createField(
+				[
+					{
+						unitType: "Studio S1",
+						unitCount: 12,
+						avgSF: 450,
+						monthlyRent: 1200,
+						totalSF: 5400,
+						percentOfTotal: 10.3,
+						affordabilityStatus: "Market Rate",
+						affordableUnitsCount: 0,
+						amiTargetPercent: null,
+						rentBumpSchedule: "$2.67 to $2.89",
+					},
+					{
+						unitType: "1BR A1",
+						unitCount: 46,
+						avgSF: 550,
+						monthlyRent: 1500,
+						totalSF: 25300,
+						percentOfTotal: 39.7,
+						affordabilityStatus: "Affordable @ 80% AMI",
+						affordableUnitsCount: 23,
+						amiTargetPercent: 80,
+						rentBumpSchedule: "$2.73 to $3.15",
+					},
+					{
+						unitType: "2BR B1",
+						unitCount: 58,
+						avgSF: 990,
+						monthlyRent: 2200,
+						totalSF: 57420,
+						percentOfTotal: 50.0,
+						affordabilityStatus: "Affordable @ 80% AMI",
+						affordableUnitsCount: 29,
+						amiTargetPercent: 80,
+						rentBumpSchedule: "$2.22 to $2.56",
+					},
+				],
+				"Arch Plans"
+			),
+			commercialSpaceMix: createField(
+				[
+					{
+						spaceType: "Retail",
+						squareFootage: 19669,
+						tenant: "GSV Holdings",
+						leaseTerm: "10 years",
+						annualRent: 590070,
+						tiAllowance: 500000,
+					},
+					{
+						spaceType: "Office",
+						squareFootage: 29900,
+						tenant: null,
+						leaseTerm: null,
+						annualRent: null,
+						tiAllowance: null,
+					},
+				],
+				"Arch Plans"
+			),
+		},
+		section_3: {
+			// Development Budget & Financial Details
+			landAcquisition: createField(3500000, "Purchase Agmt"),
+			baseConstruction: createField(18500000, "Budget"),
+			contingency: createField(925000, "Budget"),
+			ffe: createField(450000, "Budget"),
+			constructionFees: createField(1200000, "Budget"),
+			aeFees: createField(850000, "Budget"),
+			thirdPartyReports: createField(125000, "Budget"),
+			legalAndOrg: createField(200000, "Budget"),
+			titleAndRecording: createField(75000, "Budget"),
+			taxesDuringConstruction: createField(150000, "Budget"),
+			workingCapital: createField(300000, "Budget"),
+			developerFee: createField(1192312, "Budget"),
+			pfcStructuringFee: createField(250000, "Budget"),
+			loanFees: createField(360000, "Budget"),
+			interestReserve: createField(1800000, "Budget"),
+			relocationCosts: createField(0, "Relocation Plan"),
+			syndicationCosts: createField(238000, "Equity Commit"),
+			enviroRemediation: createField(0, "Phase II ESA"),
+			// Sources of Funds
+			seniorLoanAmount: createField(18000000, "Sources & Uses"),
+			sponsorEquity: createField(11807800, "Sources & Uses"),
+			taxCreditEquity: createField(0, "Equity Commit"),
+			gapFinancing: createField(0, "Sources & Uses"),
+			// Loan Terms
+			interestRate: createField(6.5, "Term Sheet"),
+			underwritingRate: createField(8.5, "Term Sheet"),
+			amortization: createField("IO", "Term Sheet"),
+			prepaymentTerms: createField(
+				"No prepayment penalty after year 1",
+				"Term Sheet"
+			),
+			recourse: createField("Full Recourse", "Term Sheet"),
+			permTakeoutPlanned: createField(true, "Term Sheet"),
+			allInRate: createField(7.2, "Term Sheet"),
+			// Legacy Financial Fields
+			targetLtvPercent: createField(43.7, "Loan / Value"),
+			targetLtcPercent: createField(60.4, "Loan / TDC"),
+			amortizationYears: createField(30, "Term Sheet"),
+			interestOnlyPeriodMonths: createField(24, "Term Sheet"),
+			interestRateType: createField("Fixed", "Term Sheet"),
+			targetCloseDate: createField("2024-12-15", "Term Sheet"),
+			useOfProceeds: createField(
+				"Construction financing for ground-up development of 116-unit mixed-use project",
+				"Term Sheet"
+			),
+			recoursePreference: createField("Full Recourse", "Term Sheet"),
+			purchasePrice: createField(3500000, "Purchase Agmt"),
+			totalProjectCost: createField(29807800, "Sum of Budget"),
+			capexBudget: createField(450000, "Budget"),
+			propertyNoiT12: createField(0, "N/A - New Construction"),
+			stabilizedNoiProjected: createField(2268000, "Proforma"),
+			exitStrategy: createField(
+				"Hold for long-term cash flow, potential sale after stabilization at 5-7 year mark",
+				"Business Plan"
+			),
+			businessPlanSummary: createField(
+				"Develop and operate a high-quality mixed-use property in the rapidly growing Deep Ellum submarket. Target market-rate and affordable units (80% AMI) with strong retail and office components. Projected stabilization within 18 months of first occupancy.",
+				"Business Plan"
+			),
+			marketOverviewSummary: createField(
+				"Deep Ellum/Farmers Market submarket is experiencing strong population growth (12.5% 2010-2020, 8.3% projected 2024-2029) with high renter occupancy (68.5%). The area benefits from proximity to downtown Dallas employment centers, excellent walkability (Walk Score 85), and upcoming infrastructure improvements including DART Rail Extension.",
+				"Market Study"
+			),
+			equityCommittedPercent: createField(39.6, "Equity Commit"),
+			internalAdvisorNotes: createField(
+				"Strong sponsor with proven track record. Project benefits from tax abatement and affordable housing incentives. Market fundamentals are solid with strong absorption projections.",
+				"Advisor Notes"
+			),
+			// Operating Expenses
+			realEstateTaxes: createField(450000, "Proforma"),
+			insurance: createField(125000, "Proforma"),
+			utilities: createField(180000, "Proforma"),
+			repairsAndMaintenance: createField(95000, "Proforma"),
+			managementFee: createField(113400, "Proforma"),
+			generalAndAdmin: createField(75000, "Proforma"),
+			payroll: createField(120000, "Proforma"),
+			reserves: createField(29000, "Proforma"),
+			marketingLeasing: createField(68040, "Proforma"),
+			serviceCoordination: createField(0, "Proforma"),
+			// Investment Metrics
+			noiYear1: createField(2268000, "EGI - Total Exp"),
+			yieldOnCost: createField(7.6, "NOI / TDC"),
+			capRate: createField(5.5, "Appraisal"),
+			stabilizedValue: createField(41200000, "NOI / Cap Rate"),
+			ltv: createField(43.7, "Loan / Value"),
+			debtYield: createField(12.6, "NOI / Loan"),
+			dscr: createField(1.25, "NOI / Debt Svc"),
+			trendedNOIYear1: createField(2313360, "Proforma"),
+			untrendedNOIYear1: createField(2222640, "Proforma"),
+			trendedYield: createField(7.76, "Trended / TDC"),
+			untrendedYield: createField(7.45, "Untrended / TDC"),
+			inflationAssumption: createField(2.0, "Proforma"),
+			dscrStressTest: createField(1.08, "Stress Calc"),
+			portfolioLTV: createField(65.0, "Sponsor FS"),
+		},
+		section_4: {
+			// Market Context
+			submarketName: createField(
+				"Deep Ellum / Farmers Market",
+				"Market Study"
+			),
+			distanceToCBD: createField(1.2, "Geo-calc"),
+			distanceToEmployment: createField(
+				"0.5 miles to Downtown Dallas",
+				"Market Study"
+			),
+			distanceToTransit: createField(0.3, "Geo-calc"),
+			walkabilityScore: createField(85, "Walk Score"),
+			population3Mi: createField(125000, "Census ACS"),
+			popGrowth201020: createField(12.5, "Census ACS"),
+			projGrowth202429: createField(8.3, "Census ACS"),
+			medianHHIncome: createField(62500, "Census ACS"),
+			renterOccupiedPercent: createField(68.5, "Census ACS"),
+			bachelorsDegreePercent: createField(42.3, "Census ACS"),
+			absorptionRate: createField(12, "Market Study"),
+			penetrationRate: createField(2.1, "Market Study"),
+			northStarComp: createField(null, "User Input"),
+			infrastructureProject: createField(
+				"DART Rail Extension",
+				"Market Study"
+			),
+			projectBudget: createField(250000000, "Market Study"),
+			infraCompletion: createField("2026", "Market Study"),
+			rentComps: createField(
+				[
+					{
+						propertyName: "The Alexan Deep Ellum",
+						address: "2800 Commerce St, Dallas, TX 75226",
+						distance: 0.4,
+						yearBuilt: 2019,
+						totalUnits: 245,
+						occupancyPercent: 95.5,
+						avgRentMonth: 1850,
+						rentPSF: 3.36,
+						concessions: "1 month free",
+					},
+					{
+						propertyName: "The Brady",
+						address: "2600 Main St, Dallas, TX 75226",
+						distance: 0.6,
+						yearBuilt: 2020,
+						totalUnits: 180,
+						occupancyPercent: 97.2,
+						avgRentMonth: 1950,
+						rentPSF: 3.55,
+						concessions: "None",
+					},
+				],
+				"Market Study"
+			),
+			saleComps: createField(
+				[
+					{
+						propertyName: "The Alexan Deep Ellum",
+						salePricePerUnit: 355000,
+						capRate: 5.2,
+						saleDate: "2023-06-15",
+					},
+					{
+						propertyName: "The Brady",
+						salePricePerUnit: 365000,
+						capRate: 5.4,
+						saleDate: "2023-09-20",
+					},
+				],
+				"Appraisal"
+			),
+		},
+		section_5: {
+			// Special Considerations
+			opportunityZone: createField(false, "US Treasury"),
+			affordableHousing: createField(true, "Reg Agreement"),
+			affordableUnitsNumber: createField(58, "Reg Agreement"),
+			amiTargetPercent: createField(80, "Reg Agreement"),
+			taxExemption: createField(true, "Incentive Agmt"),
+			exemptionStructure: createField("PFC", "Incentive Agmt"),
+			sponsoringEntity: createField("SoGood MMD", "Incentive Agmt"),
+			structuringFee: createField(250000, "Budget"),
+			exemptionTerm: createField(15, "Incentive Agmt"),
+			incentiveStacking: createField(
+				["LIHTC", "Section 8"],
+				"Incentive Agmt"
+			),
+			tifDistrict: createField(false, "City GIS"),
+			taxAbatement: createField(true, "Incentive Agmt"),
+			paceFinancing: createField(null, "User Input"),
+			historicTaxCredits: createField(false, "NPS Cert"),
+			newMarketsCredits: createField(false, "CDFI Fund"),
+			relocationPlan: createField("N/A", "Relocation Plan"),
+			seismicPMLRisk: createField("2.5% PML", "Eng Report"),
+		},
+		section_6: {
+			// Timeline & Milestones
+			landAcqClose: createField("2024-12-15", "Settlement Stmt"),
+			entitlements: createField("Approved", "Zoning Letter"),
+			finalPlans: createField("Approved", "Arch Contract"),
+			permitsIssued: createField("Issued", "Building Permits"),
+			verticalStart: createField("2025-10-01", "Schedule"),
+			substantialComp: createField("2027-08-15", "Schedule"),
+			firstOccupancy: createField("2027-10-15", "Schedule"),
+			stabilization: createField("2028-03-31", "Proforma"),
+			preLeasedSF: createField(19669, "Lease Agmt"),
+			drawSchedule: createField(
+				[
+					{ drawNumber: 1, percentComplete: 10, amount: 1800000 },
+					{ drawNumber: 2, percentComplete: 25, amount: 2700000 },
+					{ drawNumber: 3, percentComplete: 50, amount: 3600000 },
+					{ drawNumber: 4, percentComplete: 75, amount: 3600000 },
+					{ drawNumber: 5, percentComplete: 100, amount: 6300000 },
+				],
+				"Const Contract"
+			),
+			absorptionProjection: createField(12, "Market Study"),
+			opDeficitEscrow: createField(650000, "6 Mos OpEx"),
+			leaseUpEscrow: createField(1300000, "6-12 Mos"),
+		},
+		section_7: {
+			// Site & Context
+			totalSiteAcreage: createField(2.85, "ALTA Survey"),
+			currentSiteStatus: createField("Vacant", "Phase I ESA"),
+			topography: createField("Flat", "Survey"),
+			environmental: createField("Clean", "Phase I ESA"),
+			utilities: createField("Available", "Civil Plans"),
+			utilityCapacity: createField(
+				"Water: 500 GPM available, Sewer: 600 GPM capacity",
+				"Civil Plans"
+			),
+			geotechSoilsRep: createField(
+				"Suitable bearing capacity, no special foundation requirements",
+				"Soils Report"
+			),
+			floodZone: createField("Zone X", "ALTA Survey"),
+			siteAccess: createField(
+				"Primary access from Hickory St, secondary from Commerce St",
+				"Civil Plans"
+			),
+			proximityShopping: createField(
+				"0.2 miles to Deep Ellum retail district",
+				"Market Study"
+			),
+			proximityRestaurants: createField(
+				"0.1 miles to multiple restaurants and cafes",
+				"Market Study"
+			),
+			proximityParks: createField(
+				"0.3 miles to Farmers Market Park",
+				"Market Study"
+			),
+			proximitySchools: createField(
+				"0.5 miles to elementary school, 1.2 miles to high school",
+				"Market Study"
+			),
+			proximityHospitals: createField(
+				"1.5 miles to Baylor University Medical Center",
+				"Market Study"
+			),
+			topEmployers: createField(
+				"Downtown Dallas (0.5 mi), Deep Ellum tech companies (0.3 mi)",
+				"Market Study"
+			),
+		},
+		section_8: {
+			// Sponsor Information
+			sponsorEntityName: createField("Hoque Global", "Org Chart"),
+			sponsorStructure: createField("General Partner", "Org Chart"),
+			equityPartner: createField("ACARA", "Org Chart"),
+			contactInfo: createField(null, "User Input"),
+			sponsorExpScore: createField(8, "Prior Units"),
+			priorDevelopments: createField(null, "User Input"),
+			netWorth: createField(45000000, "Financials"),
+			guarantorLiquidity: createField(2500000, "Guarantor FS"),
+			portfolioDSCR: createField(1.35, "Sponsor FS"),
+		},
+	};
+
+	return sectionWiseFields;
 };
 
 /**
  * Extract fields for a specific section
  */
 export const extractProjectFieldsBySection = async (
-  projectId: string,
-  sectionId: string,
-  documentPaths?: string[]
+	projectId: string,
+	sectionId: string,
+	documentPaths?: string[]
 ): Promise<SectionWiseExtractionResponse> => {
-  // Simulate API delay
-  await new Promise((resolve) => setTimeout(resolve, 800));
-
-  // Get all fields
-  const allFields = await extractProjectFields(projectId, documentPaths);
-
-  // Return only the requested section
-  return {
-    [sectionId]: allFields[sectionId] || {},
-  };
+	// Simulate API delay
+	await new Promise((resolve) => setTimeout(resolve, 800));
+
+	// Get all fields
+	const allFields = await extractProjectFields(projectId, documentPaths);
+
+	// Return only the requested section
+	return {
+		[sectionId]: allFields[sectionId] || {},
+	};
 };