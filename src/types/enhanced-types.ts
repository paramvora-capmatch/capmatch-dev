--- conflicted
+++ resolved
@@ -70,7 +70,6 @@
 
 // New Org Member Type
 export interface OrgMember {
-<<<<<<< HEAD
 	org_id: string;
 	user_id: string;
 	role: OrgMemberRole; // 'owner', 'project_manager', or 'member'
@@ -79,16 +78,6 @@
 	userName?: string;
 	userEmail?: string | null;
 	userRole?: AppRole;
-=======
-  org_id: string;
-  user_id: string;
-  role: OrgMemberRole; // 'owner' or 'member'
-  created_at: string;
-  // Additional properties added by the org store
-  userName?: string;
-  userEmail?: string | null;
-  userRole?: AppRole;
->>>>>>> e3c44152
 }
 
 // New Invite Type
@@ -623,7 +612,6 @@
 
 // Enhanced User type with role and login source - Updated for new schema
 export interface EnhancedUser {
-<<<<<<< HEAD
 	id?: string; // Add user's auth ID (UUID)
 	email: string;
 	name?: string;
@@ -635,18 +623,6 @@
 	// RBAC additions
 	activeOrgId?: string | null; // for context switching
 	orgMemberships?: OrgMember[]; // loaded on login
-=======
-  id?: string; // Add user's auth ID (UUID)
-  email: string;
-  name?: string;
-  profileId?: string; // Optional: ID of the associated Profile
-  lastLogin: Date;
-  role: AppRole; // Now uses AppRole type
-  loginSource?: "direct" | "lenderline"; // Added login source tracking
-  // RBAC additions
-  activeOrgId?: string | null; // for context switching
-  orgMemberships?: OrgMember[]; // loaded on login
->>>>>>> e3c44152
 }
 
 export type PermissionType = "file" | "folder";
