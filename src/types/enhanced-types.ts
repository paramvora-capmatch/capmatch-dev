// src/types/enhanced-types.ts

// Core Schema Types - Updated to match new schema
export type AppRole = "borrower" | "lender" | "advisor";
export type OrgType = "borrower" | "lender" | "advisor";
export type OrgMemberRole = "owner" | "member";
export type InviteStatus = "pending" | "accepted" | "cancelled" | "expired";

// Legacy types for backward compatibility
export type EntityStructure =
  | "LLC"
  | "LP"
  | "S-Corp"
  | "C-Corp"
  | "Sole Proprietorship"
  | "Trust"
  | "Other";
export type ExperienceRange = "0-2" | "3-5" | "6-10" | "11-15" | "16+";
export type DealValueRange =
  | "<$10M"
  | "$10M-$50M"
  | "$50M-$100M"
  | "$100M-$250M"
  | "$250M-$500M"
  | "$500M+"
  | "N/A";
export type CreditScoreRange =
  | "<600"
  | "600-649"
  | "650-699"
  | "700-749"
  | "750-799"
  | "800+"
  | "N/A";
export type NetWorthRange =
  | "<$1M"
  | "$1M-$5M"
  | "$5M-$10M"
  | "$10M-$25M"
  | "$25M-$50M"
  | "$50M-$100M"
  | "$100M+";
export type LiquidityRange =
  | "<$100k"
  | "$100k-$500k"
  | "$500k-$1M"
  | "$1M-$5M"
  | "$5M-$10M"
  | "$10M+";

// New Core Profile Type (replaces BorrowerProfile)
export interface Profile {
  id: string; // UUID, FK to auth.users.id
  created_at: string;
  updated_at: string;
  full_name?: string;
  email: string;
  app_role: AppRole; // 'borrower', 'lender', or 'advisor'
  active_org_id?: string | null; // FK to orgs.id, nullable for advisors
}

// New Org Type (unified for borrower, lender, and advisor organizations)
export interface Org {
  id: string;
  created_at: string;
  updated_at: string;
  name: string;
  entity_type: OrgType; // 'borrower', 'lender', or 'advisor'
}

// New Org Member Type
export interface OrgMember {
  org_id: string;
  user_id: string;
  role: OrgMemberRole; // 'owner', 'project_manager', or 'member'
  created_at: string;
  // Additional properties added by the org store
  userName?: string;
  userEmail?: string;
  userRole?: string;
}

// New Invite Type
export interface Invite {
  id: string;
  org_id: string;
  invited_by: string;
  invited_email: string;
  role: OrgMemberRole;
  token: string;
  status: InviteStatus;
  expires_at: string;
  accepted_at?: string | null;
  created_at: string;
}

// Legacy BorrowerProfile - kept for backward compatibility but deprecated
export interface BorrowerProfile {
  id: string;
  userId: string;
  fullLegalName: string;
  primaryEntityName: string;
  primaryEntityStructure: EntityStructure;
  contactEmail: string;
  contactPhone: string;
  contactAddress: string;
  bioNarrative: string;
  linkedinUrl: string;
  websiteUrl: string;
  yearsCREExperienceRange: ExperienceRange;
  assetClassesExperience: string[];
  geographicMarketsExperience: string[];
  totalDealValueClosedRange: DealValueRange;
  existingLenderRelationships: string;
  creditScoreRange: CreditScoreRange;
  netWorthRange: NetWorthRange;
  liquidityRange: LiquidityRange;
  bankruptcyHistory: boolean;
  foreclosureHistory: boolean;
  litigationHistory: boolean;
  completenessPercent: number;
  createdAt: string;
  updatedAt: string;
  // RBAC additions
  entityId: string;
  masterProfileId?: string | null;
  lastSyncedAt?: string;
  customFields?: string[];
}

// Principal Types
export type PrincipalRole =
  | "Managing Member"
  | "General Partner"
  | "Developer"
  | "Sponsor"
  | "Key Principal"
  | "Guarantor"
  | "Limited Partner"
  | "Other";

export interface Principal {
  id: string;
  borrowerProfileId: string;
  principalLegalName: string;
  principalRoleDefault: PrincipalRole;
  principalBio: string;
  principalEmail: string;
  ownershipPercentage: number;
  creditScoreRange: CreditScoreRange;
  netWorthRange: NetWorthRange;
  liquidityRange: LiquidityRange;
  bankruptcyHistory: boolean;
  foreclosureHistory: boolean;
  pfsDocumentId: string | null;
  createdAt: string;
  updatedAt: string;
}

// Project Types
export type ProjectPhase =
  | "Acquisition"
  | "Refinance"
  | "Construction"
  | "Bridge"
  | "Development"
  | "Value-Add"
  | "Other";
export type InterestRateType = "Fixed" | "Floating" | "Not Specified";
export type RecoursePreference =
  | "Full Recourse"
  | "Partial Recourse"
  | "Non-Recourse"
  | "Flexible";
export type ExitStrategy =
  | "Sale"
  | "Refinance"
  | "Long-Term Hold"
  | "Undecided";
export type ProjectStatus =
  | "Draft"
  | "Info Gathering"
  | "Advisor Review"
  | "Matches Curated"
  | "Introductions Sent"
  | "Term Sheet Received"
  | "Closed"
  | "Withdrawn"
  | "Stalled";

// New Project Type (matches new schema)
export interface Project {
  id: string;
  created_at: string;
  updated_at: string;
  name: string;
  owner_org_id: string; // FK to orgs.id
  assigned_advisor_id?: string | null; // FK to profiles.id
}

// New Resume Types
export interface BorrowerResume {
  id: string;
  org_id: string; // FK to orgs.id (1-to-1 with borrower org)
  content?: Record<string, unknown>; // JSONB
  created_at: string;
  updated_at: string;
}

export interface ProjectResume {
  id: string;
  project_id: string; // FK to projects.id (1-to-1 with project)
  content?: Record<string, unknown>; // JSONB
  created_at: string;
  updated_at: string;
}

// New Document Permission Types
export interface DocumentPermission {
  id: string;
  project_id: string; // FK to projects.id
  user_id: string; // FK to profiles.id
  document_path: string;
  created_at: string;
}

export interface LenderDocumentAccess {
  id: string;
  project_id: string; // FK to projects.id
  lender_org_id: string; // FK to orgs.id
  document_path: string;
  granted_by: string; // FK to profiles.id
  created_at: string;
}

// New Chat Types
export interface ChatThread {
  id: string;
  project_id: string; // FK to projects.id
  topic?: string;
  created_at: string;
}

export interface ChatThreadParticipant {
  thread_id: string; // FK to chat_threads.id
  user_id: string; // FK to profiles.id
  created_at: string;
}

export interface ProjectMessage {
  id: number; // BIGSERIAL
  thread_id: string; // FK to chat_threads.id
  project_id?: string;
  user_id?: string | null; // FK to profiles.id (SET NULL on user delete)
  content?: string;
  created_at: string;
}

export interface MessageAttachment {
  id: number; // BIGSERIAL
  message_id: number; // FK to project_messages.id
  document_path: string;
  created_at: string;
}

export interface Notification {
  id: number; // BIGSERIAL
  user_id: string; // FK to profiles.id
  content: string;
  read_at?: string | null;
  link_url?: string;
  created_at: string;
}

// Legacy ProjectProfile - kept for backward compatibility but deprecated
export interface ProjectProfile {
  id: string;
  owner_org_id: string; // The org_id that owns the project
  projectName: string;
  assetType: string;
  projectStatus: string;
  createdAt: string;
  updatedAt: string;
  // New resource IDs
  projectDocsResourceId?: string | null;
  projectResumeResourceId?: string | null;
  // Optional fields
  assignedAdvisorUserId?: string | null;
  propertyAddressStreet?: string | null;
  propertyAddressCity?: string | null;
  propertyAddressState?: string | null;
  propertyAddressCounty?: string | null;
  propertyAddressZip?: string | null;
  projectDescription?: string | null;
  projectPhase?: string | null;
  loanAmountRequested?: number | null;
  loanType?: string | null;
  targetLtvPercent?: number | null;
  targetLtcPercent?: number | null;
  amortizationYears?: number | null;
  interestOnlyPeriodMonths?: number | null;
  interestRateType?: InterestRateType | null;
  targetCloseDate?: string | null;
  useOfProceeds?: string | null;
  recoursePreference?: RecoursePreference | null;
  purchasePrice?: number | null;
  totalProjectCost?: number | null;
  capexBudget?: number | null;
  propertyNoiT12?: number | null;
  stabilizedNoiProjected?: number | null;
  exitStrategy?: ExitStrategy | null;
  businessPlanSummary?: string | null;
  marketOverviewSummary?: string | null;
  equityCommittedPercent?: number | null;
<<<<<<< HEAD
  projectSections?: Record<string, unknown>; // Add for consistency with mock data
  borrowerSections?: Record<string, unknown>; // Add for consistency with mock data
=======
  completenessPercent?: number | null;
  internalAdvisorNotes?: string | null;
  borrowerProgress?: number | null;
  projectProgress?: number | null;
  projectSections?: any; // Add for consistency with mock data
  borrowerSections?: any; // Add for consistency with mock data
>>>>>>> 6be2e367
  // RBAC additions
}

// Project Principal Types
export interface ProjectPrincipal {
  id: string;
  projectId: string;
  principalId: string;
  roleInProject: PrincipalRole;
  guarantyDetails: string | null;
  isKeyPrincipal: boolean;
  isPrimaryContact: boolean;
  createdAt: string;
}

// Document Types
export type DocumentCategory =
  | "PFS"
  | "SREO"
  | "Tax Returns"
  | "Entity Docs"
  | "Rent Roll"
  | "Financials"
  | "Pro Forma"
  | "Plans"
  | "Budget"
  | "Market Study"
  | "Appraisal"
  | "Environmental"
  | "Title"
  | "Survey"
  | "Purchase Agreement"
  | "Other";

export interface Document {
  id: string;
  uploaderUserId: string;
  fileName: string;
  fileType: string;
  fileSizeBytes: number;
  storagePath: string;
  documentCategory: DocumentCategory;
  extractedMetadata: Record<string, unknown>;
  createdAt: string;
  uploadedAt: string;
}

// Document Requirement Status
export type DocumentRequirementStatus =
  | "Required"
  | "Pending Upload"
  | "Uploaded"
  | "In Review"
  | "Approved"
  | "Rejected"
  | "Not Applicable";

export interface ProjectDocumentRequirement {
  id: string;
  projectId: string;
  requiredDocType: DocumentCategory;
  status: DocumentRequirementStatus;
  documentId?: string | null;
  notes: string;
  dueDate?: string | null;
  lastUpdated: string;
}

// Advisor Types
export interface Advisor {
  id: string;
  userId: string;
  name: string;
  title: string;
  email: string;
  phone: string;
  bio: string;
  avatar: string;
  specialties: string[];
  yearsExperience: number;
  createdAt: string;
  updatedAt: string;
}


// Enhanced User type with role and login source - Updated for new schema
export interface EnhancedUser {
  id?: string; // Add user's auth ID (UUID)
  email: string;
  name?: string;
  profileId?: string; // Optional: ID of the associated Profile
  lastLogin: Date;
  role: AppRole; // Now uses AppRole type
  loginSource?: "direct" | "lenderline"; // Added login source tracking
  isDemo?: boolean; // Flag for demo users
  // RBAC additions
  activeOrgId?: string | null; // for context switching
  orgMemberships?: OrgMember[]; // loaded on login
}

<<<<<<< HEAD
// Legacy RBAC Types - kept for backward compatibility but deprecated
export interface BorrowerEntity {
  id: string;
  name: string;
  createdAt: string;
  updatedAt: string;
  createdBy: string;
}

export interface BorrowerEntityMember {
  id: string;
  entityId: string;
  userId: string;
  role: OrgMemberRole;
  invitedBy: string;
  invitedAt: string;
  inviteToken?: string;
  inviteExpiresAt?: string;
  acceptedAt?: string | null;
  status: InviteStatus;
  userEmail?: string;
  userName?: string;
  projectPermissions?: string[]; // Array of project IDs for member role
  invitedEmail?: string; // Email that was invited (for pending invites)
  inviterEmail?: string; // Email of person who sent invite
  inviterName?: string; // Name of person who sent invite
}
=======

>>>>>>> 6be2e367

export type PermissionType = "file" | "folder";

export type Permission = "view" | "edit";

export type ProjectGrant = {
  projectId: string;
  permissions: {
    resource_type: string;
    permission: Permission;
  }[];
};
<<<<<<< HEAD

// Legacy DocumentPermission - kept for backward compatibility but deprecated
export interface LegacyDocumentPermission {
  id: string;
  entityId: string;
  projectId: string;
  documentPath: string;
  userId: string;
  grantedBy: string;
  grantedAt: string;
  permissionType?: PermissionType;
}
=======
>>>>>>> 6be2e367
<|MERGE_RESOLUTION|>--- conflicted
+++ resolved
@@ -312,17 +312,12 @@
   businessPlanSummary?: string | null;
   marketOverviewSummary?: string | null;
   equityCommittedPercent?: number | null;
-<<<<<<< HEAD
-  projectSections?: Record<string, unknown>; // Add for consistency with mock data
-  borrowerSections?: Record<string, unknown>; // Add for consistency with mock data
-=======
   completenessPercent?: number | null;
   internalAdvisorNotes?: string | null;
   borrowerProgress?: number | null;
   projectProgress?: number | null;
   projectSections?: any; // Add for consistency with mock data
   borrowerSections?: any; // Add for consistency with mock data
->>>>>>> 6be2e367
   // RBAC additions
 }
 
@@ -423,37 +418,6 @@
   orgMemberships?: OrgMember[]; // loaded on login
 }
 
-<<<<<<< HEAD
-// Legacy RBAC Types - kept for backward compatibility but deprecated
-export interface BorrowerEntity {
-  id: string;
-  name: string;
-  createdAt: string;
-  updatedAt: string;
-  createdBy: string;
-}
-
-export interface BorrowerEntityMember {
-  id: string;
-  entityId: string;
-  userId: string;
-  role: OrgMemberRole;
-  invitedBy: string;
-  invitedAt: string;
-  inviteToken?: string;
-  inviteExpiresAt?: string;
-  acceptedAt?: string | null;
-  status: InviteStatus;
-  userEmail?: string;
-  userName?: string;
-  projectPermissions?: string[]; // Array of project IDs for member role
-  invitedEmail?: string; // Email that was invited (for pending invites)
-  inviterEmail?: string; // Email of person who sent invite
-  inviterName?: string; // Name of person who sent invite
-}
-=======
-
->>>>>>> 6be2e367
 
 export type PermissionType = "file" | "folder";
 
@@ -466,18 +430,3 @@
     permission: Permission;
   }[];
 };
-<<<<<<< HEAD
-
-// Legacy DocumentPermission - kept for backward compatibility but deprecated
-export interface LegacyDocumentPermission {
-  id: string;
-  entityId: string;
-  projectId: string;
-  documentPath: string;
-  userId: string;
-  grantedBy: string;
-  grantedAt: string;
-  permissionType?: PermissionType;
-}
-=======
->>>>>>> 6be2e367
