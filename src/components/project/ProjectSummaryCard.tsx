// src/components/project/ProjectSummaryCard.tsx
import React from 'react';
import { useRouter } from 'next/navigation';
// Removed Card wrappers to avoid extra white container around progress bars
import { Loader2, Edit } from 'lucide-react';
import { ProjectProfile } from '@/types/enhanced-types';
import { useBorrowerResumeStore } from '@/stores/useBorrowerResumeStore';
import { Button } from '@/components/ui/Button';

interface ProjectSummaryCardProps {
  project: ProjectProfile | null;
  isLoading: boolean;
  onEdit?: () => void;
  onBorrowerClick?: () => void; // Optional override for borrower resume click behavior
}

export const ProjectSummaryCard: React.FC<ProjectSummaryCardProps> = ({
  project,
  isLoading,
  onEdit,
  onBorrowerClick
}) => {
  const router = useRouter();
  const completeness = project?.completenessPercent || 0;
  const isProjectHealthy = completeness >= 90;
  const progressColor = isProjectHealthy ? 'bg-green-600' : 'bg-red-600';
  const progressBgColor = isProjectHealthy ? 'bg-emerald-50' : 'bg-red-50';

  const { content: borrowerContent } = useBorrowerResumeStore();
  // Source of truth: borrower resume's own completeness; if not available, treat as 0.
  // This avoids falling back to stale per-project snapshots that can diverge.
  const borrowerCompleteness = Math.round((borrowerContent?.completenessPercent as number | undefined) ?? 0);
  const isBorrowerHealthy = borrowerCompleteness >= 90;
  const borrowerProgressColor = isBorrowerHealthy ? 'bg-green-600' : 'bg-red-600';
  const borrowerProgressBgColor = isBorrowerHealthy ? 'bg-emerald-50' : 'bg-red-50';

  const handleCardClick = () => {
    onEdit?.();
  };

  return (
    <div className="relative">
      {isLoading ? (
        <div className="h-12 flex items-center justify-center text-gray-500">
          <Loader2 className="h-5 w-5 animate-spin text-blue-500" />
          <span className="ml-3">Loading project...</span>
        </div>
      ) : project ? (
        <>
          {/* Borrower resume completion (full-width; no white card wrapper) */}
          <div
            className={`rounded-2xl p-3 border ${
              isBorrowerHealthy
                ? 'border-emerald-200'
                : 'border-red-200'
            } bg-white cursor-pointer hover:opacity-95 transition`}
            onClick={(e) => {
              e.stopPropagation();
              if (onBorrowerClick) {
                onBorrowerClick();
              } else {
                router.push('/dashboard/borrower-resume');
              }
            }}
            role="button"
            aria-label="Open borrower resume"
          >
            <div className="flex justify-between items-center mb-2 text-sm">
              <span className={`font-medium flex items-center ${isBorrowerHealthy ? 'text-emerald-800' : 'text-red-800'}`}>
                <span className={`w-1.5 h-1.5 ${isBorrowerHealthy ? 'bg-emerald-400' : 'bg-red-400'} rounded-full mr-2 animate-pulse`}></span>
                Complete your borrower resume
              </span>
<<<<<<< HEAD
              <div className="flex items-center gap-2">
                <span className={`font-semibold ${isBorrowerHealthy ? 'text-emerald-700' : 'text-red-700'}`}>{borrowerCompleteness}%</span>
                <Button
                  size="sm"
                  variant={borrowerCompleteness < 80 ? 'default' : 'secondary'}
                  onClick={(e) => {
                    e.stopPropagation();
                    if (onBorrowerClick) {
                      onBorrowerClick();
                    } else {
                      router.push('/dashboard/borrower-resume');
                    }
                  }}
                >
                  {borrowerCompleteness < 80 ? 'Complete Borrower Profile' : 'View Profile'}
                </Button>
=======
              <div className="flex items-center gap-3">
                <span className={`font-semibold ${isBorrowerHealthy ? 'text-emerald-700' : 'text-red-700'}`}>{borrowerCompleteness}%</span>
                <button
                  type="button"
                  aria-label="Edit Borrower Resume"
                  onClick={(e) => {
                    e.stopPropagation();
                    router.push('/dashboard/borrower-resume');
                  }}
                  className="px-3 py-1.5 rounded-md border border-gray-300 text-gray-700 hover:bg-gray-50 transition w-28 inline-flex items-center justify-center whitespace-nowrap gap-1.5 text-sm font-medium"
                >
                  <Edit className="h-4 w-4 mr-1.5" />
                  Edit
                </button>
>>>>>>> 20604ca4
              </div>
            </div>
            <div className="relative w-full bg-gray-200 rounded-md h-4 overflow-hidden shadow-inner">
              <div
                className={`h-full rounded-md transition-all duration-700 ease-out ${borrowerProgressColor} shadow-sm relative overflow-hidden`}
                style={{ width: `${borrowerCompleteness}%` }}
              >
                <div
                  className="absolute inset-0 bg-gradient-to-r from-transparent via-white/30 to-transparent animate-shimmer"
                  style={{ backgroundSize: '200% 100%', animation: 'shimmer 2s infinite' }}
                />
              </div>
              {borrowerCompleteness < 100 && (
                <div className={`absolute inset-0 ${borrowerProgressBgColor} rounded-md animate-pulse opacity-20`} />
              )}
            </div>
          </div>
        </>
      ) : (
        <div className="text-center py-4 text-gray-500">No project found.</div>
      )}
    </div>
  );
};<|MERGE_RESOLUTION|>--- conflicted
+++ resolved
@@ -2,7 +2,7 @@
 import React from 'react';
 import { useRouter } from 'next/navigation';
 // Removed Card wrappers to avoid extra white container around progress bars
-import { Loader2, Edit } from 'lucide-react';
+import { Loader2 } from 'lucide-react';
 import { ProjectProfile } from '@/types/enhanced-types';
 import { useBorrowerResumeStore } from '@/stores/useBorrowerResumeStore';
 import { Button } from '@/components/ui/Button';
@@ -70,12 +70,11 @@
                 <span className={`w-1.5 h-1.5 ${isBorrowerHealthy ? 'bg-emerald-400' : 'bg-red-400'} rounded-full mr-2 animate-pulse`}></span>
                 Complete your borrower resume
               </span>
-<<<<<<< HEAD
               <div className="flex items-center gap-2">
                 <span className={`font-semibold ${isBorrowerHealthy ? 'text-emerald-700' : 'text-red-700'}`}>{borrowerCompleteness}%</span>
                 <Button
                   size="sm"
-                  variant={borrowerCompleteness < 80 ? 'default' : 'secondary'}
+                  variant={borrowerCompleteness < 80 ? 'primary' : 'secondary'}
                   onClick={(e) => {
                     e.stopPropagation();
                     if (onBorrowerClick) {
@@ -87,22 +86,6 @@
                 >
                   {borrowerCompleteness < 80 ? 'Complete Borrower Profile' : 'View Profile'}
                 </Button>
-=======
-              <div className="flex items-center gap-3">
-                <span className={`font-semibold ${isBorrowerHealthy ? 'text-emerald-700' : 'text-red-700'}`}>{borrowerCompleteness}%</span>
-                <button
-                  type="button"
-                  aria-label="Edit Borrower Resume"
-                  onClick={(e) => {
-                    e.stopPropagation();
-                    router.push('/dashboard/borrower-resume');
-                  }}
-                  className="px-3 py-1.5 rounded-md border border-gray-300 text-gray-700 hover:bg-gray-50 transition w-28 inline-flex items-center justify-center whitespace-nowrap gap-1.5 text-sm font-medium"
-                >
-                  <Edit className="h-4 w-4 mr-1.5" />
-                  Edit
-                </button>
->>>>>>> 20604ca4
               </div>
             </div>
             <div className="relative w-full bg-gray-200 rounded-md h-4 overflow-hidden shadow-inner">
