--- conflicted
+++ resolved
@@ -348,57 +348,11 @@
         } catch {}
     }, [collapsed, project?.id]);
 
-<<<<<<< HEAD
   const handleVersionHistoryOpen = useCallback(() => {
     setCollapsed(false);
   }, []);
 
     // handleAutofill is now provided by the useAutofill hook
-=======
-    // Handle autofill button click
-    const handleAutofill = async (e: React.MouseEvent) => {
-        e.stopPropagation();
-        
-        // Trigger sparkle animation
-        setShowSparkles(true);
-        setIsAutofilling(true);
-        
-        // Simulate processing time (2-3 seconds)
-        await new Promise(resolve => setTimeout(resolve, 2500));
-        
-        // Hide sparkles after animation
-        setTimeout(() => setShowSparkles(false), 500);
-        setIsAutofilling(false);
-        
-        // Trigger success animation in resume view (only if expanded)
-        // Increment key to trigger animation only once
-        const newKey = autofillAnimationKey + 1;
-        
-        if (!collapsed) {
-            // Update both key and state together to prevent double animation
-            setAutofillAnimationKey(newKey);
-            setShowAutofillSuccess(true);
-            
-            // Auto-hide success animation after animation completes
-            setTimeout(() => {
-                setShowAutofillSuccess(false);
-            }, 4000);
-        } else {
-            // If collapsed, expand it first, then show animation
-            setCollapsed(false);
-            // Wait for expand animation, then show success
-            setTimeout(() => {
-                setAutofillAnimationKey(newKey);
-                setShowAutofillSuccess(true);
-                setTimeout(() => {
-                    setShowAutofillSuccess(false);
-                }, 4000);
-            }, 350); // Wait for collapse animation to complete
-        }
-        
-        // TODO: Implement actual autofill logic when backend is ready
-    };
->>>>>>> e3c44152
 
     return (
         <div
@@ -437,7 +391,10 @@
                     <Button
                         variant="outline"
                         size="sm"
-                        onClick={handleAutofill}
+                        onClick={(e) => {
+                          e.stopPropagation();
+                          handleAutofill();
+                        }}
                         disabled={isAutofilling}
                         className={cn(
                             "group relative flex items-center gap-0 group-hover:gap-2 px-2 group-hover:px-3 py-1.5 rounded-md border transition-all duration-300 overflow-hidden text-base",
