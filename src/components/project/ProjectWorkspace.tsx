"use client";

import React, { useEffect, useState } from "react";
import { useRouter } from "next/navigation";
import { useProjects } from "@/hooks/useProjects";

import { ProjectResumeView } from "./ProjectResumeView"; // New component for viewing
import { ProjectSummaryCard } from "./ProjectSummaryCard"; // Borrower progress
import { ProjectCompletionCard } from "./ProjectCompletionCard"; // Project progress moved below docs
import { EnhancedProjectForm } from "../forms/EnhancedProjectForm";
import { Loader2, FileSpreadsheet } from "lucide-react";
import { useOrgStore } from "@/stores/useOrgStore";
import { ProjectProfile } from "@/types/enhanced-types";
import { Button } from "../ui/Button"; // Import Button
import { useAuthStore } from "@/stores/useAuthStore";
import { AskAIProvider } from "../ui/AskAIProvider";
import { StickyChatCard } from "@/components/chat/StickyChatCard";
import { DocumentManager } from "../documents/DocumentManager";
import { useAskAI } from "@/hooks/useAskAI";

import { DocumentPreviewModal } from "../documents/DocumentPreviewModal";
interface ProjectWorkspaceProps {
  projectId: string;
}

export const ProjectWorkspace: React.FC<ProjectWorkspaceProps> = ({
  projectId,
}) => {
  const router = useRouter();
  const {
    activeProject,
    setActiveProject,
    isLoading: projectsLoading,
    getProject,
  } = useProjects();
  const { loadOrg, isOwner } = useOrgStore();
  const user = useAuthStore((state) => state.user);
  const authLoading = useAuthStore((state) => state.isLoading);

  const [isEditing, setIsEditing] = useState(false);
  const [activeFieldId, setActiveFieldId] = useState<string | null>(null);
  const [chatTab, setChatTab] = useState<"team" | "ai">("team");

  const [previewingResourceId, setPreviewingResourceId] = useState<
    string | null
  >(null);
  const [highlightedResourceId, setHighlightedResourceId] = useState<
    string | null
  >(null);

  const [currentFormData, setCurrentFormData] = useState<ProjectProfile | null>(
    null
  );

  // Right column chat is handled by StickyChatCard
  // Centralize AskAI logic here; StickyChatCard is presentation-only
  const askAi = useAskAI({
    formData: (currentFormData as unknown as Record<string, unknown>) || {},
    apiPath: '/api/project-qa',
    contextType: 'project',
  });

  // Calculate if we're still in initial loading phase
  const isInitialLoading =
    authLoading ||
    projectsLoading;

  // Load org data when we have a project
  useEffect(() => {
    const loadOrgData = async () => {
      if (!activeProject?.owner_org_id) return;

      const { currentOrg } = useOrgStore.getState();
      // Only load if we haven't loaded this org yet
      if (currentOrg?.id !== activeProject.owner_org_id) {
        console.log(
          `[ProjectWorkspace] Loading org data for: ${activeProject.owner_org_id}`
        );
        await loadOrg(activeProject.owner_org_id);
      }
    };
    loadOrgData();
  }, [activeProject?.owner_org_id, loadOrg]);

  // useEffect for loading and setting active project
  useEffect(() => {
    const loadProjectData = async () => {
      if (!projectId) return;

      // Don't proceed if still in initial loading phase
      if (isInitialLoading) {
        return;
      }

      // Only check for project existence after initial loading is complete
      if (!activeProject || activeProject.id !== projectId) {
        const projectData = getProject(projectId);
        if (projectData) {
          setActiveProject(projectData);

          // Load org data for permission checks
          if (projectData.owner_org_id) {
            await loadOrg(projectData.owner_org_id);
          }
        } else {
          // Only show error if we're confident the project doesn't exist
          console.error(`Project ${projectId} not found.`);
          router.push("/dashboard");
        }
      }
    };

    loadProjectData();
  }, [
    projectId,
    activeProject,
    setActiveProject,
    getProject,
    isInitialLoading,
    router,
    loadOrg,
  ]);

  // Loading state render - show loading during initial loading or if project doesn't match
  if (isInitialLoading || !activeProject || activeProject.id !== projectId) {
    return (
      <div className="flex justify-center items-center h-64">
        <Loader2 className="h-8 w-8 animate-spin text-blue-600" />
        <span className="ml-3 text-gray-600">Loading...</span>
      </div>
    );
  }

  const projectCompleteness = activeProject?.completenessPercent || 0;
  const isProjectComplete = projectCompleteness === 100; // Check if project is complete

  const handleMentionClick = (resourceId: string) => {
    setPreviewingResourceId(resourceId); // Open the preview modal
    setPreviewingResourceId(resourceId);
    setHighlightedResourceId(resourceId);
    // Clear the highlight after a short delay
    setTimeout(() => {
      setHighlightedResourceId(null);
    }, 3000);
  };

  return (
    <div className="relative min-h-screen w-full flex flex-row animate-fadeIn">
      <AskAIProvider
        onFieldAskAI={(fieldId: string) => {
          setActiveFieldId(fieldId); // This will be passed to the chat widget
        }}
      >
        {/* Global page background (grid + blue tint) behind both columns */}
        <div className="pointer-events-none absolute inset-0 z-0">
          <div className="absolute inset-0 opacity-[0.5] [mask-image:radial-gradient(ellipse_100%_80%_at_50%_30%,black,transparent_70%)]">
            <svg className="absolute inset-0 h-full w-full text-blue-500" aria-hidden="true">
              <defs>
                <pattern id="borrower-grid-pattern" width="24" height="24" patternUnits="userSpaceOnUse">
                  <path d="M 24 0 L 0 0 0 24" fill="none" stroke="currentColor" strokeWidth="0.5" />
                </pattern>
              </defs>
              <rect width="100%" height="100%" fill="url(#borrower-grid-pattern)" />
            </svg>
          </div>
          <div className="absolute inset-x-0 top-0 flex justify-center">
            <div className="h-64 w-[84rem] -translate-y-48 rounded-full bg-blue-400/40 blur-[90px]" />
          </div>
        </div>
        {/* Left Column: Scrollable content */}
        <div className="flex-1 relative z-[1]">
          {/* Content with padding */}
          <div className="relative p-6">
            <div className="space-y-6">
            {/* Project Progress Card */}
            <div className="relative">
              <ProjectSummaryCard
                project={activeProject}
                isLoading={projectsLoading}
                onEdit={() => setIsEditing(true)}
              />
            </div>

            {/* Section for OM Link - Only show if project is complete */}
            {isProjectComplete && (
              <div className="bg-gradient-to-br from-emerald-50 via-green-50 to-teal-50 border border-emerald-200 rounded-lg p-4 flex items-center justify-between shadow-sm hover:shadow-md transition-all duration-300 relative overflow-hidden group animate-fadeInUp">
                {/* Animated background pattern */}
                <div className="absolute inset-0 bg-gradient-to-r from-emerald-100/20 via-transparent to-green-100/20 opacity-0 group-hover:opacity-100 transition-opacity duration-500" />

                {/* Success pulse effect */}
                <div className="absolute -inset-1 bg-gradient-to-r from-emerald-200 to-green-200 rounded-lg blur-sm opacity-30 group-hover:opacity-50 transition-opacity duration-300 animate-pulse" />

                <div className="relative z-10">
                  <h3 className="text-base font-semibold text-emerald-800 flex items-center">
                    <span className="w-2 h-2 bg-emerald-400 rounded-full mr-2 animate-pulse"></span>
                    Project Ready!
                  </h3>
                  <p className="text-sm text-emerald-700">
                    This project profile is complete. You can view the generated
                    Offering Memorandum.
                  </p>
                </div>
                <Button
                  variant="outline"
                  onClick={() => router.push(`/project/om/${projectId}`)}
                  className="border-emerald-300 text-emerald-700 hover:bg-gradient-to-r hover:from-emerald-100 hover:to-green-100 hover:border-emerald-400 px-6 py-3 text-base font-medium shadow-sm hover:shadow-md transition-all duration-300 hover:scale-105 relative z-10"
                >
                  <FileSpreadsheet className="mr-2 h-5 w-5" />
                  View OM
                </Button>
              </div>
            )}

            {/* Document Manager (single card; remove outer wrapper) */}
            <DocumentManager
              projectId={projectId}
              resourceId="PROJECT_ROOT"
              title="Project Documents"
              canUpload={true}
              canDelete={true}
              highlightedResourceId={highlightedResourceId}
            />

            {/* Project completion progress (same width as documents/resume card) */}
            <ProjectCompletionCard
              project={activeProject}
              isLoading={projectsLoading}
              onEdit={() => setIsEditing(true)}
            />

            {/* Project Resume (View or Edit) */}
            {isEditing ? (
              <div className="bg-white rounded-2xl shadow-sm border border-gray-100 overflow-hidden">
                <div className="p-4">
                  <EnhancedProjectForm
                    existingProject={activeProject}
                    onComplete={() => setIsEditing(false)} // Close form on complete
                    onAskAI={(fieldId) => {
                      setActiveFieldId(fieldId);
                      // eslint-disable-next-line @typescript-eslint/no-floating-promises
                      askAi.activateField(fieldId, { autoSend: true });
                      setChatTab("ai");
                    }}
                    onFormDataChange={setCurrentFormData}
                  />
                </div>
              </div>
            ) : (
              <ProjectResumeView
                project={activeProject}
                onEdit={() => setIsEditing(true)}
              />
            )}
            </div>
          </div>
        </div>

        {/* Right Column: Sticky collapsible chat card */}
        <StickyChatCard
          projectId={projectId}
          onMentionClick={handleMentionClick}
          topOffsetClassName="top-4 sm:top-6"
<<<<<<< HEAD
          widthClassName="w-[35%] md:w-[40%] xl:w-[45%] max-w-[600px]"
=======
          widthClassName="w-[340px] md:w-[360px] xl:w-[420px]"
          messages={askAi.messages}
          fieldContext={askAi.fieldContext}
          isLoading={askAi.isLoading}
          isBuildingContext={askAi.isBuildingContext}
          contextError={askAi.contextError}
          hasActiveContext={askAi.hasActiveContext}
          externalActiveTab={chatTab}
>>>>>>> 30465c16
        />
      </AskAIProvider>
      {previewingResourceId && (
        <DocumentPreviewModal
          resourceId={previewingResourceId}
          onClose={() => setPreviewingResourceId(null)}
          onDeleteSuccess={() => {
            // Optionally refresh something, but DocumentManager will refetch
          }}
        />
      )}
    </div>
  );
};<|MERGE_RESOLUTION|>--- conflicted
+++ resolved
@@ -172,6 +172,11 @@
           {/* Content with padding */}
           <div className="relative p-6">
             <div className="space-y-6">
+            {/* Project Title */}
+            <h1 className="text-3xl font-bold text-gray-900 mb-5">
+              {activeProject?.projectName || "Project"}
+            </h1>
+            
             {/* Project Progress Card */}
             <div className="relative">
               <ProjectSummaryCard
@@ -260,10 +265,7 @@
           projectId={projectId}
           onMentionClick={handleMentionClick}
           topOffsetClassName="top-4 sm:top-6"
-<<<<<<< HEAD
           widthClassName="w-[35%] md:w-[40%] xl:w-[45%] max-w-[600px]"
-=======
-          widthClassName="w-[340px] md:w-[360px] xl:w-[420px]"
           messages={askAi.messages}
           fieldContext={askAi.fieldContext}
           isLoading={askAi.isLoading}
@@ -271,7 +273,6 @@
           contextError={askAi.contextError}
           hasActiveContext={askAi.hasActiveContext}
           externalActiveTab={chatTab}
->>>>>>> 30465c16
         />
       </AskAIProvider>
       {previewingResourceId && (
