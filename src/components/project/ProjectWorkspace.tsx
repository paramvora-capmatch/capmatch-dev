"use client";

import React, {
	useCallback,
	useEffect,
	useMemo,
	useState,
	useRef,
} from "react";
import { useRouter, useSearchParams, usePathname } from "next/navigation";
import { useProjects } from "@/hooks/useProjects";
import { useProjectStore } from "@/stores/useProjectStore";
import { motion, AnimatePresence } from "framer-motion";

import { ProjectResumeView } from "./ProjectResumeView"; // New component for viewing
import { ProjectSummaryCard } from "./ProjectSummaryCard"; // Borrower progress
import { ProjectCompletionCard } from "./ProjectCompletionCard"; // Project progress moved below docs
import { ProjectSummaryCardSkeleton } from "./ProjectSummaryCardSkeleton";
import { ProjectCompletionCardSkeleton } from "./ProjectCompletionCardSkeleton";
import { ProjectResumeViewSkeleton } from "./ProjectResumeViewSkeleton";
import { DocumentManagerSkeleton } from "../documents/DocumentManagerSkeleton";
import EnhancedProjectForm from "../forms/EnhancedProjectForm";
import { Loader2, FileSpreadsheet, AlertCircle } from "lucide-react";
import { useOrgStore } from "@/stores/useOrgStore";
import { ProjectProfile } from "@/types/enhanced-types";
import { Button } from "../ui/Button"; // Import Button
import { useAuthStore } from "@/stores/useAuthStore";
import { AskAIProvider } from "../ui/AskAIProvider";
import { StickyChatCard } from "@/components/chat/StickyChatCard";
import { DocumentManager } from "../documents/DocumentManager";
import { BorrowerResumeForm } from "../forms/BorrowerResumeForm";
import { BorrowerResumeView } from "../forms/BorrowerResumeView";
import { useAskAI } from "@/hooks/useAskAI";
import { useProjectBorrowerResume } from "@/hooks/useProjectBorrowerResume";
import { RealtimeChannel } from "@supabase/supabase-js";
import { Modal } from "../ui/Modal";
import { Select } from "../ui/Select";
import { supabase } from "../../../lib/supabaseClient";
import {
	BorrowerResumeContent,
	getProjectWithResume,
} from "@/lib/project-queries";
import { computeBorrowerCompletion } from "@/utils/resumeCompletion";

import { DocumentPreviewModal } from "../documents/DocumentPreviewModal";
import { useAutofill } from "@/hooks/useAutofill";
import { useChatStore } from "@/stores/useChatStore";
import { usePermissionStore } from "@/stores/usePermissionStore";
import { usePermissions } from "@/hooks/usePermissions";
import { generateOMInsights } from "@/lib/om-insights";

const unwrapValue = (val: any) => {
	if (val && typeof val === "object" && "value" in val) {
		return (val as any).value;
	}
	if (val && typeof val === "object" && "original_value" in val) {
		return (val as any).original_value;
	}
	return val;
};

const clampPercentage = (value: unknown): number => {
	const unwrapped = unwrapValue(value);
	if (typeof value === "number" && Number.isFinite(value)) {
		return Math.max(0, Math.min(100, Math.round(value)));
	}
	if (typeof value === "string") {
		const parsed = parseFloat(value);
		if (Number.isFinite(parsed)) {
			return Math.max(0, Math.min(100, Math.round(parsed)));
		}
	}
	return 0;
};
interface ProjectWorkspaceProps {
	projectId: string;
	isBorrowerEditing?: boolean;
	onBorrowerEditingChange?: (value: boolean) => void;
}

export const ProjectWorkspace: React.FC<ProjectWorkspaceProps> = ({
	projectId,
	isBorrowerEditing,
	onBorrowerEditingChange,
}) => {
<<<<<<< HEAD
	const router = useRouter();
	const pathname = usePathname();
	const {
		projects,
		activeProject,
		setActiveProject,
		isLoading: projectsLoading,
		getProject,
		loadUserProjects,
	} = useProjects();
	const templateOptions = useMemo(
		() =>
			projects
				.filter(
					(proj) =>
						proj.id !== projectId &&
						proj.owner_org_id === activeProject?.owner_org_id
				)
				.map((proj) => ({
					value: proj.id,
					label:
						(unwrapValue(proj.projectName) as string) ||
						"Untitled Project",
				})),
		[projects, projectId, activeProject?.owner_org_id]
	);
	const searchParams = useSearchParams();
	const { loadOrg, isOwner } = useOrgStore();
	const user = useAuthStore((state) => state.user);
	const authLoading = useAuthStore((state) => state.isLoading);
	const { setActiveThread, loadThreadsForProject } = useChatStore();
	const loadPermissionsForProject = usePermissionStore(
		(state) => state.loadPermissionsForProject
	);

	const [isEditing, setIsEditing] = useState(false);
	const [initialProjectStepId, setInitialProjectStepId] = useState<string | null>(null);
	const [initialBorrowerStepId, setInitialBorrowerStepId] = useState<string | null>(null);
	const [activeFieldId, setActiveFieldId] = useState<string | null>(null);
	const [chatTab, setChatTab] = useState<"team" | "ai" | "meet">("team");
	const [shouldExpandChat, setShouldExpandChat] = useState(false);
	const [internalBorrowerEditing, setInternalBorrowerEditing] =
		useState(false);
	const borrowerEditing = isBorrowerEditing ?? internalBorrowerEditing;
	const setBorrowerEditing = useCallback(
		(value: boolean) => {
			onBorrowerEditingChange?.(value);
			if (isBorrowerEditing === undefined) {
				setInternalBorrowerEditing(value);
			}
		},
		[isBorrowerEditing, onBorrowerEditingChange]
	);
	const [borrowerProgress, setBorrowerProgress] = useState(0);
	const [borrowerResumeSnapshot, setBorrowerResumeSnapshot] =
		useState<Partial<BorrowerResumeContent> | null>(null);
	const [permissionsLoadedForProject, setPermissionsLoadedForProject] =
		useState(false);
	const [copyModalOpen, setCopyModalOpen] = useState(false);
	const [copySourceProjectId, setCopySourceProjectId] = useState<string>("");
	const [isCopyingBorrower, setIsCopyingBorrower] = useState(false);
	const [copyError, setCopyError] = useState<string | null>(null);
	const [borrowerDocsRefreshKey, setBorrowerDocsRefreshKey] = useState(0);

	const [previewingResourceId, setPreviewingResourceId] = useState<
		string | null
	>(null);
	const [highlightedResourceId, setHighlightedResourceId] = useState<
		string | null
	>(null);

	const [currentFormData, setCurrentFormData] =
		useState<ProjectProfile | null>(null);
	const [resumeRefreshKey, setResumeRefreshKey] = useState(0);
	const [isProjectResumeRemoteUpdate, setIsProjectResumeRemoteUpdate] =
		useState(false);
	const projectResumeChannelRef = useRef<RealtimeChannel | null>(null);
	const isLocalProjectSaveRef = useRef(false);

	// Right column chat is handled by StickyChatCard
	// Centralize AskAI logic here; StickyChatCard is presentation-only
	// Separate hooks for project and borrower contexts to ensure correct API endpoints and isolated chat history
	const projectAskAi = useAskAI({
		formData: (currentFormData as unknown as Record<string, unknown>) || {},
		apiPath: "/api/project-qa",
		contextType: "project",
	});

	const borrowerAskAi = useAskAI({
		formData:
			(borrowerResumeSnapshot as unknown as Record<string, unknown>) ||
			{},
		apiPath: "/api/borrower-qa",
		contextType: "borrower",
	});

	// Use the appropriate hook based on which form is being edited
	const activeAskAi = borrowerEditing ? borrowerAskAi : projectAskAi;

	const {
		content: borrowerResumeData,
		isLoading: borrowerResumeLoading,
		reload: reloadBorrowerResume,
		setLocalContent: setBorrowerResumeLocalContent,
	} = useProjectBorrowerResume(projectId);

	// Autofill hook for View OM functionality
	const projectAddress =
		activeProject?.propertyAddressStreet &&
		activeProject?.propertyAddressCity &&
		activeProject?.propertyAddressState
			? `${activeProject.propertyAddressStreet} | ${
					activeProject.propertyAddressCity
			  } ${activeProject.propertyAddressState}, ${
					activeProject.propertyAddressZip || ""
			  }`.trim()
			: undefined;
	const { isAutofilling, handleAutofill } = useAutofill(projectId, {
		projectAddress,
	});
	const [isGeneratingInsights, setIsGeneratingInsights] = useState(false);

	// Calculate if we're still in initial loading phase
	// We only show full loader if we don't have the project data yet
	// If we have data and are just refreshing, we keep the UI mounted
	const hasActiveProject = activeProject && activeProject.id === projectId;
	// Show loader only if we are loading AND we don't have the project data yet
	const shouldShowLoader =
		(authLoading || projectsLoading) && !hasActiveProject;

	useEffect(() => {
		if (borrowerResumeData) {
			// Prefer stored completenessPercent from DB column (fetched fresh)
			// Fall back to calculation only if stored value is missing
			const storedPercent = (borrowerResumeData as any)
				?.completenessPercent;
			const percent =
				storedPercent !== undefined &&
				storedPercent !== null &&
				typeof storedPercent === "number"
					? clampPercentage(storedPercent)
					: computeBorrowerCompletion(borrowerResumeData);
			setBorrowerProgress(percent);
			setBorrowerResumeSnapshot(borrowerResumeData || null);
		} else {
			setBorrowerProgress(
				clampPercentage(activeProject?.borrowerProgress ?? 0)
			);
			setBorrowerResumeSnapshot(null);
		}
	}, [borrowerResumeData, activeProject?.borrowerProgress]);

	useEffect(() => {
		const step = searchParams?.get("step");
		if (!step) return;

		// Deep-link format:
		// - borrower / project / documents (legacy)
		// - borrower:<sectionId> or project:<sectionId> (new)
		if (step.startsWith("borrower:")) {
			const sectionId = step.slice("borrower:".length).trim();
			setInitialBorrowerStepId(sectionId || null);
			setBorrowerEditing(true);
			setIsEditing(false);
		} else if (step.startsWith("project:")) {
			const sectionId = step.slice("project:".length).trim();
			setInitialProjectStepId(sectionId || null);
			setIsEditing(true);
			setBorrowerEditing(false);
		} else if (step === "borrower") {
			setBorrowerEditing(true);
			setIsEditing(false);
		} else if (step === "project") {
			setIsEditing(true);
			setBorrowerEditing(false);
		} else if (step === "documents") {
			setIsEditing(false);
			setBorrowerEditing(false);
			const documentsSection = document.getElementById(
				"project-documents-section"
			);
			if (documentsSection) {
				documentsSection.scrollIntoView({
					behavior: "smooth",
					block: "start",
				});
			}
		}

		const params = new URLSearchParams(searchParams.toString());
		params.delete("step");
		const nextPath = params.toString() ? `${pathname}?${params}` : pathname;
		router.replace(nextPath);
	}, [pathname, router, searchParams, setBorrowerEditing]);

	// Workspace heartbeat for accurate abandonment detection (visit-based)
	useEffect(() => {
		let intervalId: number | null = null;
		let cancelled = false;

		const upsertHeartbeat = async (lastStepId?: string | null) => {
			if (!user?.id || !projectId) return;
			const nowIso = new Date().toISOString();
			const payload: Record<string, any> = {
				project_id: projectId,
				user_id: user.id,
				last_visited_at: nowIso,
			};
			if (lastStepId) payload.last_step_id = lastStepId;

			await supabase
				.from("project_workspace_activity")
				.upsert(payload, { onConflict: "project_id,user_id" });
		};

		const touch = (stepId?: string | null) => {
			if (cancelled) return;
			void upsertHeartbeat(stepId ?? null);
		};

		// Initial touch
		touch(null);

		// Heartbeat every 60s while mounted/active
		intervalId = window.setInterval(() => touch(null), 60_000);

		// Best-effort flush on tab hide
		const onVisibility = () => {
			if (document.visibilityState === "hidden") {
				touch(null);
			}
		};
		document.addEventListener("visibilitychange", onVisibility);

		return () => {
			cancelled = true;
			if (intervalId) window.clearInterval(intervalId);
			document.removeEventListener("visibilitychange", onVisibility);
		};
	}, [projectId, user?.id]);

	// Handle tab=chat, thread, and resourceId query parameters (for notification links)
	useEffect(() => {
		const tab = searchParams?.get("tab");
		const threadId = searchParams?.get("thread");
		const resourceId = searchParams?.get("resourceId");

		if (!tab && !threadId && !resourceId) return;

		// Only process if we have an active project loaded
		if (!activeProject || activeProject.id !== projectId) return;

		if (tab === "chat") {
			// Switch to team chat tab and expand chat
			setChatTab("team");
			setShouldExpandChat(true);
			// Reset expand flag after a short delay
			setTimeout(() => setShouldExpandChat(false), 100);
		}

		if (threadId) {
			// Ensure threads are loaded for the project, then set active thread
			void loadThreadsForProject(projectId).then(() => {
				setActiveThread(threadId);
			});
		}

		if (resourceId) {
			// Open the resource preview modal and highlight the resource
			setPreviewingResourceId(resourceId);
			setHighlightedResourceId(resourceId);
			// Scroll to documents section if it exists
			setTimeout(() => {
				const documentsSection = document.getElementById(
					"project-documents-section"
				);
				if (documentsSection) {
					documentsSection.scrollIntoView({
						behavior: "smooth",
						block: "start",
					});
				}
			}, 100);
		}

		// Clean up query params after handling them
		const params = new URLSearchParams(searchParams.toString());
		params.delete("tab");
		params.delete("thread");
		params.delete("resourceId");
		const nextPath = params.toString() ? `${pathname}?${params}` : pathname;
		router.replace(nextPath);
	}, [
		searchParams,
		pathname,
		router,
		setActiveThread,
		loadThreadsForProject,
		activeProject,
		projectId,
	]);

	// Load org data when we have a project
	// Note: Advisors may not have access to borrower orgs, so we handle errors gracefully
	useEffect(() => {
		const loadOrgData = async () => {
			if (!activeProject?.owner_org_id) return;

			// Skip org loading for advisors - they don't need org member data
			if (user?.role === "advisor") {
				console.log(
					`[ProjectWorkspace] Skipping org load for advisor user`
				);
				return;
			}

			const { currentOrg } = useOrgStore.getState();
			// Only load if we haven't loaded this org yet
			if (currentOrg?.id !== activeProject.owner_org_id) {
				console.log(
					`[ProjectWorkspace] Loading org data for: ${activeProject.owner_org_id}`
				);
				try {
					await loadOrg(activeProject.owner_org_id);
				} catch (error) {
					// Log but don't throw - org loading is optional for some users
					console.warn(
						`[ProjectWorkspace] Failed to load org (non-fatal):`,
						error
					);
				}
			}
		};
		loadOrgData();
	}, [activeProject?.owner_org_id, loadOrg, user?.role]);

	const handleResumeVersionChange = useCallback(async () => {
		try {
			// Preserve borrower resource IDs before loading
			const currentActive = activeProject;
			const preservedBorrowerResumeResourceId = (currentActive as any)
				?.borrowerResumeResourceId;
			const preservedBorrowerDocsResourceId = (currentActive as any)
				?.borrowerDocsResourceId;

			await loadUserProjects();
			// Reload borrower resume to get fresh completeness_percent from column
			await reloadBorrowerResume();
			const updatedProject = getProject(projectId);
			if (updatedProject) {
				// Preserve borrower resource IDs when setting active project
				const projectWithPreservedIds = {
					...updatedProject,
					borrowerResumeResourceId:
						preservedBorrowerResumeResourceId ??
						(updatedProject as any)?.borrowerResumeResourceId ??
						null,
					borrowerDocsResourceId:
						preservedBorrowerDocsResourceId ??
						(updatedProject as any)?.borrowerDocsResourceId ??
						null,
				};
				setActiveProject(projectWithPreservedIds);
				setResumeRefreshKey((prev) => prev + 1);
			}
		} catch (error) {
			console.error(
				"[ProjectWorkspace] Failed to refresh project after version change:",
				error
			);
		}
	}, [
		projectId,
		setActiveProject,
		loadUserProjects,
		getProject,
		activeProject,
		reloadBorrowerResume,
	]);

	// Listen for autofill completion to refresh borrower resume data
	useEffect(() => {
		const handleAutofillCompleted = async (event: CustomEvent) => {
			const { projectId: eventProjectId, context } = event.detail || {};
			// Refresh borrower resume if autofill was for this project
			// Refresh for both project and borrower autofills since they might affect each other
			if (eventProjectId === projectId) {
				console.log(
					`[ProjectWorkspace] Autofill completed for ${context}, refreshing borrower resume...`
				);
				try {
					await reloadBorrowerResume();
					await loadUserProjects(); // Also refresh project store
				} catch (error) {
					console.error(
						"[ProjectWorkspace] Failed to refresh after autofill:",
						error
					);
				}
			}
		};

		window.addEventListener(
			"autofill-completed",
			handleAutofillCompleted as unknown as EventListener
		);
		return () => {
			window.removeEventListener(
				"autofill-completed",
				handleAutofillCompleted as unknown as EventListener
			);
		};
	}, [projectId, reloadBorrowerResume, loadUserProjects]);

	// useEffect for loading and setting active project
	// Always fetch the latest project + resume snapshot for this workspace on mount
	// so that users never see stale resume content after background saves.
	useEffect(() => {
		const loadProjectData = async () => {
			if (!projectId) return;

			// Avoid running while auth is still resolving
			if (authLoading) {
				return;
			}

			try {
				console.log(
					`[ProjectWorkspace] 🔄 loadProjectData starting for projectId: ${projectId}`
				);

				// Always fetch a fresh project with its current resume version
				const fetchedProject = await getProjectWithResume(projectId);
				console.log(
					`[ProjectWorkspace] 📥 Fetched project from getProjectWithResume:`,
					{
						projectId: fetchedProject.id,
						projectResumeResourceId:
							fetchedProject.projectResumeResourceId,
					}
				);

				// Also fetch resources for the project so we can attach IDs needed by other components
				const { data: resourcesData } = await supabase
					.from("resources")
					.select("id, resource_type")
					.eq("project_id", projectId);

				console.log(`[ProjectWorkspace] 📦 Fetched resources:`, {
					count: resourcesData?.length || 0,
					resources: resourcesData?.map((r: any) => ({
						id: r.id,
						type: r.resource_type,
					})),
				});

				const projectDocsResource = resourcesData?.find(
					(r: any) => r.resource_type === "PROJECT_DOCS_ROOT"
				);
				const projectResumeResource = resourcesData?.find(
					(r: any) => r.resource_type === "PROJECT_RESUME"
				);
				const borrowerResumeResource = resourcesData?.find(
					(r: any) => r.resource_type === "BORROWER_RESUME"
				);
				const borrowerDocsResource = resourcesData?.find(
					(r: any) => r.resource_type === "BORROWER_DOCS_ROOT"
				);

				const projectWithResources = {
					...fetchedProject,
					projectDocsResourceId: projectDocsResource?.id || null,
					projectResumeResourceId:
						projectResumeResource?.id ||
						fetchedProject.projectResumeResourceId ||
						null,
					borrowerResumeResourceId:
						borrowerResumeResource?.id || null,
					borrowerDocsResourceId: borrowerDocsResource?.id || null,
				};

				console.log(
					`[ProjectWorkspace] ✅ Project with resource IDs:`,
					{
						projectDocsResourceId:
							projectWithResources.projectDocsResourceId,
						projectResumeResourceId:
							projectWithResources.projectResumeResourceId,
						borrowerResumeResourceId:
							projectWithResources.borrowerResumeResourceId,
						borrowerDocsResourceId:
							projectWithResources.borrowerDocsResourceId,
					}
				);

				// Load org data for permission checks (skip for advisors)
				if (
					projectWithResources.owner_org_id &&
					user?.role !== "advisor"
				) {
					try {
						await loadOrg(projectWithResources.owner_org_id);
					} catch (error) {
						console.warn(
							`[ProjectWorkspace] Failed to load org (non-fatal):`,
							error
						);
					}
				}

				// Load permissions for the project BEFORE setting active project
				// This ensures permissions are loaded before setActiveProject triggers its own load
				try {
					await loadPermissionsForProject(projectId);
					setPermissionsLoadedForProject(true);
				} catch (error) {
					console.warn(
						`[ProjectWorkspace] Failed to load permissions (non-fatal):`,
						error
					);
					// Even if loading fails, mark as loaded so we don't get stuck
					setPermissionsLoadedForProject(true);
				}

				// Update active project for this workspace
				// Note: setActiveProject also calls loadPermissionsForProject, but since we already loaded,
				// it will just update the store with the same data
				setActiveProject(projectWithResources);

				// Keep the project list in sync so other views see the same data
				const { projects, isLoading } = useProjectStore.getState();
				const stateUpdates: {
					projects?: ProjectProfile[];
					isLoading?: boolean;
				} = {};

				if (!projects.find((p) => p.id === projectId)) {
					stateUpdates.projects = [...projects, projectWithResources];
				}

				// Ensure isLoading is set to false after successfully loading the project
				// This fixes the issue where isLoading can get stuck if loadUserProjects() wasn't called
				if (isLoading) {
					stateUpdates.isLoading = false;
				}

				if (Object.keys(stateUpdates).length > 0) {
					useProjectStore.setState(stateUpdates);
				}
			} catch (error) {
				console.error(
					`[ProjectWorkspace] Failed to fetch project ${projectId}:`,
					error
				);
				router.push("/dashboard");
			}
		};

		loadProjectData();

		// Reset permissions loaded flag when projectId changes
		return () => {
			setPermissionsLoadedForProject(false);
		};
	}, [
		projectId,
		authLoading,
		setActiveProject,
		router,
		loadOrg,
		user?.role,
		loadPermissionsForProject,
	]);

	// Subscribe to realtime changes for project resume
	useEffect(() => {
		if (!projectId || !user?.id) return;

		const channel = supabase
			.channel(`project-resume-workspace-${projectId}`)
			.on(
				"postgres_changes",
				{
					event: "UPDATE",
					schema: "public",
					table: "project_resumes",
					filter: `project_id=eq.${projectId}`,
				},
				async (payload) => {
					// Ignore our own updates (handled by EnhancedProjectForm via store)
					if (isLocalProjectSaveRef.current) {
						isLocalProjectSaveRef.current = false;
						return;
					}

					// Don't reload if user is editing (preserves their work)
					if (isEditing) {
						return;
					}

					setIsProjectResumeRemoteUpdate(true);

					// Defer state update to avoid updating during render
					setTimeout(async () => {
						console.log(
							`[ProjectWorkspace] 🔄 Realtime UPDATE received for project_resumes, projectId: ${projectId}`
						);
						console.log(
							`[ProjectWorkspace] 📦 Current activeProject resource IDs before update:`,
							{
								projectDocsResourceId:
									activeProject?.projectDocsResourceId,
								projectResumeResourceId:
									activeProject?.projectResumeResourceId,
								borrowerResumeResourceId: (activeProject as any)
									?.borrowerResumeResourceId,
								borrowerDocsResourceId: (activeProject as any)
									?.borrowerDocsResourceId,
							}
						);

						// Reload only the specific project, not all projects
						try {
							const updatedProject = await getProjectWithResume(
								projectId
							);
							console.log(
								`[ProjectWorkspace] 📥 Updated project from getProjectWithResume:`,
								{
									projectResumeResourceId:
										updatedProject.projectResumeResourceId,
									hasProjectResumeResourceId:
										!!updatedProject.projectResumeResourceId,
								}
							);

							if (updatedProject) {
								// Preserve resource IDs from current activeProject before updating
								// getProjectWithResume doesn't return borrower resource IDs
								const projectWithPreservedIds = {
									...updatedProject,
									projectDocsResourceId:
										activeProject?.projectDocsResourceId ??
										updatedProject.projectDocsResourceId ??
										null,
									borrowerResumeResourceId:
										(activeProject as any)
											?.borrowerResumeResourceId ?? null,
									borrowerDocsResourceId:
										(activeProject as any)
											?.borrowerDocsResourceId ?? null,
									// projectResumeResourceId IS returned by getProjectWithResume, so prefer new one, fallback to existing
									projectResumeResourceId:
										updatedProject.projectResumeResourceId ||
										activeProject?.projectResumeResourceId ||
										null,
								};

								console.log(
									`[ProjectWorkspace] ✅ Project with preserved resource IDs:`,
									{
										projectDocsResourceId:
											projectWithPreservedIds.projectDocsResourceId,
										projectResumeResourceId:
											projectWithPreservedIds.projectResumeResourceId,
										borrowerResumeResourceId: (
											projectWithPreservedIds as any
										).borrowerResumeResourceId,
										borrowerDocsResourceId: (
											projectWithPreservedIds as any
										).borrowerDocsResourceId,
									}
								);

								// Update active project if it's the current one
								if (activeProject?.id === projectId) {
									console.log(
										`[ProjectWorkspace] 🔄 Updating activeProject with preserved IDs`
									);
									setActiveProject(projectWithPreservedIds);
								}
								// Note: We don't update the projects array here to avoid full refresh
								// The next time loadUserProjects is called, it will get the latest data
							}
						} catch (error) {
							console.error(
								"[ProjectWorkspace] ❌ Error reloading project after remote update:",
								error
							);
							// Fallback to full reload if specific reload fails
							await loadUserProjects();
						}

						// Reset notification after 3 seconds
						setTimeout(() => {
							setIsProjectResumeRemoteUpdate(false);
						}, 3000);
					}, 0);
				}
			)
			.subscribe();

		projectResumeChannelRef.current = channel;

		return () => {
			projectResumeChannelRef.current?.unsubscribe();
			projectResumeChannelRef.current = null;
		};
	}, [
		projectId,
		user?.id,
		isEditing,
		activeProject,
		setActiveProject,
		loadUserProjects,
	]);

	// Check permissions for PROJECT_RESUME, PROJECT_DOCS_ROOT, and BORROWER_RESUME resources
	// IMPORTANT: These must be called before any conditional returns to follow Rules of Hooks
	const projectResumeResourceId =
		activeProject?.projectResumeResourceId || null;
	const {
		canView: canViewProjectResume,
		canEdit: canEditProjectResume,
		isLoading: isLoadingProjectResumePermissions,
	} = usePermissions(projectResumeResourceId);

	const projectDocsResourceId = activeProject?.projectDocsResourceId || null;
	const {
		canView: canViewProjectDocs,
		isLoading: isLoadingProjectDocsPermissions,
	} = usePermissions(projectDocsResourceId);

	const borrowerResumeResourceId =
		(activeProject as any)?.borrowerResumeResourceId || null;
	const {
		canView: canViewBorrowerResume,
		canEdit: canEditBorrowerResume,
		isLoading: isLoadingBorrowerResumePermissions,
	} = usePermissions(borrowerResumeResourceId);

	const borrowerDocsResourceId =
		(activeProject as any)?.borrowerDocsResourceId || null;
	const {
		canView: canViewBorrowerDocs,
		isLoading: isLoadingBorrowerDocsPermissions,
	} = usePermissions(borrowerDocsResourceId);

	// Get global loading state and permissions from permission store
	const isPermissionStoreLoading = usePermissionStore(
		(state) => state.isLoading
	);

	// Determine if we're still waiting for resource IDs or permissions to load
	// We show loading if:
	// 1. We don't have an active project yet (initial load)
	// 2. OR resourceId is null AND permissions haven't been loaded for this project yet
	// Note: If permissions are already loaded, we don't show loading even if resource IDs
	// are temporarily missing (they'll be restored by loadProjectData useEffect)
	const hasProject = activeProject && activeProject.id === projectId;
	const isWaitingForBorrowerResume =
		!hasProject ||
		(!borrowerResumeResourceId &&
			!permissionsLoadedForProject &&
			isPermissionStoreLoading);
	const isWaitingForBorrowerDocs =
		!hasProject ||
		(!borrowerDocsResourceId &&
			!permissionsLoadedForProject &&
			isPermissionStoreLoading);
	const isWaitingForProjectResume =
		!hasProject ||
		(!projectResumeResourceId &&
			!permissionsLoadedForProject &&
			isPermissionStoreLoading);
	const isWaitingForProjectDocs =
		!hasProject ||
		(!projectDocsResourceId &&
			!permissionsLoadedForProject &&
			isPermissionStoreLoading);

	// Log resource IDs and loading states for debugging
	useEffect(() => {
		console.log(`[ProjectWorkspace] 📊 Resource IDs and loading states:`, {
			projectId,
			hasProject,
			activeProjectId: activeProject?.id,
			resourceIds: {
				projectDocsResourceId,
				projectResumeResourceId,
				borrowerResumeResourceId,
				borrowerDocsResourceId,
			},
			loadingStates: {
				isWaitingForBorrowerResume,
				isWaitingForBorrowerDocs,
				isWaitingForProjectResume,
				isWaitingForProjectDocs,
			},
			permissions: {
				permissionsLoadedForProject,
				isPermissionStoreLoading,
				canViewBorrowerResume,
				canViewBorrowerDocs,
				canViewProjectResume,
				canViewProjectDocs,
			},
		});
	}, [
		projectId,
		hasProject,
		activeProject?.id,
		projectDocsResourceId,
		projectResumeResourceId,
		borrowerResumeResourceId,
		borrowerDocsResourceId,
		isWaitingForBorrowerResume,
		isWaitingForBorrowerDocs,
		isWaitingForProjectResume,
		isWaitingForProjectDocs,
		permissionsLoadedForProject,
		isPermissionStoreLoading,
		canViewBorrowerResume,
		canViewBorrowerDocs,
		canViewProjectResume,
		canViewProjectDocs,
	]);

	// Reload permissions when switching to borrower editing mode to ensure fresh data
	useEffect(() => {
		if (
			borrowerEditing &&
			projectId &&
			activeProject?.id === projectId &&
			!isPermissionStoreLoading
		) {
			// Check if we have the borrower resource IDs but permissions might be missing
			const currentPermissions =
				usePermissionStore.getState().permissions;
			const needsReload =
				(borrowerResumeResourceId &&
					currentPermissions[borrowerResumeResourceId] ===
						undefined) ||
				(borrowerDocsResourceId &&
					currentPermissions[borrowerDocsResourceId] === undefined);

			if (needsReload) {
				console.log(
					"[ProjectWorkspace] Reloading permissions for borrower view"
				);
				loadPermissionsForProject(projectId).catch((error) => {
					console.warn(
						"[ProjectWorkspace] Failed to reload permissions:",
						error
					);
				});
			}
		}
	}, [
		borrowerEditing,
		projectId,
		activeProject?.id,
		borrowerResumeResourceId,
		borrowerDocsResourceId,
		isPermissionStoreLoading,
		loadPermissionsForProject,
	]);

	// Instead of showing a full-page loader, we'll show skeleton components
	// This provides better UX by showing the page structure immediately
	const isInitialLoad = shouldShowLoader || !activeProject || activeProject.id !== projectId;

	const projectResumeProgress = clampPercentage(
		activeProject?.completenessPercent ?? 0
	);
	const borrowerResumeProgress = borrowerResumeData
		? borrowerProgress
		: clampPercentage(
				activeProject?.borrowerProgress ?? borrowerProgress ?? 0
		  );
	const isProjectComplete = projectResumeProgress === 100;

	const projectForProgress = activeProject
		? {
				...activeProject,
				completenessPercent: projectResumeProgress,
				borrowerProgress: borrowerResumeProgress,
		  }
		: null;

	const handleMentionClick = (resourceId: string) => {
		setPreviewingResourceId(resourceId); // Open the preview modal
		setPreviewingResourceId(resourceId);
		setHighlightedResourceId(resourceId);
		// Clear the highlight after a short delay
		setTimeout(() => {
			setHighlightedResourceId(null);
		}, 3000);
	};

	const handleCopyBorrowerProfile = async () => {
		if (!copySourceProjectId) {
			setCopyError("Select a project to copy from");
			return;
		}

		setIsCopyingBorrower(true);
		setCopyError(null);
		try {
			const { data, error } = await supabase.functions.invoke(
				"copy-borrower-profile",
				{
					body: {
						source_project_id: copySourceProjectId,
						target_project_id: projectId,
					},
				}
			);

			if (error) {
				throw new Error(
					error.message || "Failed to copy borrower profile"
				);
			}

			const copiedResume = (data?.borrowerResumeContent ??
				{}) as BorrowerResumeContent;
			const nextProgress = computeBorrowerCompletion(copiedResume);

			setBorrowerProgress(nextProgress);
			setBorrowerResumeSnapshot(copiedResume || null);
			setBorrowerResumeLocalContent(copiedResume || null);

			if (activeProject) {
				const updatedProject = {
					...activeProject,
					borrowerProgress: nextProgress,
					borrowerSections: copiedResume,
				};
				void setActiveProject(updatedProject);
			}

			await reloadBorrowerResume();
			void loadUserProjects();
			setBorrowerDocsRefreshKey((prev) => prev + 1);
			setCopyModalOpen(false);
			setCopySourceProjectId("");
			setBorrowerEditing(false);
		} catch (err) {
			setCopyError(
				err instanceof Error
					? err.message
					: "Failed to copy borrower resume"
			);
		} finally {
			setIsCopyingBorrower(false);
		}
	};

	const renderBorrowerDocumentsSection = () => (
		<div className="overflow-visible">
			<DocumentManager
				key={`borrower-docs-${borrowerDocsRefreshKey}`}
				projectId={projectId}
				resourceId="BORROWER_ROOT"
				title="Borrower Documents"
				orgId={activeProject?.owner_org_id ?? null}
				canUpload={true}
				canDelete={true}
				context="borrower"
			/>
		</div>
	);

	const renderBorrowerResumeSection = () => (
		<div className="bg-white rounded-2xl shadow-sm border border-gray-100 overflow-hidden max-w-full">
			<BorrowerResumeForm
				projectId={projectId}
				progressPercent={borrowerProgress}
				onProgressChange={(percent) => setBorrowerProgress(percent)}
				onFormDataChange={(data) => setBorrowerResumeSnapshot(data)}
				initialStepId={initialBorrowerStepId}
				onComplete={(profile) => {
					setBorrowerResumeSnapshot(profile || null);
					void reloadBorrowerResume();
					// Refresh project store to update progress in dashboard and project cards
					void loadUserProjects();
				}}
				onAskAI={(fieldId) => {
					setActiveFieldId(fieldId);
					void borrowerAskAi.activateField(fieldId, {
						autoSend: true,
					});
					setChatTab("ai");
					setShouldExpandChat(true);
					setTimeout(() => setShouldExpandChat(false), 100);
				}}
				onCopyBorrowerResume={() => {
					setCopyError(null);
					setCopyModalOpen(true);
				}}
				copyDisabled={templateOptions.length === 0 || isCopyingBorrower}
				copyLoading={isCopyingBorrower}
				canEdit={canEditBorrowerResume}
			/>
		</div>
	);

	return (
		<div className="relative min-h-screen w-full flex flex-row animate-fadeIn bg-gray-200">
			<AskAIProvider
				onFieldAskAI={(fieldId: string) => {
					setActiveFieldId(fieldId); // This will be passed to the chat widget
				}}
			>
				{/* Global page background (grid + blue tint) behind both columns */}
				<div className="pointer-events-none absolute inset-0 z-0">
					<div className="absolute inset-0 opacity-[0.5]">
						<svg
							className="absolute inset-0 h-full w-full text-blue-500"
							aria-hidden="true"
						>
							<defs>
								<pattern
									id="borrower-grid-pattern"
									width="24"
									height="24"
									patternUnits="userSpaceOnUse"
								>
									<path
										d="M 24 0 L 0 0 0 24"
										fill="none"
										stroke="currentColor"
										strokeWidth="0.5"
									/>
								</pattern>
							</defs>
							<rect
								width="100%"
								height="100%"
								fill="url(#borrower-grid-pattern)"
							/>
						</svg>
					</div>
				</div>
				{/* Left Column: Scrollable content */}
				<div className="flex-1 relative z-[1] min-w-0">
					{/* Content with padding */}
					<div className="relative p-6 min-w-0">
						<AnimatePresence mode="wait">
							{borrowerEditing ? (
								<motion.div
									key="borrower-view"
									initial={{ opacity: 0 }}
									animate={{ opacity: 1 }}
									exit={{ opacity: 0 }}
									transition={{ duration: 0.2 }}
									className="space-y-6"
								>
									{/* Borrower Documents - Show skeleton or content based on loading state */}
									{isInitialLoad || isWaitingForBorrowerDocs ||
									isLoadingBorrowerDocsPermissions ? (
										<motion.div
											initial={{ opacity: 0, y: 10 }}
											animate={{ opacity: 1, y: 0 }}
											transition={{
												duration: 0.3,
												delay: 0.1,
											}}
										>
											<DocumentManagerSkeleton title="Borrower Documents" />
										</motion.div>
									) : canViewBorrowerDocs ? (
										<motion.div
											initial={{ opacity: 0, y: 10 }}
											animate={{ opacity: 1, y: 0 }}
											transition={{
												duration: 0.3,
												delay: 0.1,
											}}
										>
											{renderBorrowerDocumentsSection()}
										</motion.div>
									) : null}
									{/* Borrower Resume - Show skeleton or content based on loading state */}
									{isInitialLoad || isWaitingForBorrowerResume ||
									isLoadingBorrowerResumePermissions ? (
										<motion.div
											initial={{ opacity: 0, y: 10 }}
											animate={{ opacity: 1, y: 0 }}
											transition={{
												duration: 0.3,
												delay: 0.2,
											}}
										>
											<div className="bg-white rounded-2xl shadow-sm border border-gray-100 overflow-hidden max-w-full">
												<div className="p-6 space-y-4">
													<div className="h-7 bg-gray-200 rounded w-48 animate-pulse"></div>
													<div className="space-y-3">
														{[1, 2, 3, 4].map((i) => (
															<div key={i} className="h-16 bg-gray-100 rounded-lg animate-pulse"></div>
														))}
													</div>
												</div>
											</div>
										</motion.div>
									) : canViewBorrowerResume ? (
										<motion.div
											initial={{ opacity: 0, y: 10 }}
											animate={{ opacity: 1, y: 0 }}
											transition={{
												duration: 0.3,
												delay: 0.2,
											}}
										>
											{renderBorrowerResumeSection()}
										</motion.div>
									) : null}
								</motion.div>
							) : (
								<motion.div
									key="project-view"
									initial={{ opacity: 0 }}
									animate={{ opacity: 1 }}
									exit={{ opacity: 0 }}
									transition={{ duration: 0.2 }}
									className="space-y-6"
								>
									{/* Project Title */}
									<motion.h1
										initial={{ opacity: 0, y: 10 }}
										animate={{ opacity: 1, y: 0 }}
										transition={{ duration: 0.3 }}
										className="text-3xl font-bold text-gray-900 mb-5"
									>
										{isInitialLoad ? (
											<div className="h-9 bg-gray-200 rounded w-64 animate-pulse"></div>
										) : (
											(unwrapValue(
												activeProject?.projectName
											) as string) || "Project"
										)}
									</motion.h1>

									{/* Project Progress Card - Show skeleton or content based on loading state */}
									{isInitialLoad || isWaitingForBorrowerResume ||
									isWaitingForBorrowerDocs ? (
										<motion.div
											initial={{ opacity: 0, y: 10 }}
											animate={{ opacity: 1, y: 0 }}
											transition={{
												duration: 0.3,
												delay: 0.1,
											}}
											className="relative"
										>
											<ProjectSummaryCardSkeleton />
										</motion.div>
									) : canViewBorrowerResume ||
									  canViewBorrowerDocs ? (
										<motion.div
											initial={{ opacity: 0, y: 10 }}
											animate={{ opacity: 1, y: 0 }}
											transition={{
												duration: 0.3,
												delay: 0.1,
											}}
											className="relative"
										>
											<ProjectSummaryCard
												project={projectForProgress}
												isLoading={projectsLoading}
												onEdit={() =>
													setIsEditing(true)
												}
												onBorrowerClick={() => {
													setIsEditing(false);
													setActiveFieldId(null);
													setChatTab("team");
													setShouldExpandChat(false);
													setBorrowerEditing(true);
												}}
												borrowerProgress={
													borrowerResumeProgress
												}
											/>
										</motion.div>
									) : null}

									{/* Section for OM Link - Only show if project is complete */}
									{isProjectComplete && (
										<motion.div
											initial={{ opacity: 0, y: 10 }}
											animate={{ opacity: 1, y: 0 }}
											transition={{
												duration: 0.3,
												delay: 0.2,
											}}
											className="bg-gradient-to-br from-emerald-50 via-green-50 to-teal-50 border border-emerald-200 rounded-lg p-4 flex items-center justify-between shadow-sm hover:shadow-md transition-all duration-300 relative overflow-hidden group"
										>
											{/* Animated background pattern */}
											<div className="absolute inset-0 bg-gradient-to-r from-emerald-100/20 via-transparent to-green-100/20 opacity-0 group-hover:opacity-100 transition-opacity duration-500" />

											{/* Success pulse effect */}
											<div className="absolute -inset-1 bg-gradient-to-r from-emerald-200 to-green-200 rounded-lg blur-sm opacity-30 group-hover:opacity-50 transition-opacity duration-300 animate-pulse" />

											<div className="relative z-10">
												<h3 className="text-base font-semibold text-emerald-800 flex items-center">
													<span className="w-2 h-2 bg-emerald-400 rounded-full mr-2 animate-pulse"></span>
													Project Ready!
												</h3>
												<p className="text-sm text-emerald-700">
													This project profile is
													complete. You can view the
													generated Offering
													Memorandum.
												</p>
											</div>
											<Button
												variant="outline"
												onClick={async () => {
													try {
														// Generate insights first before navigating
														setIsGeneratingInsights(
															true
														);
														await generateOMInsights(
															projectId
														);
														// Navigate to OM dashboard after insights are generated and stored
														router.push(
															`/project/om/${projectId}/dashboard`
														);
													} catch (error) {
														console.error(
															"Failed to generate insights:",
															error
														);
														// Show error but still allow navigation
														alert(
															"Failed to generate insights. You can still view the OM."
														);
														router.push(
															`/project/om/${projectId}/dashboard`
														);
													} finally {
														setIsGeneratingInsights(
															false
														);
													}
												}}
												disabled={isGeneratingInsights}
												className="border-emerald-300 text-emerald-700 hover:bg-gradient-to-r hover:from-emerald-100 hover:to-green-100 hover:border-emerald-400 px-6 py-3 text-base font-medium shadow-sm hover:shadow-md transition-all duration-300 hover:scale-105 relative z-10 whitespace-nowrap flex-shrink-0 disabled:opacity-50 disabled:cursor-not-allowed"
											>
												{isGeneratingInsights ? (
													<>
														<Loader2 className="mr-2 h-5 w-5 animate-spin" />
														Generating Insights...
													</>
												) : (
													<>
														<FileSpreadsheet className="mr-2 h-5 w-5" />
														View OM
													</>
												)}
											</Button>
										</motion.div>
									)}

									{/* Project Documents - Show skeleton or content based on loading state */}
									{isInitialLoad || isWaitingForProjectDocs ||
									isLoadingProjectDocsPermissions ? (
										<motion.div
											initial={{ opacity: 0, y: 10 }}
											animate={{ opacity: 1, y: 0 }}
											transition={{
												duration: 0.3,
												delay: 0.3,
											}}
											id="project-documents-section"
											className="overflow-visible"
										>
											<DocumentManagerSkeleton title="Project Documents" />
										</motion.div>
									) : canViewProjectDocs ? (
										<motion.div
											initial={{ opacity: 0, y: 10 }}
											animate={{ opacity: 1, y: 0 }}
											transition={{
												duration: 0.3,
												delay: 0.3,
											}}
											id="project-documents-section"
											className="overflow-visible"
										>
											<DocumentManager
												projectId={projectId}
												resourceId="PROJECT_ROOT"
												title="Project Documents"
												orgId={
													activeProject?.owner_org_id ??
													null
												}
												canUpload={true}
												canDelete={true}
												highlightedResourceId={
													highlightedResourceId
												}
												context="project"
											/>
										</motion.div>
									) : null}

									{/* Project completion progress - Show skeleton or content based on loading state */}
									{isInitialLoad || isWaitingForProjectResume ? (
										<motion.div
											initial={{ opacity: 0, y: 10 }}
											animate={{ opacity: 1, y: 0 }}
											transition={{
												duration: 0.3,
												delay: 0.4,
											}}
										>
											<ProjectCompletionCardSkeleton />
										</motion.div>
									) : canViewProjectResume ? (
										<motion.div
											initial={{ opacity: 0, y: 10 }}
											animate={{ opacity: 1, y: 0 }}
											transition={{
												duration: 0.3,
												delay: 0.4,
											}}
										>
											<ProjectCompletionCard
												project={projectForProgress}
												isLoading={projectsLoading}
												onEdit={() =>
													setIsEditing(true)
												}
											/>
										</motion.div>
									) : null}

									{/* Project Resume (View or Edit) - Show skeleton or content based on loading state */}
									{isInitialLoad || isWaitingForProjectResume ||
									isLoadingProjectResumePermissions ? (
										<motion.div
											initial={{ opacity: 0, y: 10 }}
											animate={{ opacity: 1, y: 0 }}
											transition={{
												duration: 0.3,
												delay: 0.5,
											}}
										>
											<ProjectResumeViewSkeleton />
										</motion.div>
									) : canViewProjectResume ? (
										<>
											{isEditing ? (
												<motion.div
													initial={{
														opacity: 0,
														y: 10,
													}}
													animate={{
														opacity: 1,
														y: 0,
													}}
													transition={{
														duration: 0.3,
														delay: 0.5,
													}}
												>
													<EnhancedProjectForm
														key={`enhanced-form-${resumeRefreshKey}`}
														existingProject={
															activeProject
														}
														initialStepId={initialProjectStepId}
														onComplete={() =>
															setIsEditing(false)
														}
														onAskAI={(fieldId) => {
															setActiveFieldId(
																fieldId
															);
															void projectAskAi.activateField(
																fieldId,
																{
																	autoSend:
																		true,
																}
															);
															setChatTab("ai");
															setShouldExpandChat(
																true
															);
															setTimeout(
																() =>
																	setShouldExpandChat(
																		false
																	),
																100
															);
														}}
														onFormDataChange={
															setCurrentFormData
														}
														onVersionChange={
															handleResumeVersionChange
														}
													/>
												</motion.div>
											) : (
												<>
													{/* Remote update notification */}
													{isProjectResumeRemoteUpdate && (
														<motion.div
															initial={{
																opacity: 0,
																y: 10,
															}}
															animate={{
																opacity: 1,
																y: 0,
															}}
															transition={{
																duration: 0.3,
															}}
															className="bg-blue-50 border-l-4 border-blue-500 text-blue-800 px-4 py-3 mx-6 mb-4 rounded-md flex items-center gap-2"
														>
															<AlertCircle className="h-4 w-4 flex-shrink-0" />
															<span className="text-sm font-medium">
																This project
																resume was
																updated by
																another user.
																Your view has
																been refreshed.
															</span>
														</motion.div>
													)}
													<motion.div
														initial={{
															opacity: 0,
															y: 10,
														}}
														animate={{
															opacity: 1,
															y: 0,
														}}
														transition={{
															duration: 0.3,
															delay: 0.5,
														}}
													>
														<ProjectResumeView
															key={`resume-view-${resumeRefreshKey}`}
															project={
																activeProject
															}
															onEdit={() =>
																setIsEditing(
																	true
																)
															}
															onVersionChange={
																handleResumeVersionChange
															}
															canEdit={
																canEditProjectResume
															}
														/>
													</motion.div>
												</>
											)}
										</>
									) : null}
								</motion.div>
							)}
						</AnimatePresence>
					</div>
				</div>

				{/* Right Column: Sticky collapsible chat card */}
				<StickyChatCard
					projectId={projectId}
					onMentionClick={handleMentionClick}
					topOffsetClassName="top-4 sm:top-6"
					widthClassName="w-[45%] md:w-[50%] xl:w-[55%] max-w-[700px]"
					messages={activeAskAi.messages}
					fieldContext={activeAskAi.fieldContext}
					isLoading={activeAskAi.isLoading}
					isBuildingContext={activeAskAi.isBuildingContext}
					contextError={activeAskAi.contextError}
					hasActiveContext={activeAskAi.hasActiveContext}
					externalActiveTab={chatTab}
					externalShouldExpand={shouldExpandChat}
					onAIReplyClick={(message) => {
						// When user clicks reply on an AI message, send a follow-up question
						const followUpQuestion = `Following up on your previous response: "${message.content?.substring(
							0,
							100
						)}..." - Can you provide more details?`;
						void activeAskAi.sendMessage(
							followUpQuestion,
							undefined,
							undefined,
							message
						);
					}}
				/>
			</AskAIProvider>
			{previewingResourceId && (
				<DocumentPreviewModal
					resourceId={previewingResourceId}
					onClose={() => setPreviewingResourceId(null)}
					onDeleteSuccess={() => {
						// Optionally refresh something, but DocumentManager will refetch
					}}
				/>
			)}
			<Modal
				isOpen={copyModalOpen}
				onClose={() => {
					if (!isCopyingBorrower) {
						setCopyModalOpen(false);
						setCopyError(null);
					}
				}}
				title="Copy Borrower Profile"
			>
				<div className="space-y-4">
					<p className="text-sm text-gray-600">
						Copy borrower resume details and documents from an
						existing project. This will replace the current borrower
						resume and documents.
					</p>
					<Select
						options={templateOptions}
						value={copySourceProjectId}
						onChange={(event) =>
							setCopySourceProjectId(event.target.value)
						}
						placeholder={
							templateOptions.length
								? "Select a project"
								: "No other projects available"
						}
						disabled={
							templateOptions.length === 0 || isCopyingBorrower
						}
					/>
					{copyError && (
						<p className="text-sm text-red-600">{copyError}</p>
					)}
					<div className="flex justify-end gap-2">
						<Button
							variant="outline"
							onClick={() => {
								if (!isCopyingBorrower) {
									setCopyModalOpen(false);
									setCopyError(null);
								}
							}}
							disabled={isCopyingBorrower}
						>
							Cancel
						</Button>
						<Button
							onClick={handleCopyBorrowerProfile}
							disabled={!copySourceProjectId || isCopyingBorrower}
						>
							{isCopyingBorrower ? "Copying..." : "Copy Profile"}
						</Button>
					</div>
				</div>
			</Modal>
		</div>
	);
=======
  const router = useRouter();
  const pathname = usePathname();
  const {
    projects,
    activeProject,
    setActiveProject,
    isLoading: projectsLoading,
    getProject,
    loadUserProjects,
  } = useProjects();
  const templateOptions = useMemo(
    () =>
      projects
        .filter(
          (proj) =>
            proj.id !== projectId &&
            proj.owner_org_id === activeProject?.owner_org_id
        )
        .map((proj) => ({
          value: proj.id,
          label: (unwrapValue(proj.projectName) as string) || "Untitled Project",
        })),
    [projects, projectId, activeProject?.owner_org_id]
  );
  const searchParams = useSearchParams();
  const { loadOrg, isOwner } = useOrgStore();
  const user = useAuthStore((state) => state.user);
  const authLoading = useAuthStore((state) => state.isLoading);
  const { setActiveThread, loadThreadsForProject } = useChatStore();
  const loadPermissionsForProject = usePermissionStore((state) => state.loadPermissionsForProject);

  const [isEditing, setIsEditing] = useState(false);
  const [activeFieldId, setActiveFieldId] = useState<string | null>(null);
  const [chatTab, setChatTab] = useState<"team" | "ai" | "meet">("team");
  const [shouldExpandChat, setShouldExpandChat] = useState(false);
  const [internalBorrowerEditing, setInternalBorrowerEditing] = useState(false);
  const borrowerEditing = isBorrowerEditing ?? internalBorrowerEditing;
  const setBorrowerEditing = useCallback(
    (value: boolean) => {
      onBorrowerEditingChange?.(value);
      if (isBorrowerEditing === undefined) {
        setInternalBorrowerEditing(value);
      }
    },
    [isBorrowerEditing, onBorrowerEditingChange]
  );
  const [borrowerProgress, setBorrowerProgress] = useState(0);
  const [borrowerResumeSnapshot, setBorrowerResumeSnapshot] = useState<
    Partial<BorrowerResumeContent> | null
  >(null);
  const [permissionsLoadedForProject, setPermissionsLoadedForProject] = useState(false);
  const [copyModalOpen, setCopyModalOpen] = useState(false);
  const [copySourceProjectId, setCopySourceProjectId] = useState<string>("");
  const [isCopyingBorrower, setIsCopyingBorrower] = useState(false);
  const [copyError, setCopyError] = useState<string | null>(null);
  const [borrowerDocsRefreshKey, setBorrowerDocsRefreshKey] = useState(0);

  const [previewingResourceId, setPreviewingResourceId] = useState<
    string | null
  >(null);
  const [highlightedResourceId, setHighlightedResourceId] = useState<
    string | null
  >(null);

  const [currentFormData, setCurrentFormData] = useState<ProjectProfile | null>(
    null
  );
  const [resumeRefreshKey, setResumeRefreshKey] = useState(0);
  const [isProjectResumeRemoteUpdate, setIsProjectResumeRemoteUpdate] = useState(false);
  const projectResumeChannelRef = useRef<RealtimeChannel | null>(null);
  const isLocalProjectSaveRef = useRef(false);

  // Right column chat is handled by StickyChatCard
  // Centralize AskAI logic here; StickyChatCard is presentation-only
  // Separate hooks for project and borrower contexts to ensure correct API endpoints and isolated chat history
  const projectAskAi = useAskAI({
    formData: (currentFormData as unknown as Record<string, unknown>) || {},
    apiPath: '/api/project-qa',
    contextType: 'project',
  });

  const borrowerAskAi = useAskAI({
    formData: (borrowerResumeSnapshot as unknown as Record<string, unknown>) || {},
    apiPath: '/api/borrower-qa',
    contextType: 'borrower',
  });

  // Use the appropriate hook based on which form is being edited
  const activeAskAi = borrowerEditing ? borrowerAskAi : projectAskAi;

  const {
    content: borrowerResumeData,
    isLoading: borrowerResumeLoading,
    reload: reloadBorrowerResume,
    setLocalContent: setBorrowerResumeLocalContent,
  } = useProjectBorrowerResume(projectId);

  // Autofill hook for View OM functionality
  const projectAddress = activeProject?.propertyAddressStreet && activeProject?.propertyAddressCity && activeProject?.propertyAddressState
    ? `${activeProject.propertyAddressStreet} | ${activeProject.propertyAddressCity} ${activeProject.propertyAddressState}, ${activeProject.propertyAddressZip || ''}`.trim()
    : undefined;
  const { isAutofilling, handleAutofill } = useAutofill(projectId, { projectAddress });

  // Calculate if we're still in initial loading phase
  // We only show full loader if we don't have the project data yet
  // If we have data and are just refreshing, we keep the UI mounted
  const hasActiveProject = activeProject && activeProject.id === projectId;
  // Show loader only if we are loading AND we don't have the project data yet
  const shouldShowLoader = (authLoading || projectsLoading) && !hasActiveProject;

  useEffect(() => {
    if (borrowerResumeData) {
      // Prefer stored completenessPercent from DB column (fetched fresh)
      // Fall back to calculation only if stored value is missing
      const storedPercent = (borrowerResumeData as any)?.completenessPercent;
      const percent =
        storedPercent !== undefined &&
        storedPercent !== null &&
        typeof storedPercent === "number"
          ? clampPercentage(storedPercent)
          : computeBorrowerCompletion(borrowerResumeData);
      setBorrowerProgress(percent);
      setBorrowerResumeSnapshot(borrowerResumeData || null);
    } else {
      setBorrowerProgress(
        clampPercentage(activeProject?.borrowerProgress ?? 0)
      );
      setBorrowerResumeSnapshot(null);
    }
  }, [borrowerResumeData, activeProject?.borrowerProgress]);

  useEffect(() => {
    const step = searchParams?.get("step");
    if (!step) return;

    if (step === "borrower") {
      setBorrowerEditing(true);
      setIsEditing(false);
    } else if (step === "project") {
      setIsEditing(true);
      setBorrowerEditing(false);
    } else if (step === "documents") {
      setIsEditing(false);
      setBorrowerEditing(false);
      const documentsSection = document.getElementById("project-documents-section");
      if (documentsSection) {
        documentsSection.scrollIntoView({ behavior: "smooth", block: "start" });
      }
    }

    const params = new URLSearchParams(searchParams.toString());
    params.delete("step");
    const nextPath = params.toString() ? `${pathname}?${params}` : pathname;
    router.replace(nextPath);
  }, [pathname, router, searchParams, setBorrowerEditing]);

  // Track workspace activity (last visit + last step from URL query param)
  useEffect(() => {
    if (!projectId) return;
    if (!user?.id) return;

    const step = searchParams?.get("step") ?? null;
    const now = new Date().toISOString();

    void supabase
      .rpc("touch_project_workspace_activity", {
        p_project_id: projectId,
        p_last_visited_at: now,
        p_last_step_id: step,
      })
      .then(({ error }) => {
        if (error) {
          console.warn("[ProjectWorkspace] Failed to touch workspace activity:", error);
        }
      });
  }, [projectId, pathname, user?.id, searchParams?.get("step")]);

  // Handle tab=chat, thread, and resourceId query parameters (for notification links)
  useEffect(() => {
    const tab = searchParams?.get("tab");
    const threadId = searchParams?.get("thread");
    const resourceId = searchParams?.get("resourceId");

    if (!tab && !threadId && !resourceId) return;

    // Only process if we have an active project loaded
    if (!activeProject || activeProject.id !== projectId) return;

    if (tab === "chat") {
      // Switch to team chat tab and expand chat
      setChatTab("team");
      setShouldExpandChat(true);
      // Reset expand flag after a short delay
      setTimeout(() => setShouldExpandChat(false), 100);
    }

    if (tab === "meetings") {
      // Switch to meetings tab and expand chat
      setChatTab("meet");
      setShouldExpandChat(true);
      // Reset expand flag after a short delay
      setTimeout(() => setShouldExpandChat(false), 100);
    }

    if (threadId) {
      // Ensure threads are loaded for the project, then set active thread
      void loadThreadsForProject(projectId).then(() => {
        setActiveThread(threadId);
      });
    }

    if (resourceId) {
      // Open the resource preview modal and highlight the resource
      setPreviewingResourceId(resourceId);
      setHighlightedResourceId(resourceId);
      // Scroll to documents section if it exists
      setTimeout(() => {
        const documentsSection = document.getElementById("project-documents-section");
        if (documentsSection) {
          documentsSection.scrollIntoView({ behavior: "smooth", block: "start" });
        }
      }, 100);
    }

    // Clean up query params after handling them
    const params = new URLSearchParams(searchParams.toString());
    params.delete("tab");
    params.delete("thread");
    params.delete("resourceId");
    const nextPath = params.toString() ? `${pathname}?${params}` : pathname;
    router.replace(nextPath);
  }, [searchParams?.get("tab"), searchParams?.get("thread"), searchParams?.get("resourceId"), pathname, router, setActiveThread, loadThreadsForProject, activeProject, projectId]);

  // Load org data when we have a project
  // Note: Advisors may not have access to borrower orgs, so we handle errors gracefully
  useEffect(() => {
    const loadOrgData = async () => {
      if (!activeProject?.owner_org_id) return;

      // Skip org loading for advisors - they don't need org member data
      if (user?.role === "advisor") {
        console.log(`[ProjectWorkspace] Skipping org load for advisor user`);
        return;
      }

      const { currentOrg } = useOrgStore.getState();
      // Only load if we haven't loaded this org yet
      if (currentOrg?.id !== activeProject.owner_org_id) {
        console.log(
          `[ProjectWorkspace] Loading org data for: ${activeProject.owner_org_id}`
        );
        try {
          await loadOrg(activeProject.owner_org_id);
        } catch (error) {
          // Log but don't throw - org loading is optional for some users
          console.warn(`[ProjectWorkspace] Failed to load org (non-fatal):`, error);
        }
      }
    };
    loadOrgData();
  }, [activeProject?.owner_org_id, loadOrg, user?.role]);

  const handleResumeVersionChange = useCallback(async () => {
    try {
      // Preserve borrower resource IDs before loading
      const currentActive = activeProject;
      const preservedBorrowerResumeResourceId = (currentActive as any)?.borrowerResumeResourceId;
      const preservedBorrowerDocsResourceId = (currentActive as any)?.borrowerDocsResourceId;
      
      await loadUserProjects();
      // Reload borrower resume to get fresh completeness_percent from column
      await reloadBorrowerResume();
      const updatedProject = getProject(projectId);
      if (updatedProject) {
        // Preserve borrower resource IDs when setting active project
        const projectWithPreservedIds = {
          ...updatedProject,
          borrowerResumeResourceId: preservedBorrowerResumeResourceId ?? (updatedProject as any)?.borrowerResumeResourceId ?? null,
          borrowerDocsResourceId: preservedBorrowerDocsResourceId ?? (updatedProject as any)?.borrowerDocsResourceId ?? null,
        };
        setActiveProject(projectWithPreservedIds);
        setResumeRefreshKey((prev) => prev + 1);
      }
    } catch (error) {
      console.error(
        "[ProjectWorkspace] Failed to refresh project after version change:",
        error
      );
    }
  }, [projectId, setActiveProject, loadUserProjects, getProject, activeProject, reloadBorrowerResume]);

  // Listen for autofill completion to refresh borrower resume data
  useEffect(() => {
    const handleAutofillCompleted = async (event: CustomEvent) => {
      const { projectId: eventProjectId, context } = event.detail || {};
      // Refresh borrower resume if autofill was for this project
      // Refresh for both project and borrower autofills since they might affect each other
      if (eventProjectId === projectId) {
        console.log(
          `[ProjectWorkspace] Autofill completed for ${context}, refreshing borrower resume...`
        );
        try {
          await reloadBorrowerResume();
          await loadUserProjects(); // Also refresh project store
        } catch (error) {
          console.error(
            "[ProjectWorkspace] Failed to refresh after autofill:",
            error
          );
        }
      }
    };

    window.addEventListener(
      "autofill-completed",
      handleAutofillCompleted as unknown as EventListener
    );
    return () => {
      window.removeEventListener(
        "autofill-completed",
        handleAutofillCompleted as unknown as EventListener
      );
    };
  }, [projectId, reloadBorrowerResume, loadUserProjects]);

  // useEffect for loading and setting active project
  // Always fetch the latest project + resume snapshot for this workspace on mount
  // so that users never see stale resume content after background saves.
  useEffect(() => {
    const loadProjectData = async () => {
      if (!projectId) return;

      // Avoid running while auth is still resolving
      if (authLoading) {
        return;
      }

      try {
        console.log(`[ProjectWorkspace] 🔄 loadProjectData starting for projectId: ${projectId}`);
        
        // Always fetch a fresh project with its current resume version
        const fetchedProject = await getProjectWithResume(projectId);
        console.log(`[ProjectWorkspace] 📥 Fetched project from getProjectWithResume:`, {
          projectId: fetchedProject.id,
          projectResumeResourceId: fetchedProject.projectResumeResourceId,
        });

        // Also fetch resources for the project so we can attach IDs needed by other components
        const { data: resourcesData } = await supabase
          .from("resources")
          .select("id, resource_type")
          .eq("project_id", projectId);

        console.log(`[ProjectWorkspace] 📦 Fetched resources:`, {
          count: resourcesData?.length || 0,
          resources: resourcesData?.map((r: any) => ({ id: r.id, type: r.resource_type })),
        });

        const projectDocsResource = resourcesData?.find(
          (r: any) => r.resource_type === "PROJECT_DOCS_ROOT"
        );
        const projectResumeResource = resourcesData?.find(
          (r: any) => r.resource_type === "PROJECT_RESUME"
        );
        const borrowerResumeResource = resourcesData?.find(
          (r: any) => r.resource_type === "BORROWER_RESUME"
        );
        const borrowerDocsResource = resourcesData?.find(
          (r: any) => r.resource_type === "BORROWER_DOCS_ROOT"
        );

        const projectWithResources = {
          ...fetchedProject,
          projectDocsResourceId: projectDocsResource?.id || null,
          projectResumeResourceId:
            projectResumeResource?.id ||
            fetchedProject.projectResumeResourceId ||
            null,
          borrowerResumeResourceId: borrowerResumeResource?.id || null,
          borrowerDocsResourceId: borrowerDocsResource?.id || null,
        };

        console.log(`[ProjectWorkspace] ✅ Project with resource IDs:`, {
          projectDocsResourceId: projectWithResources.projectDocsResourceId,
          projectResumeResourceId: projectWithResources.projectResumeResourceId,
          borrowerResumeResourceId: projectWithResources.borrowerResumeResourceId,
          borrowerDocsResourceId: projectWithResources.borrowerDocsResourceId,
        });

        // Load org data for permission checks (skip for advisors)
        if (projectWithResources.owner_org_id && user?.role !== "advisor") {
          try {
            await loadOrg(projectWithResources.owner_org_id);
          } catch (error) {
            console.warn(
              `[ProjectWorkspace] Failed to load org (non-fatal):`,
              error
            );
          }
        }

        // Load permissions for the project BEFORE setting active project
        // This ensures permissions are loaded before setActiveProject triggers its own load
        try {
          await loadPermissionsForProject(projectId);
          setPermissionsLoadedForProject(true);
        } catch (error) {
          console.warn(
            `[ProjectWorkspace] Failed to load permissions (non-fatal):`,
            error
          );
          // Even if loading fails, mark as loaded so we don't get stuck
          setPermissionsLoadedForProject(true);
        }

        // Update active project for this workspace
        // Note: setActiveProject also calls loadPermissionsForProject, but since we already loaded,
        // it will just update the store with the same data
        setActiveProject(projectWithResources);

        // Keep the project list in sync so other views see the same data
        const { projects, isLoading } = useProjectStore.getState();
        const stateUpdates: { projects?: ProjectProfile[]; isLoading?: boolean } = {};
        
        if (!projects.find((p) => p.id === projectId)) {
          stateUpdates.projects = [...projects, projectWithResources];
        }
        
        // Ensure isLoading is set to false after successfully loading the project
        // This fixes the issue where isLoading can get stuck if loadUserProjects() wasn't called
        if (isLoading) {
          stateUpdates.isLoading = false;
        }
        
        if (Object.keys(stateUpdates).length > 0) {
          useProjectStore.setState(stateUpdates);
        }
      } catch (error) {
        console.error(
          `[ProjectWorkspace] Failed to fetch project ${projectId}:`,
          error
        );
        router.push("/dashboard");
      }
    };

    loadProjectData();
    
    // Reset permissions loaded flag when projectId changes
    return () => {
      setPermissionsLoadedForProject(false);
    };
  }, [projectId, authLoading, setActiveProject, router, loadOrg, user?.role, loadPermissionsForProject]);

  // Subscribe to realtime changes for project resume
  useEffect(() => {
    if (!projectId || !user?.id) return;

    const channel = supabase
      .channel(`project-resume-workspace-${projectId}`)
      .on(
        'postgres_changes',
        {
          event: 'UPDATE',
          schema: 'public',
          table: 'project_resumes',
          filter: `project_id=eq.${projectId}`
        },
        async (payload) => {
          // Ignore our own updates (handled by EnhancedProjectForm via store)
          if (isLocalProjectSaveRef.current) {
            isLocalProjectSaveRef.current = false;
            return;
          }

          // Don't reload if user is editing (preserves their work)
          if (isEditing) {
            return;
          }

          setIsProjectResumeRemoteUpdate(true);
          
          // Defer state update to avoid updating during render
          setTimeout(async () => {
            console.log(`[ProjectWorkspace] 🔄 Realtime UPDATE received for project_resumes, projectId: ${projectId}`);
            console.log(`[ProjectWorkspace] 📦 Current activeProject resource IDs before update:`, {
              projectDocsResourceId: activeProject?.projectDocsResourceId,
              projectResumeResourceId: activeProject?.projectResumeResourceId,
              borrowerResumeResourceId: (activeProject as any)?.borrowerResumeResourceId,
              borrowerDocsResourceId: (activeProject as any)?.borrowerDocsResourceId,
            });
            
            // Reload only the specific project, not all projects
            try {
              const updatedProject = await getProjectWithResume(projectId);
              console.log(`[ProjectWorkspace] 📥 Updated project from getProjectWithResume:`, {
                projectResumeResourceId: updatedProject.projectResumeResourceId,
                hasProjectResumeResourceId: !!updatedProject.projectResumeResourceId,
              });
              
              if (updatedProject) {
                // Preserve resource IDs from current activeProject before updating
                // getProjectWithResume doesn't return borrower resource IDs
                const projectWithPreservedIds = {
                  ...updatedProject,
                  projectDocsResourceId: activeProject?.projectDocsResourceId ?? updatedProject.projectDocsResourceId ?? null,
                  borrowerResumeResourceId: (activeProject as any)?.borrowerResumeResourceId ?? null,
                  borrowerDocsResourceId: (activeProject as any)?.borrowerDocsResourceId ?? null,
                  // projectResumeResourceId IS returned by getProjectWithResume, so prefer new one, fallback to existing
                  projectResumeResourceId: updatedProject.projectResumeResourceId || activeProject?.projectResumeResourceId || null,
                };
                
                console.log(`[ProjectWorkspace] ✅ Project with preserved resource IDs:`, {
                  projectDocsResourceId: projectWithPreservedIds.projectDocsResourceId,
                  projectResumeResourceId: projectWithPreservedIds.projectResumeResourceId,
                  borrowerResumeResourceId: (projectWithPreservedIds as any).borrowerResumeResourceId,
                  borrowerDocsResourceId: (projectWithPreservedIds as any).borrowerDocsResourceId,
                });
                
                // Update active project if it's the current one
                if (activeProject?.id === projectId) {
                  console.log(`[ProjectWorkspace] 🔄 Updating activeProject with preserved IDs`);
                  setActiveProject(projectWithPreservedIds);
                }
                // Note: We don't update the projects array here to avoid full refresh
                // The next time loadUserProjects is called, it will get the latest data
              }
            } catch (error) {
              console.error('[ProjectWorkspace] ❌ Error reloading project after remote update:', error);
              // Fallback to full reload if specific reload fails
              await loadUserProjects();
            }
            
            // Reset notification after 3 seconds
            setTimeout(() => {
              setIsProjectResumeRemoteUpdate(false);
            }, 3000);
          }, 0);
        }
      )
      .subscribe();

    projectResumeChannelRef.current = channel;

    return () => {
      projectResumeChannelRef.current?.unsubscribe();
      projectResumeChannelRef.current = null;
    };
  }, [projectId, user?.id, isEditing, activeProject, setActiveProject, loadUserProjects]);

  // Check permissions for PROJECT_RESUME, PROJECT_DOCS_ROOT, and BORROWER_RESUME resources
  // IMPORTANT: These must be called before any conditional returns to follow Rules of Hooks
  const projectResumeResourceId = activeProject?.projectResumeResourceId || null;
  const { canView: canViewProjectResume, canEdit: canEditProjectResume, isLoading: isLoadingProjectResumePermissions } = 
    usePermissions(projectResumeResourceId);
  
  const projectDocsResourceId = activeProject?.projectDocsResourceId || null;
  const { canView: canViewProjectDocs, isLoading: isLoadingProjectDocsPermissions } = 
    usePermissions(projectDocsResourceId);
  
  const borrowerResumeResourceId = (activeProject as any)?.borrowerResumeResourceId || null;
  const { canView: canViewBorrowerResume, canEdit: canEditBorrowerResume, isLoading: isLoadingBorrowerResumePermissions } = 
    usePermissions(borrowerResumeResourceId);
  
  const borrowerDocsResourceId = (activeProject as any)?.borrowerDocsResourceId || null;
  const { canView: canViewBorrowerDocs, isLoading: isLoadingBorrowerDocsPermissions } = 
    usePermissions(borrowerDocsResourceId);
  
  // Get global loading state and permissions from permission store
  const isPermissionStoreLoading = usePermissionStore((state) => state.isLoading);
  
  // Determine if we're still waiting for resource IDs or permissions to load
  // We show loading if:
  // 1. We don't have an active project yet (initial load)
  // 2. OR resourceId is null AND permissions haven't been loaded for this project yet
  // Note: If permissions are already loaded, we don't show loading even if resource IDs
  // are temporarily missing (they'll be restored by loadProjectData useEffect)
  const hasProject = activeProject && activeProject.id === projectId;
  const isWaitingForBorrowerResume = !hasProject || 
    (!borrowerResumeResourceId && !permissionsLoadedForProject && isPermissionStoreLoading);
  const isWaitingForBorrowerDocs = !hasProject || 
    (!borrowerDocsResourceId && !permissionsLoadedForProject && isPermissionStoreLoading);
  const isWaitingForProjectResume = !hasProject || 
    (!projectResumeResourceId && !permissionsLoadedForProject && isPermissionStoreLoading);
  const isWaitingForProjectDocs = !hasProject || 
    (!projectDocsResourceId && !permissionsLoadedForProject && isPermissionStoreLoading);

  // Log resource IDs and loading states for debugging
  useEffect(() => {
    console.log(`[ProjectWorkspace] 📊 Resource IDs and loading states:`, {
      projectId,
      hasProject,
      activeProjectId: activeProject?.id,
      resourceIds: {
        projectDocsResourceId,
        projectResumeResourceId,
        borrowerResumeResourceId,
        borrowerDocsResourceId,
      },
      loadingStates: {
        isWaitingForBorrowerResume,
        isWaitingForBorrowerDocs,
        isWaitingForProjectResume,
        isWaitingForProjectDocs,
      },
      permissions: {
        permissionsLoadedForProject,
        isPermissionStoreLoading,
        canViewBorrowerResume,
        canViewBorrowerDocs,
        canViewProjectResume,
        canViewProjectDocs,
      },
    });
  }, [
    projectId,
    hasProject,
    activeProject?.id,
    projectDocsResourceId,
    projectResumeResourceId,
    borrowerResumeResourceId,
    borrowerDocsResourceId,
    isWaitingForBorrowerResume,
    isWaitingForBorrowerDocs,
    isWaitingForProjectResume,
    isWaitingForProjectDocs,
    permissionsLoadedForProject,
    isPermissionStoreLoading,
    canViewBorrowerResume,
    canViewBorrowerDocs,
    canViewProjectResume,
    canViewProjectDocs,
  ]);

  // Reload permissions when switching to borrower editing mode to ensure fresh data
  useEffect(() => {
    if (borrowerEditing && projectId && activeProject?.id === projectId && !isPermissionStoreLoading) {
      // Check if we have the borrower resource IDs but permissions might be missing
      const currentPermissions = usePermissionStore.getState().permissions;
      const needsReload = 
        (borrowerResumeResourceId && currentPermissions[borrowerResumeResourceId] === undefined) ||
        (borrowerDocsResourceId && currentPermissions[borrowerDocsResourceId] === undefined);
      
      if (needsReload) {
        console.log('[ProjectWorkspace] Reloading permissions for borrower view');
        loadPermissionsForProject(projectId).catch((error) => {
          console.warn('[ProjectWorkspace] Failed to reload permissions:', error);
        });
      }
    }
  }, [borrowerEditing, projectId, activeProject?.id, borrowerResumeResourceId, borrowerDocsResourceId, isPermissionStoreLoading, loadPermissionsForProject]);

  // Loading state render - show loading during initial loading or if project doesn't match
  if (shouldShowLoader || !activeProject || activeProject.id !== projectId) {
    return (
      <div className="flex justify-center items-center h-64">
        <Loader2 className="h-8 w-8 animate-spin text-blue-600" />
        <span className="ml-3 text-gray-600">Loading...</span>
      </div>
    );
  }

  const projectResumeProgress = clampPercentage(
    activeProject?.completenessPercent ?? 0
  );
  const borrowerResumeProgress = borrowerResumeData
    ? borrowerProgress
    : clampPercentage(
        activeProject?.borrowerProgress ?? borrowerProgress ?? 0
      );
  const isProjectComplete = projectResumeProgress === 100;

  const projectForProgress = activeProject
    ? {
        ...activeProject,
        completenessPercent: projectResumeProgress,
        borrowerProgress: borrowerResumeProgress,
      }
    : null;

  const handleMentionClick = (resourceId: string) => {
    setPreviewingResourceId(resourceId); // Open the preview modal
    setPreviewingResourceId(resourceId);
    setHighlightedResourceId(resourceId);
    // Clear the highlight after a short delay
    setTimeout(() => {
      setHighlightedResourceId(null);
    }, 3000);
  };

  const handleCopyBorrowerProfile = async () => {
    if (!copySourceProjectId) {
      setCopyError("Select a project to copy from");
      return;
    }

    setIsCopyingBorrower(true);
    setCopyError(null);
    try {
      const { data, error } = await supabase.functions.invoke(
        "copy-borrower-profile",
        {
          body: {
            source_project_id: copySourceProjectId,
            target_project_id: projectId,
          },
        }
      );

      if (error) {
        throw new Error(error.message || "Failed to copy borrower profile");
      }

      const copiedResume = (data?.borrowerResumeContent ??
        {}) as BorrowerResumeContent;
      const nextProgress = computeBorrowerCompletion(copiedResume);

      setBorrowerProgress(nextProgress);
      setBorrowerResumeSnapshot(copiedResume || null);
      setBorrowerResumeLocalContent(copiedResume || null);

      if (activeProject) {
        const updatedProject = {
          ...activeProject,
          borrowerProgress: nextProgress,
          borrowerSections: copiedResume,
        };
        void setActiveProject(updatedProject);
      }

      await reloadBorrowerResume();
      void loadUserProjects();
      setBorrowerDocsRefreshKey((prev) => prev + 1);
      setCopyModalOpen(false);
      setCopySourceProjectId("");
      setBorrowerEditing(false);
    } catch (err) {
      setCopyError(
        err instanceof Error
          ? err.message
          : "Failed to copy borrower resume"
      );
    } finally {
      setIsCopyingBorrower(false);
    }
  };

  const renderBorrowerDocumentsSection = () => (
    <div className="overflow-visible">
      <DocumentManager
        key={`borrower-docs-${borrowerDocsRefreshKey}`}
        projectId={projectId}
        resourceId="BORROWER_ROOT"
        title="Borrower Documents"
        orgId={activeProject?.owner_org_id ?? null}
        canUpload={true}
        canDelete={true}
        context="borrower"
      />
    </div>
  );

  const renderBorrowerResumeSection = () => (
    <div className="bg-white rounded-2xl shadow-sm border border-gray-100 overflow-hidden max-w-full">
      <BorrowerResumeForm
        projectId={projectId}
        progressPercent={borrowerProgress}
        onProgressChange={(percent) => setBorrowerProgress(percent)}
        onFormDataChange={(data) => setBorrowerResumeSnapshot(data)}
        onComplete={(profile) => {
          setBorrowerResumeSnapshot(profile || null);
          void reloadBorrowerResume();
          // Refresh project store to update progress in dashboard and project cards
          void loadUserProjects();
        }}
        onAskAI={(fieldId) => {
          setActiveFieldId(fieldId);
          void borrowerAskAi.activateField(fieldId, { autoSend: true });
          setChatTab("ai");
          setShouldExpandChat(true);
          setTimeout(() => setShouldExpandChat(false), 100);
        }}
        onCopyBorrowerResume={() => {
          setCopyError(null);
          setCopyModalOpen(true);
        }}
        copyDisabled={templateOptions.length === 0 || isCopyingBorrower}
        copyLoading={isCopyingBorrower}
        canEdit={canEditBorrowerResume}
      />
    </div>
  );

  return (
    <div className="relative min-h-screen w-full flex flex-row animate-fadeIn bg-gray-200">
      <AskAIProvider
        onFieldAskAI={(fieldId: string) => {
          setActiveFieldId(fieldId); // This will be passed to the chat widget
        }}
      >
        {/* Global page background (grid + blue tint) behind both columns */}
        <div className="pointer-events-none absolute inset-0 z-0">
          <div className="absolute inset-0 opacity-[0.5]">
            <svg className="absolute inset-0 h-full w-full text-blue-500" aria-hidden="true">
              <defs>
                <pattern id="borrower-grid-pattern" width="24" height="24" patternUnits="userSpaceOnUse">
                  <path d="M 24 0 L 0 0 0 24" fill="none" stroke="currentColor" strokeWidth="0.5" />
                </pattern>
              </defs>
              <rect width="100%" height="100%" fill="url(#borrower-grid-pattern)" />
            </svg>
          </div>
        </div>
        {/* Left Column: Scrollable content */}
        <div className="flex-1 relative z-[1] min-w-0">
          {/* Content with padding */}
          <div className="relative p-6 min-w-0">
            <AnimatePresence mode="wait">
              {borrowerEditing ? (
                <motion.div
                  key="borrower-view"
                  initial={{ opacity: 0 }}
                  animate={{ opacity: 1 }}
                  exit={{ opacity: 0 }}
                  transition={{ duration: 0.2 }}
                  className="space-y-6"
                >
                  {/* Borrower Documents - Show loading or content based on permissions */}
                  {isWaitingForBorrowerDocs || isLoadingBorrowerDocsPermissions ? (
                    <motion.div
                      initial={{ opacity: 0 }}
                      animate={{ opacity: 1 }}
                      transition={{ duration: 0.2 }}
                      className="flex justify-center items-center py-12"
                    >
                      <Loader2 className="h-8 w-8 animate-spin text-blue-600" />
                      <span className="ml-3 text-gray-600">Loading borrower documents...</span>
                    </motion.div>
                  ) : canViewBorrowerDocs ? (
                    <motion.div
                      initial={{ opacity: 0, y: 10 }}
                      animate={{ opacity: 1, y: 0 }}
                      transition={{ duration: 0.3, delay: 0.1 }}
                    >
                      {renderBorrowerDocumentsSection()}
                    </motion.div>
                  ) : null}
                  {/* Borrower Resume - Show loading or content based on permissions */}
                  {isWaitingForBorrowerResume || isLoadingBorrowerResumePermissions ? (
                    <motion.div
                      initial={{ opacity: 0 }}
                      animate={{ opacity: 1 }}
                      transition={{ duration: 0.2 }}
                      className="flex justify-center items-center py-12"
                    >
                      <Loader2 className="h-8 w-8 animate-spin text-blue-600" />
                      <span className="ml-3 text-gray-600">Loading borrower resume...</span>
                    </motion.div>
                  ) : canViewBorrowerResume ? (
                    <motion.div
                      initial={{ opacity: 0, y: 10 }}
                      animate={{ opacity: 1, y: 0 }}
                      transition={{ duration: 0.3, delay: 0.2 }}
                    >
                      {renderBorrowerResumeSection()}
                    </motion.div>
                  ) : null}
                </motion.div>
              ) : (
              <motion.div
                key="project-view"
                initial={{ opacity: 0 }}
                animate={{ opacity: 1 }}
                exit={{ opacity: 0 }}
                transition={{ duration: 0.2 }}
                className="space-y-6"
              >
                {/* Project Title */}
                <motion.h1
                  initial={{ opacity: 0, y: 10 }}
                  animate={{ opacity: 1, y: 0 }}
                  transition={{ duration: 0.3 }}
                  className="text-3xl font-bold text-gray-900 mb-5"
                >
                  {(unwrapValue(activeProject?.projectName) as string) || "Project"}
                </motion.h1>

                {/* Project Progress Card - Show loading or content based on permissions */}
                {isWaitingForBorrowerResume || isWaitingForBorrowerDocs ? (
                  <motion.div
                    initial={{ opacity: 0 }}
                    animate={{ opacity: 1 }}
                    transition={{ duration: 0.2 }}
                    className="flex justify-center items-center py-12"
                  >
                    <Loader2 className="h-8 w-8 animate-spin text-blue-600" />
                    <span className="ml-3 text-gray-600">Loading borrower details...</span>
                  </motion.div>
                ) : (canViewBorrowerResume || canViewBorrowerDocs) ? (
                  <motion.div
                    initial={{ opacity: 0, y: 10 }}
                    animate={{ opacity: 1, y: 0 }}
                    transition={{ duration: 0.3, delay: 0.1 }}
                    className="relative"
                  >
                    <ProjectSummaryCard
                      project={projectForProgress}
                      isLoading={projectsLoading}
                      onEdit={() => setIsEditing(true)}
                      onBorrowerClick={() => {
                        setIsEditing(false);
                        setActiveFieldId(null);
                        setChatTab("team");
                        setShouldExpandChat(false);
                        setBorrowerEditing(true);
                      }}
                      borrowerProgress={borrowerResumeProgress}
                    />
                  </motion.div>
                ) : null}

                {/* Section for OM Link - Only show if project is complete */}
                {isProjectComplete && (
                  <motion.div
                    initial={{ opacity: 0, y: 10 }}
                    animate={{ opacity: 1, y: 0 }}
                    transition={{ duration: 0.3, delay: 0.2 }}
                    className="bg-gradient-to-br from-emerald-50 via-green-50 to-teal-50 border border-emerald-200 rounded-lg p-4 flex items-center justify-between shadow-sm hover:shadow-md transition-all duration-300 relative overflow-hidden group"
                  >
                    {/* Animated background pattern */}
                    <div className="absolute inset-0 bg-gradient-to-r from-emerald-100/20 via-transparent to-green-100/20 opacity-0 group-hover:opacity-100 transition-opacity duration-500" />

                    {/* Success pulse effect */}
                    <div className="absolute -inset-1 bg-gradient-to-r from-emerald-200 to-green-200 rounded-lg blur-sm opacity-30 group-hover:opacity-50 transition-opacity duration-300 animate-pulse" />

                    <div className="relative z-10">
                      <h3 className="text-base font-semibold text-emerald-800 flex items-center">
                        <span className="w-2 h-2 bg-emerald-400 rounded-full mr-2 animate-pulse"></span>
                        Project Ready!
                      </h3>
                      <p className="text-sm text-emerald-700">
                        This project profile is complete. You can view the generated
                        Offering Memorandum.
                      </p>
                    </div>
                    <Button
                      variant="outline"
                      onClick={async () => {
                        try {
                          // Trigger autofill pipeline (this is async and will process in background)
                          await handleAutofill();
                          // Navigate to OM dashboard immediately
                          // The autofill will complete in the background and update the database
                          // The OM dashboard will fetch the latest data when it loads
                          router.push(`/project/om/${projectId}/dashboard`);
                        } catch (error) {
                          console.error("Failed to trigger autofill:", error);
                          // Still navigate even if autofill fails
                          router.push(`/project/om/${projectId}/dashboard`);
                        }
                      }}
                      disabled={isAutofilling}
                      className="border-emerald-300 text-emerald-700 hover:bg-gradient-to-r hover:from-emerald-100 hover:to-green-100 hover:border-emerald-400 px-6 py-3 text-base font-medium shadow-sm hover:shadow-md transition-all duration-300 hover:scale-105 relative z-10 whitespace-nowrap flex-shrink-0 disabled:opacity-50 disabled:cursor-not-allowed"
                    >
                      {isAutofilling ? (
                        <>
                          <Loader2 className="mr-2 h-5 w-5 animate-spin" />
                          Processing...
                        </>
                      ) : (
                        <>
                          <FileSpreadsheet className="mr-2 h-5 w-5" />
                          View OM
                        </>
                      )}
                    </Button>
                  </motion.div>
                )}

                {/* Project Documents - Show loading or content based on permissions */}
                {isWaitingForProjectDocs || isLoadingProjectDocsPermissions ? (
                  <motion.div
                    initial={{ opacity: 0 }}
                    animate={{ opacity: 1 }}
                    transition={{ duration: 0.2 }}
                    className="flex justify-center items-center py-12"
                    id="project-documents-section"
                  >
                    <Loader2 className="h-8 w-8 animate-spin text-blue-600" />
                    <span className="ml-3 text-gray-600">Loading project documents...</span>
                  </motion.div>
                ) : canViewProjectDocs ? (
                  <motion.div
                    initial={{ opacity: 0, y: 10 }}
                    animate={{ opacity: 1, y: 0 }}
                    transition={{ duration: 0.3, delay: 0.3 }}
                    id="project-documents-section"
                    className="overflow-visible"
                  >
                    <DocumentManager
                      projectId={projectId}
                      resourceId="PROJECT_ROOT"
                      title="Project Documents"
                      orgId={activeProject?.owner_org_id ?? null}
                      canUpload={true}
                      canDelete={true}
                      highlightedResourceId={highlightedResourceId}
                      context="project"
                    />
                  </motion.div>
                ) : null}

                {/* Project completion progress - Show loading or content based on permissions */}
                {isWaitingForProjectResume ? (
                  <motion.div
                    initial={{ opacity: 0 }}
                    animate={{ opacity: 1 }}
                    transition={{ duration: 0.2 }}
                    className="flex justify-center items-center py-12"
                  >
                    <Loader2 className="h-8 w-8 animate-spin text-blue-600" />
                    <span className="ml-3 text-gray-600">Loading project details...</span>
                  </motion.div>
                ) : canViewProjectResume ? (
                  <motion.div
                    initial={{ opacity: 0, y: 10 }}
                    animate={{ opacity: 1, y: 0 }}
                    transition={{ duration: 0.3, delay: 0.4 }}
                  >
                    <ProjectCompletionCard
                      project={projectForProgress}
                      isLoading={projectsLoading}
                      onEdit={() => setIsEditing(true)}
                    />
                  </motion.div>
                ) : null}

                {/* Project Resume (View or Edit) - Show loading or content based on permissions */}
                {isWaitingForProjectResume || isLoadingProjectResumePermissions ? (
                  <motion.div
                    initial={{ opacity: 0 }}
                    animate={{ opacity: 1 }}
                    transition={{ duration: 0.2 }}
                    className="flex justify-center items-center py-12"
                  >
                    <Loader2 className="h-8 w-8 animate-spin text-blue-600" />
                    <span className="ml-3 text-gray-600">Loading project resume...</span>
                  </motion.div>
                ) : canViewProjectResume ? (
                  <>
                    {isEditing ? (
                      <motion.div
                        initial={{ opacity: 0, y: 10 }}
                        animate={{ opacity: 1, y: 0 }}
                        transition={{ duration: 0.3, delay: 0.5 }}
                      >
                        <EnhancedProjectForm
                          key={`enhanced-form-${resumeRefreshKey}`}
                          existingProject={activeProject}
                          onComplete={() => setIsEditing(false)}
                          onAskAI={(fieldId) => {
                            setActiveFieldId(fieldId);
                            void projectAskAi.activateField(fieldId, { autoSend: true });
                            setChatTab("ai");
                            setShouldExpandChat(true);
                            setTimeout(() => setShouldExpandChat(false), 100);
                          }}
                          onFormDataChange={setCurrentFormData}
                          onVersionChange={handleResumeVersionChange}
                        />
                      </motion.div>
                    ) : (
                      <>
                        {/* Remote update notification */}
                        {isProjectResumeRemoteUpdate && (
                          <motion.div
                            initial={{ opacity: 0, y: 10 }}
                            animate={{ opacity: 1, y: 0 }}
                            transition={{ duration: 0.3 }}
                            className="bg-blue-50 border-l-4 border-blue-500 text-blue-800 px-4 py-3 mx-6 mb-4 rounded-md flex items-center gap-2"
                          >
                            <AlertCircle className="h-4 w-4 flex-shrink-0" />
                            <span className="text-sm font-medium">
                              This project resume was updated by another user. Your view has been refreshed.
                            </span>
                          </motion.div>
                        )}
                        <motion.div
                          initial={{ opacity: 0, y: 10 }}
                          animate={{ opacity: 1, y: 0 }}
                          transition={{ duration: 0.3, delay: 0.5 }}
                        >
                          <ProjectResumeView
                            key={`resume-view-${resumeRefreshKey}`}
                            project={activeProject}
                            onEdit={() => setIsEditing(true)}
                            onVersionChange={handleResumeVersionChange}
                            canEdit={canEditProjectResume}
                          />
                        </motion.div>
                      </>
                    )}
                  </>
                ) : null}
                </motion.div>
              )}
            </AnimatePresence>
          </div>
        </div>

        {/* Right Column: Sticky collapsible chat card */}
        <StickyChatCard
          projectId={projectId}
          onMentionClick={handleMentionClick}
          topOffsetClassName="top-4 sm:top-6"
          widthClassName="w-[45%] md:w-[50%] xl:w-[55%] max-w-[700px]"
          messages={activeAskAi.messages}
          fieldContext={activeAskAi.fieldContext}
          isLoading={activeAskAi.isLoading}
          isBuildingContext={activeAskAi.isBuildingContext}
          contextError={activeAskAi.contextError}
          hasActiveContext={activeAskAi.hasActiveContext}
          externalActiveTab={chatTab}
          externalShouldExpand={shouldExpandChat}
          onAIReplyClick={(message) => {
            // When user clicks reply on an AI message, send a follow-up question
            const followUpQuestion = `Following up on your previous response: "${message.content?.substring(0, 100)}..." - Can you provide more details?`;
            void activeAskAi.sendMessage(followUpQuestion, undefined, undefined, message);
          }}
        />
      </AskAIProvider>
      {previewingResourceId && (
        <DocumentPreviewModal
          resourceId={previewingResourceId}
          onClose={() => setPreviewingResourceId(null)}
          onDeleteSuccess={() => {
            // Optionally refresh something, but DocumentManager will refetch
          }}
        />
      )}
      <Modal
        isOpen={copyModalOpen}
        onClose={() => {
          if (!isCopyingBorrower) {
            setCopyModalOpen(false);
            setCopyError(null);
          }
        }}
        title="Copy Borrower Profile"
      >
        <div className="space-y-4">
          <p className="text-sm text-gray-600">
            Copy borrower resume details and documents from an existing project. This will replace the current borrower resume and documents.
          </p>
          <Select
            options={templateOptions}
            value={copySourceProjectId}
            onChange={(event) => setCopySourceProjectId(event.target.value)}
            placeholder={templateOptions.length ? "Select a project" : "No other projects available"}
            disabled={templateOptions.length === 0 || isCopyingBorrower}
          />
          {copyError && (
            <p className="text-sm text-red-600">{copyError}</p>
          )}
          <div className="flex justify-end gap-2">
            <Button
              variant="outline"
              onClick={() => {
                if (!isCopyingBorrower) {
                  setCopyModalOpen(false);
                  setCopyError(null);
                }
              }}
              disabled={isCopyingBorrower}
            >
              Cancel
            </Button>
            <Button
              onClick={handleCopyBorrowerProfile}
              disabled={!copySourceProjectId || isCopyingBorrower}
            >
              {isCopyingBorrower ? "Copying..." : "Copy Profile"}
            </Button>
          </div>
        </div>
      </Modal>
    </div>
  );
>>>>>>> b68ecb71
};<|MERGE_RESOLUTION|>--- conflicted
+++ resolved
@@ -83,7 +83,6 @@
 	isBorrowerEditing,
 	onBorrowerEditingChange,
 }) => {
-<<<<<<< HEAD
 	const router = useRouter();
 	const pathname = usePathname();
 	const {
@@ -1665,21 +1664,7 @@
 			</Modal>
 		</div>
 	);
-=======
-  const router = useRouter();
-  const pathname = usePathname();
-  const {
-    projects,
-    activeProject,
-    setActiveProject,
-    isLoading: projectsLoading,
-    getProject,
-    loadUserProjects,
-  } = useProjects();
-  const templateOptions = useMemo(
-    () =>
-      projects
-        .filter(
+};
           (proj) =>
             proj.id !== projectId &&
             proj.owner_org_id === activeProject?.owner_org_id
@@ -2854,5 +2839,4 @@
       </Modal>
     </div>
   );
->>>>>>> b68ecb71
 };