--- conflicted
+++ resolved
@@ -78,1149 +78,6 @@
 	isBorrowerEditing,
 	onBorrowerEditingChange,
 }) => {
-<<<<<<< HEAD
-  const router = useRouter();
-  const pathname = usePathname();
-  const {
-    projects,
-    activeProject,
-    setActiveProject,
-    isLoading: projectsLoading,
-    getProject,
-    loadUserProjects,
-  } = useProjects();
-  const templateOptions = useMemo(
-    () =>
-      projects
-        .filter(
-          (proj) =>
-            proj.id !== projectId &&
-            proj.owner_org_id === activeProject?.owner_org_id
-        )
-        .map((proj) => ({
-          value: proj.id,
-          label: (unwrapValue(proj.projectName) as string) || "Untitled Project",
-        })),
-    [projects, projectId, activeProject?.owner_org_id]
-  );
-  const searchParams = useSearchParams();
-  const { loadOrg, isOwner } = useOrgStore();
-  const user = useAuthStore((state) => state.user);
-  const authLoading = useAuthStore((state) => state.isLoading);
-  const { setActiveThread, loadThreadsForProject } = useChatStore();
-  const loadPermissionsForProject = usePermissionStore((state) => state.loadPermissionsForProject);
-
-  const [isEditing, setIsEditing] = useState(false);
-  const [activeFieldId, setActiveFieldId] = useState<string | null>(null);
-  const [chatTab, setChatTab] = useState<"team" | "ai" | "meet">("team");
-  const [shouldExpandChat, setShouldExpandChat] = useState(false);
-  const [internalBorrowerEditing, setInternalBorrowerEditing] = useState(false);
-  const borrowerEditing = isBorrowerEditing ?? internalBorrowerEditing;
-  const setBorrowerEditing = useCallback(
-    (value: boolean) => {
-      onBorrowerEditingChange?.(value);
-      if (isBorrowerEditing === undefined) {
-        setInternalBorrowerEditing(value);
-      }
-    },
-    [isBorrowerEditing, onBorrowerEditingChange]
-  );
-  const [borrowerProgress, setBorrowerProgress] = useState(0);
-  const [borrowerResumeSnapshot, setBorrowerResumeSnapshot] = useState<
-    Partial<BorrowerResumeContent> | null
-  >(null);
-  const [permissionsLoadedForProject, setPermissionsLoadedForProject] = useState(false);
-  const [copyModalOpen, setCopyModalOpen] = useState(false);
-  const [copySourceProjectId, setCopySourceProjectId] = useState<string>("");
-  const [isCopyingBorrower, setIsCopyingBorrower] = useState(false);
-  const [copyError, setCopyError] = useState<string | null>(null);
-  const [borrowerDocsRefreshKey, setBorrowerDocsRefreshKey] = useState(0);
-
-  const [previewingResourceId, setPreviewingResourceId] = useState<
-    string | null
-  >(null);
-  const [highlightedResourceId, setHighlightedResourceId] = useState<
-    string | null
-  >(null);
-
-  const [currentFormData, setCurrentFormData] = useState<ProjectProfile | null>(
-    null
-  );
-  const [resumeRefreshKey, setResumeRefreshKey] = useState(0);
-  const [isProjectResumeRemoteUpdate, setIsProjectResumeRemoteUpdate] = useState(false);
-  const projectResumeChannelRef = useRef<RealtimeChannel | null>(null);
-  const isLocalProjectSaveRef = useRef(false);
-
-  // Right column chat is handled by StickyChatCard
-  // Centralize AskAI logic here; StickyChatCard is presentation-only
-  // Separate hooks for project and borrower contexts to ensure correct API endpoints and isolated chat history
-  const projectAskAi = useAskAI({
-    formData: (currentFormData as unknown as Record<string, unknown>) || {},
-    apiPath: '/api/project-qa',
-    contextType: 'project',
-  });
-
-  const borrowerAskAi = useAskAI({
-    formData: (borrowerResumeSnapshot as unknown as Record<string, unknown>) || {},
-    apiPath: '/api/borrower-qa',
-    contextType: 'borrower',
-  });
-
-  // Use the appropriate hook based on which form is being edited
-  const activeAskAi = borrowerEditing ? borrowerAskAi : projectAskAi;
-
-  const {
-    content: borrowerResumeData,
-    isLoading: borrowerResumeLoading,
-    reload: reloadBorrowerResume,
-    setLocalContent: setBorrowerResumeLocalContent,
-  } = useProjectBorrowerResume(projectId);
-
-
-  // Calculate if we're still in initial loading phase
-  // We only show full loader if we don't have the project data yet
-  // If we have data and are just refreshing, we keep the UI mounted
-  const hasActiveProject = activeProject && activeProject.id === projectId;
-  // Show loader only if we are loading AND we don't have the project data yet
-  const shouldShowLoader = (authLoading || projectsLoading) && !hasActiveProject;
-
-  useEffect(() => {
-    if (borrowerResumeData) {
-      // Prefer stored completenessPercent from DB column (fetched fresh)
-      // Fall back to calculation only if stored value is missing
-      const storedPercent = (borrowerResumeData as any)?.completenessPercent;
-      const percent =
-        storedPercent !== undefined &&
-        storedPercent !== null &&
-        typeof storedPercent === "number"
-          ? clampPercentage(storedPercent)
-          : computeBorrowerCompletion(borrowerResumeData);
-      setBorrowerProgress(percent);
-      setBorrowerResumeSnapshot(borrowerResumeData || null);
-    } else {
-      setBorrowerProgress(
-        clampPercentage(activeProject?.borrowerProgress ?? 0)
-      );
-      setBorrowerResumeSnapshot(null);
-    }
-  }, [borrowerResumeData, activeProject?.borrowerProgress]);
-
-  useEffect(() => {
-    const step = searchParams?.get("step");
-    if (!step) return;
-
-    if (step === "borrower") {
-      setBorrowerEditing(true);
-      setIsEditing(false);
-    } else if (step === "project") {
-      setIsEditing(true);
-      setBorrowerEditing(false);
-    } else if (step === "documents") {
-      setIsEditing(false);
-      setBorrowerEditing(false);
-      const documentsSection = document.getElementById("project-documents-section");
-      if (documentsSection) {
-        documentsSection.scrollIntoView({ behavior: "smooth", block: "start" });
-      }
-    }
-
-    const params = new URLSearchParams(searchParams.toString());
-    params.delete("step");
-    const nextPath = params.toString() ? `${pathname}?${params}` : pathname;
-    router.replace(nextPath);
-  }, [pathname, router, searchParams, setBorrowerEditing]);
-
-  // Handle tab=chat, thread, and resourceId query parameters (for notification links)
-  useEffect(() => {
-    const tab = searchParams?.get("tab");
-    const threadId = searchParams?.get("thread");
-    const resourceId = searchParams?.get("resourceId");
-
-    if (!tab && !threadId && !resourceId) return;
-
-    // Only process if we have an active project loaded
-    if (!activeProject || activeProject.id !== projectId) return;
-
-    if (tab === "chat") {
-      // Switch to team chat tab and expand chat
-      setChatTab("team");
-      setShouldExpandChat(true);
-      // Reset expand flag after a short delay
-      setTimeout(() => setShouldExpandChat(false), 100);
-    }
-
-    if (tab === "meetings") {
-      // Switch to meetings tab and expand chat
-      setChatTab("meet");
-      setShouldExpandChat(true);
-      // Reset expand flag after a short delay
-      setTimeout(() => setShouldExpandChat(false), 100);
-    }
-
-    if (threadId) {
-      // Ensure threads are loaded for the project, then set active thread
-      void loadThreadsForProject(projectId).then(() => {
-        setActiveThread(threadId);
-      });
-    }
-
-    if (resourceId) {
-      // Open the resource preview modal and highlight the resource
-      setPreviewingResourceId(resourceId);
-      setHighlightedResourceId(resourceId);
-      // Scroll to documents section if it exists
-      setTimeout(() => {
-        const documentsSection = document.getElementById("project-documents-section");
-        if (documentsSection) {
-          documentsSection.scrollIntoView({ behavior: "smooth", block: "start" });
-        }
-      }, 100);
-    }
-
-    // Clean up query params after handling them
-    const params = new URLSearchParams(searchParams.toString());
-    params.delete("tab");
-    params.delete("thread");
-    params.delete("resourceId");
-    const nextPath = params.toString() ? `${pathname}?${params}` : pathname;
-    router.replace(nextPath);
-  }, [searchParams?.get("tab"), searchParams?.get("thread"), searchParams?.get("resourceId"), pathname, router, setActiveThread, loadThreadsForProject, activeProject, projectId]);
-
-  // Load org data when we have a project
-  // Note: Advisors may not have access to borrower orgs, so we handle errors gracefully
-  useEffect(() => {
-    const loadOrgData = async () => {
-      if (!activeProject?.owner_org_id) return;
-
-      // Skip org loading for advisors - they don't need org member data
-      if (user?.role === "advisor") {
-        console.log(`[ProjectWorkspace] Skipping org load for advisor user`);
-        return;
-      }
-
-      const { currentOrg } = useOrgStore.getState();
-      // Only load if we haven't loaded this org yet
-      if (currentOrg?.id !== activeProject.owner_org_id) {
-        console.log(
-          `[ProjectWorkspace] Loading org data for: ${activeProject.owner_org_id}`
-        );
-        try {
-          await loadOrg(activeProject.owner_org_id);
-        } catch (error) {
-          // Log but don't throw - org loading is optional for some users
-          console.warn(`[ProjectWorkspace] Failed to load org (non-fatal):`, error);
-        }
-      }
-    };
-    loadOrgData();
-  }, [activeProject?.owner_org_id, loadOrg, user?.role]);
-
-  const handleResumeVersionChange = useCallback(async () => {
-    try {
-      // Preserve borrower resource IDs before loading
-      const currentActive = activeProject;
-      const preservedBorrowerResumeResourceId = (currentActive as any)?.borrowerResumeResourceId;
-      const preservedBorrowerDocsResourceId = (currentActive as any)?.borrowerDocsResourceId;
-      
-      await loadUserProjects();
-      // Reload borrower resume to get fresh completeness_percent from column
-      await reloadBorrowerResume();
-      const updatedProject = getProject(projectId);
-      if (updatedProject) {
-        // Preserve borrower resource IDs when setting active project
-        const projectWithPreservedIds = {
-          ...updatedProject,
-          borrowerResumeResourceId: preservedBorrowerResumeResourceId ?? (updatedProject as any)?.borrowerResumeResourceId ?? null,
-          borrowerDocsResourceId: preservedBorrowerDocsResourceId ?? (updatedProject as any)?.borrowerDocsResourceId ?? null,
-        };
-        setActiveProject(projectWithPreservedIds);
-        setResumeRefreshKey((prev) => prev + 1);
-      }
-    } catch (error) {
-      console.error(
-        "[ProjectWorkspace] Failed to refresh project after version change:",
-        error
-      );
-    }
-  }, [projectId, setActiveProject, loadUserProjects, getProject, activeProject, reloadBorrowerResume]);
-
-  // Listen for autofill completion to refresh borrower resume data
-  useEffect(() => {
-    const handleAutofillCompleted = async (event: CustomEvent) => {
-      const { projectId: eventProjectId, context } = event.detail || {};
-      // Refresh borrower resume if autofill was for this project
-      // Refresh for both project and borrower autofills since they might affect each other
-      if (eventProjectId === projectId) {
-        console.log(
-          `[ProjectWorkspace] Autofill completed for ${context}, refreshing borrower resume...`
-        );
-        try {
-          await reloadBorrowerResume();
-          await loadUserProjects(); // Also refresh project store
-        } catch (error) {
-          console.error(
-            "[ProjectWorkspace] Failed to refresh after autofill:",
-            error
-          );
-        }
-      }
-    };
-
-    window.addEventListener(
-      "autofill-completed",
-      handleAutofillCompleted as unknown as EventListener
-    );
-    return () => {
-      window.removeEventListener(
-        "autofill-completed",
-        handleAutofillCompleted as unknown as EventListener
-      );
-    };
-  }, [projectId, reloadBorrowerResume, loadUserProjects]);
-
-  // useEffect for loading and setting active project
-  // Always fetch the latest project + resume snapshot for this workspace on mount
-  // so that users never see stale resume content after background saves.
-  useEffect(() => {
-    const loadProjectData = async () => {
-      if (!projectId) return;
-
-      // Avoid running while auth is still resolving
-      if (authLoading) {
-        return;
-      }
-
-      try {
-        console.log(`[ProjectWorkspace] 🔄 loadProjectData starting for projectId: ${projectId}`);
-        
-        // Always fetch a fresh project with its current resume version
-        const fetchedProject = await getProjectWithResume(projectId);
-        console.log(`[ProjectWorkspace] 📥 Fetched project from getProjectWithResume:`, {
-          projectId: fetchedProject.id,
-          projectResumeResourceId: fetchedProject.projectResumeResourceId,
-        });
-
-        // Also fetch resources for the project so we can attach IDs needed by other components
-        const { data: resourcesData } = await supabase
-          .from("resources")
-          .select("id, resource_type")
-          .eq("project_id", projectId);
-
-        console.log(`[ProjectWorkspace] 📦 Fetched resources:`, {
-          count: resourcesData?.length || 0,
-          resources: resourcesData?.map((r: any) => ({ id: r.id, type: r.resource_type })),
-        });
-
-        const projectDocsResource = resourcesData?.find(
-          (r: any) => r.resource_type === "PROJECT_DOCS_ROOT"
-        );
-        const projectResumeResource = resourcesData?.find(
-          (r: any) => r.resource_type === "PROJECT_RESUME"
-        );
-        const borrowerResumeResource = resourcesData?.find(
-          (r: any) => r.resource_type === "BORROWER_RESUME"
-        );
-        const borrowerDocsResource = resourcesData?.find(
-          (r: any) => r.resource_type === "BORROWER_DOCS_ROOT"
-        );
-
-        const projectWithResources = {
-          ...fetchedProject,
-          projectDocsResourceId: projectDocsResource?.id || null,
-          projectResumeResourceId:
-            projectResumeResource?.id ||
-            fetchedProject.projectResumeResourceId ||
-            null,
-          borrowerResumeResourceId: borrowerResumeResource?.id || null,
-          borrowerDocsResourceId: borrowerDocsResource?.id || null,
-        };
-
-        console.log(`[ProjectWorkspace] ✅ Project with resource IDs:`, {
-          projectDocsResourceId: projectWithResources.projectDocsResourceId,
-          projectResumeResourceId: projectWithResources.projectResumeResourceId,
-          borrowerResumeResourceId: projectWithResources.borrowerResumeResourceId,
-          borrowerDocsResourceId: projectWithResources.borrowerDocsResourceId,
-        });
-
-        // Load org data for permission checks (skip for advisors)
-        if (projectWithResources.owner_org_id && user?.role !== "advisor") {
-          try {
-            await loadOrg(projectWithResources.owner_org_id);
-          } catch (error) {
-            console.warn(
-              `[ProjectWorkspace] Failed to load org (non-fatal):`,
-              error
-            );
-          }
-        }
-
-        // Load permissions for the project BEFORE setting active project
-        // This ensures permissions are loaded before setActiveProject triggers its own load
-        try {
-          await loadPermissionsForProject(projectId);
-          setPermissionsLoadedForProject(true);
-        } catch (error) {
-          console.warn(
-            `[ProjectWorkspace] Failed to load permissions (non-fatal):`,
-            error
-          );
-          // Even if loading fails, mark as loaded so we don't get stuck
-          setPermissionsLoadedForProject(true);
-        }
-
-        // Update active project for this workspace
-        // Note: setActiveProject also calls loadPermissionsForProject, but since we already loaded,
-        // it will just update the store with the same data
-        setActiveProject(projectWithResources);
-
-        // Keep the project list in sync so other views see the same data
-        const { projects, isLoading } = useProjectStore.getState();
-        const stateUpdates: { projects?: ProjectProfile[]; isLoading?: boolean } = {};
-        
-        if (!projects.find((p) => p.id === projectId)) {
-          stateUpdates.projects = [...projects, projectWithResources];
-        }
-        
-        // Ensure isLoading is set to false after successfully loading the project
-        // This fixes the issue where isLoading can get stuck if loadUserProjects() wasn't called
-        if (isLoading) {
-          stateUpdates.isLoading = false;
-        }
-        
-        if (Object.keys(stateUpdates).length > 0) {
-          useProjectStore.setState(stateUpdates);
-        }
-      } catch (error) {
-        console.error(
-          `[ProjectWorkspace] Failed to fetch project ${projectId}:`,
-          error
-        );
-        router.push("/dashboard");
-      }
-    };
-
-    loadProjectData();
-    
-    // Reset permissions loaded flag when projectId changes
-    return () => {
-      setPermissionsLoadedForProject(false);
-    };
-  }, [projectId, authLoading, setActiveProject, router, loadOrg, user?.role, loadPermissionsForProject]);
-
-  // Subscribe to realtime changes for project resume
-  useEffect(() => {
-    if (!projectId || !user?.id) return;
-
-    const channel = supabase
-      .channel(`project-resume-workspace-${projectId}`)
-      .on(
-        'postgres_changes',
-        {
-          event: 'UPDATE',
-          schema: 'public',
-          table: 'project_resumes',
-          filter: `project_id=eq.${projectId}`
-        },
-        async (payload) => {
-          // Ignore our own updates (handled by EnhancedProjectForm via store)
-          if (isLocalProjectSaveRef.current) {
-            isLocalProjectSaveRef.current = false;
-            return;
-          }
-
-          // Don't reload if user is editing (preserves their work)
-          if (isEditing) {
-            return;
-          }
-
-          setIsProjectResumeRemoteUpdate(true);
-          
-          // Defer state update to avoid updating during render
-          setTimeout(async () => {
-            console.log(`[ProjectWorkspace] 🔄 Realtime UPDATE received for project_resumes, projectId: ${projectId}`);
-            console.log(`[ProjectWorkspace] 📦 Current activeProject resource IDs before update:`, {
-              projectDocsResourceId: activeProject?.projectDocsResourceId,
-              projectResumeResourceId: activeProject?.projectResumeResourceId,
-              borrowerResumeResourceId: (activeProject as any)?.borrowerResumeResourceId,
-              borrowerDocsResourceId: (activeProject as any)?.borrowerDocsResourceId,
-            });
-            
-            // Reload only the specific project, not all projects
-            try {
-              const updatedProject = await getProjectWithResume(projectId);
-              console.log(`[ProjectWorkspace] 📥 Updated project from getProjectWithResume:`, {
-                projectResumeResourceId: updatedProject.projectResumeResourceId,
-                hasProjectResumeResourceId: !!updatedProject.projectResumeResourceId,
-              });
-              
-              if (updatedProject) {
-                // Preserve resource IDs from current activeProject before updating
-                // getProjectWithResume doesn't return borrower resource IDs
-                const projectWithPreservedIds = {
-                  ...updatedProject,
-                  projectDocsResourceId: activeProject?.projectDocsResourceId ?? updatedProject.projectDocsResourceId ?? null,
-                  borrowerResumeResourceId: (activeProject as any)?.borrowerResumeResourceId ?? null,
-                  borrowerDocsResourceId: (activeProject as any)?.borrowerDocsResourceId ?? null,
-                  // projectResumeResourceId IS returned by getProjectWithResume, so prefer new one, fallback to existing
-                  projectResumeResourceId: updatedProject.projectResumeResourceId || activeProject?.projectResumeResourceId || null,
-                };
-                
-                console.log(`[ProjectWorkspace] ✅ Project with preserved resource IDs:`, {
-                  projectDocsResourceId: projectWithPreservedIds.projectDocsResourceId,
-                  projectResumeResourceId: projectWithPreservedIds.projectResumeResourceId,
-                  borrowerResumeResourceId: (projectWithPreservedIds as any).borrowerResumeResourceId,
-                  borrowerDocsResourceId: (projectWithPreservedIds as any).borrowerDocsResourceId,
-                });
-                
-                // Update active project if it's the current one
-                if (activeProject?.id === projectId) {
-                  console.log(`[ProjectWorkspace] 🔄 Updating activeProject with preserved IDs`);
-                  setActiveProject(projectWithPreservedIds);
-                }
-                // Note: We don't update the projects array here to avoid full refresh
-                // The next time loadUserProjects is called, it will get the latest data
-              }
-            } catch (error) {
-              console.error('[ProjectWorkspace] ❌ Error reloading project after remote update:', error);
-              // Fallback to full reload if specific reload fails
-              await loadUserProjects();
-            }
-            
-            // Reset notification after 3 seconds
-            setTimeout(() => {
-              setIsProjectResumeRemoteUpdate(false);
-            }, 3000);
-          }, 0);
-        }
-      )
-      .subscribe();
-
-    projectResumeChannelRef.current = channel;
-
-    return () => {
-      projectResumeChannelRef.current?.unsubscribe();
-      projectResumeChannelRef.current = null;
-    };
-  }, [projectId, user?.id, isEditing, activeProject, setActiveProject, loadUserProjects]);
-
-  // Check permissions for PROJECT_RESUME, PROJECT_DOCS_ROOT, and BORROWER_RESUME resources
-  // IMPORTANT: These must be called before any conditional returns to follow Rules of Hooks
-  const projectResumeResourceId = activeProject?.projectResumeResourceId || null;
-  const { canView: canViewProjectResume, canEdit: canEditProjectResume, isLoading: isLoadingProjectResumePermissions } = 
-    usePermissions(projectResumeResourceId);
-  
-  const projectDocsResourceId = activeProject?.projectDocsResourceId || null;
-  const { canView: canViewProjectDocs, isLoading: isLoadingProjectDocsPermissions } = 
-    usePermissions(projectDocsResourceId);
-  
-  const borrowerResumeResourceId = (activeProject as any)?.borrowerResumeResourceId || null;
-  const { canView: canViewBorrowerResume, canEdit: canEditBorrowerResume, isLoading: isLoadingBorrowerResumePermissions } = 
-    usePermissions(borrowerResumeResourceId);
-  
-  const borrowerDocsResourceId = (activeProject as any)?.borrowerDocsResourceId || null;
-  const { canView: canViewBorrowerDocs, isLoading: isLoadingBorrowerDocsPermissions } = 
-    usePermissions(borrowerDocsResourceId);
-  
-  // Get global loading state and permissions from permission store
-  const isPermissionStoreLoading = usePermissionStore((state) => state.isLoading);
-  
-  // Determine if we're still waiting for resource IDs or permissions to load
-  // We show loading if:
-  // 1. We don't have an active project yet (initial load)
-  // 2. OR resourceId is null AND permissions haven't been loaded for this project yet
-  // Note: If permissions are already loaded, we don't show loading even if resource IDs
-  // are temporarily missing (they'll be restored by loadProjectData useEffect)
-  const hasProject = activeProject && activeProject.id === projectId;
-  const isWaitingForBorrowerResume = !hasProject || 
-    (!borrowerResumeResourceId && !permissionsLoadedForProject && isPermissionStoreLoading);
-  const isWaitingForBorrowerDocs = !hasProject || 
-    (!borrowerDocsResourceId && !permissionsLoadedForProject && isPermissionStoreLoading);
-  const isWaitingForProjectResume = !hasProject || 
-    (!projectResumeResourceId && !permissionsLoadedForProject && isPermissionStoreLoading);
-  const isWaitingForProjectDocs = !hasProject || 
-    (!projectDocsResourceId && !permissionsLoadedForProject && isPermissionStoreLoading);
-
-  // Log resource IDs and loading states for debugging
-  useEffect(() => {
-    console.log(`[ProjectWorkspace] 📊 Resource IDs and loading states:`, {
-      projectId,
-      hasProject,
-      activeProjectId: activeProject?.id,
-      resourceIds: {
-        projectDocsResourceId,
-        projectResumeResourceId,
-        borrowerResumeResourceId,
-        borrowerDocsResourceId,
-      },
-      loadingStates: {
-        isWaitingForBorrowerResume,
-        isWaitingForBorrowerDocs,
-        isWaitingForProjectResume,
-        isWaitingForProjectDocs,
-      },
-      permissions: {
-        permissionsLoadedForProject,
-        isPermissionStoreLoading,
-        canViewBorrowerResume,
-        canViewBorrowerDocs,
-        canViewProjectResume,
-        canViewProjectDocs,
-      },
-    });
-  }, [
-    projectId,
-    hasProject,
-    activeProject?.id,
-    projectDocsResourceId,
-    projectResumeResourceId,
-    borrowerResumeResourceId,
-    borrowerDocsResourceId,
-    isWaitingForBorrowerResume,
-    isWaitingForBorrowerDocs,
-    isWaitingForProjectResume,
-    isWaitingForProjectDocs,
-    permissionsLoadedForProject,
-    isPermissionStoreLoading,
-    canViewBorrowerResume,
-    canViewBorrowerDocs,
-    canViewProjectResume,
-    canViewProjectDocs,
-  ]);
-
-  // Reload permissions when switching to borrower editing mode to ensure fresh data
-  useEffect(() => {
-    if (borrowerEditing && projectId && activeProject?.id === projectId && !isPermissionStoreLoading) {
-      // Check if we have the borrower resource IDs but permissions might be missing
-      const currentPermissions = usePermissionStore.getState().permissions;
-      const needsReload = 
-        (borrowerResumeResourceId && currentPermissions[borrowerResumeResourceId] === undefined) ||
-        (borrowerDocsResourceId && currentPermissions[borrowerDocsResourceId] === undefined);
-      
-      if (needsReload) {
-        console.log('[ProjectWorkspace] Reloading permissions for borrower view');
-        loadPermissionsForProject(projectId).catch((error) => {
-          console.warn('[ProjectWorkspace] Failed to reload permissions:', error);
-        });
-      }
-    }
-  }, [borrowerEditing, projectId, activeProject?.id, borrowerResumeResourceId, borrowerDocsResourceId, isPermissionStoreLoading, loadPermissionsForProject]);
-
-  // Loading state render - show loading during initial loading or if project doesn't match
-  if (shouldShowLoader || !activeProject || activeProject.id !== projectId) {
-    return (
-      <div className="flex justify-center items-center h-64">
-        <Loader2 className="h-8 w-8 animate-spin text-blue-600" />
-        <span className="ml-3 text-gray-600">Loading...</span>
-      </div>
-    );
-  }
-
-  const projectResumeProgress = clampPercentage(
-    activeProject?.completenessPercent ?? 0
-  );
-  const borrowerResumeProgress = borrowerResumeData
-    ? borrowerProgress
-    : clampPercentage(
-        activeProject?.borrowerProgress ?? borrowerProgress ?? 0
-      );
-  const isProjectComplete = projectResumeProgress === 100;
-
-  const projectForProgress = activeProject
-    ? {
-        ...activeProject,
-        completenessPercent: projectResumeProgress,
-        borrowerProgress: borrowerResumeProgress,
-      }
-    : null;
-
-  const handleMentionClick = (resourceId: string) => {
-    setPreviewingResourceId(resourceId); // Open the preview modal
-    setPreviewingResourceId(resourceId);
-    setHighlightedResourceId(resourceId);
-    // Clear the highlight after a short delay
-    setTimeout(() => {
-      setHighlightedResourceId(null);
-    }, 3000);
-  };
-
-  const handleCopyBorrowerProfile = async () => {
-    if (!copySourceProjectId) {
-      setCopyError("Select a project to copy from");
-      return;
-    }
-
-    setIsCopyingBorrower(true);
-    setCopyError(null);
-    try {
-      const { data, error } = await supabase.functions.invoke(
-        "copy-borrower-profile",
-        {
-          body: {
-            source_project_id: copySourceProjectId,
-            target_project_id: projectId,
-          },
-        }
-      );
-
-      if (error) {
-        throw new Error(error.message || "Failed to copy borrower profile");
-      }
-
-      const copiedResume = (data?.borrowerResumeContent ??
-        {}) as BorrowerResumeContent;
-      const nextProgress = computeBorrowerCompletion(copiedResume);
-
-      setBorrowerProgress(nextProgress);
-      setBorrowerResumeSnapshot(copiedResume || null);
-      setBorrowerResumeLocalContent(copiedResume || null);
-
-      if (activeProject) {
-        const updatedProject = {
-          ...activeProject,
-          borrowerProgress: nextProgress,
-          borrowerSections: copiedResume,
-        };
-        void setActiveProject(updatedProject);
-      }
-
-      await reloadBorrowerResume();
-      void loadUserProjects();
-      setBorrowerDocsRefreshKey((prev) => prev + 1);
-      setCopyModalOpen(false);
-      setCopySourceProjectId("");
-      setBorrowerEditing(false);
-    } catch (err) {
-      setCopyError(
-        err instanceof Error
-          ? err.message
-          : "Failed to copy borrower resume"
-      );
-    } finally {
-      setIsCopyingBorrower(false);
-    }
-  };
-
-  const renderBorrowerDocumentsSection = () => (
-    <div className="overflow-visible">
-      <DocumentManager
-        key={`borrower-docs-${borrowerDocsRefreshKey}`}
-        projectId={projectId}
-        resourceId="BORROWER_ROOT"
-        title="Borrower Documents"
-        orgId={activeProject?.owner_org_id ?? null}
-        canUpload={true}
-        canDelete={true}
-        context="borrower"
-      />
-    </div>
-  );
-
-  const renderBorrowerResumeSection = () => (
-    <div className="bg-white rounded-2xl shadow-sm border border-gray-100 overflow-hidden max-w-full">
-      <BorrowerResumeForm
-        projectId={projectId}
-        progressPercent={borrowerProgress}
-        onProgressChange={(percent) => setBorrowerProgress(percent)}
-        onFormDataChange={(data) => setBorrowerResumeSnapshot(data)}
-        onComplete={(profile) => {
-          setBorrowerResumeSnapshot(profile || null);
-          void reloadBorrowerResume();
-          // Refresh project store to update progress in dashboard and project cards
-          void loadUserProjects();
-        }}
-        onAskAI={(fieldId) => {
-          setActiveFieldId(fieldId);
-          void borrowerAskAi.activateField(fieldId, { autoSend: true });
-          setChatTab("ai");
-          setShouldExpandChat(true);
-          setTimeout(() => setShouldExpandChat(false), 100);
-        }}
-        onCopyBorrowerResume={() => {
-          setCopyError(null);
-          setCopyModalOpen(true);
-        }}
-        copyDisabled={templateOptions.length === 0 || isCopyingBorrower}
-        copyLoading={isCopyingBorrower}
-        canEdit={canEditBorrowerResume}
-      />
-    </div>
-  );
-
-  return (
-    <div className="relative min-h-screen w-full flex flex-row animate-fadeIn bg-gray-200">
-      <AskAIProvider
-        onFieldAskAI={(fieldId: string) => {
-          setActiveFieldId(fieldId); // This will be passed to the chat widget
-        }}
-      >
-        {/* Global page background (grid + blue tint) behind both columns */}
-        <div className="pointer-events-none absolute inset-0 z-0">
-          <div className="absolute inset-0 opacity-[0.5]">
-            <svg className="absolute inset-0 h-full w-full text-blue-500" aria-hidden="true">
-              <defs>
-                <pattern id="borrower-grid-pattern" width="24" height="24" patternUnits="userSpaceOnUse">
-                  <path d="M 24 0 L 0 0 0 24" fill="none" stroke="currentColor" strokeWidth="0.5" />
-                </pattern>
-              </defs>
-              <rect width="100%" height="100%" fill="url(#borrower-grid-pattern)" />
-            </svg>
-          </div>
-        </div>
-        {/* Left Column: Scrollable content */}
-        <div className="flex-1 relative z-[1] min-w-0">
-          {/* Content with padding */}
-          <div className="relative p-6 min-w-0">
-            <AnimatePresence mode="wait">
-              {borrowerEditing ? (
-                <motion.div
-                  key="borrower-view"
-                  initial={{ opacity: 0 }}
-                  animate={{ opacity: 1 }}
-                  exit={{ opacity: 0 }}
-                  transition={{ duration: 0.2 }}
-                  className="space-y-6"
-                >
-                  {/* Borrower Documents - Show loading or content based on permissions */}
-                  {isWaitingForBorrowerDocs || isLoadingBorrowerDocsPermissions ? (
-                    <motion.div
-                      initial={{ opacity: 0 }}
-                      animate={{ opacity: 1 }}
-                      transition={{ duration: 0.2 }}
-                      className="flex justify-center items-center py-12"
-                    >
-                      <Loader2 className="h-8 w-8 animate-spin text-blue-600" />
-                      <span className="ml-3 text-gray-600">Loading borrower documents...</span>
-                    </motion.div>
-                  ) : canViewBorrowerDocs ? (
-                    <motion.div
-                      initial={{ opacity: 0, y: 10 }}
-                      animate={{ opacity: 1, y: 0 }}
-                      transition={{ duration: 0.3, delay: 0.1 }}
-                    >
-                      {renderBorrowerDocumentsSection()}
-                    </motion.div>
-                  ) : null}
-                  {/* Borrower Resume - Show loading or content based on permissions */}
-                  {isWaitingForBorrowerResume || isLoadingBorrowerResumePermissions ? (
-                    <motion.div
-                      initial={{ opacity: 0 }}
-                      animate={{ opacity: 1 }}
-                      transition={{ duration: 0.2 }}
-                      className="flex justify-center items-center py-12"
-                    >
-                      <Loader2 className="h-8 w-8 animate-spin text-blue-600" />
-                      <span className="ml-3 text-gray-600">Loading borrower resume...</span>
-                    </motion.div>
-                  ) : canViewBorrowerResume ? (
-                    <motion.div
-                      initial={{ opacity: 0, y: 10 }}
-                      animate={{ opacity: 1, y: 0 }}
-                      transition={{ duration: 0.3, delay: 0.2 }}
-                    >
-                      {renderBorrowerResumeSection()}
-                    </motion.div>
-                  ) : null}
-                </motion.div>
-              ) : (
-              <motion.div
-                key="project-view"
-                initial={{ opacity: 0 }}
-                animate={{ opacity: 1 }}
-                exit={{ opacity: 0 }}
-                transition={{ duration: 0.2 }}
-                className="space-y-6"
-              >
-                {/* Project Title */}
-                <motion.h1
-                  initial={{ opacity: 0, y: 10 }}
-                  animate={{ opacity: 1, y: 0 }}
-                  transition={{ duration: 0.3 }}
-                  className="text-3xl font-bold text-gray-900 mb-5"
-                >
-                  {(unwrapValue(activeProject?.projectName) as string) || "Project"}
-                </motion.h1>
-
-                {/* Project Progress Card - Show loading or content based on permissions */}
-                {isWaitingForBorrowerResume || isWaitingForBorrowerDocs ? (
-                  <motion.div
-                    initial={{ opacity: 0 }}
-                    animate={{ opacity: 1 }}
-                    transition={{ duration: 0.2 }}
-                    className="flex justify-center items-center py-12"
-                  >
-                    <Loader2 className="h-8 w-8 animate-spin text-blue-600" />
-                    <span className="ml-3 text-gray-600">Loading borrower details...</span>
-                  </motion.div>
-                ) : (canViewBorrowerResume || canViewBorrowerDocs) ? (
-                  <motion.div
-                    initial={{ opacity: 0, y: 10 }}
-                    animate={{ opacity: 1, y: 0 }}
-                    transition={{ duration: 0.3, delay: 0.1 }}
-                    className="relative"
-                  >
-                    <ProjectSummaryCard
-                      project={projectForProgress}
-                      isLoading={projectsLoading}
-                      onEdit={() => setIsEditing(true)}
-                      onBorrowerClick={() => {
-                        setIsEditing(false);
-                        setActiveFieldId(null);
-                        setChatTab("team");
-                        setShouldExpandChat(false);
-                        setBorrowerEditing(true);
-                      }}
-                      borrowerProgress={borrowerResumeProgress}
-                    />
-                  </motion.div>
-                ) : null}
-
-                {/* Section for OM Link - Only show if project is complete */}
-                {isProjectComplete && (
-                  <motion.div
-                    initial={{ opacity: 0, y: 10 }}
-                    animate={{ opacity: 1, y: 0 }}
-                    transition={{ duration: 0.3, delay: 0.2 }}
-                    className="bg-gradient-to-br from-emerald-50 via-green-50 to-teal-50 border border-emerald-200 rounded-lg p-4 flex items-center justify-between shadow-sm hover:shadow-md transition-all duration-300 relative overflow-hidden group"
-                  >
-                    {/* Animated background pattern */}
-                    <div className="absolute inset-0 bg-gradient-to-r from-emerald-100/20 via-transparent to-green-100/20 opacity-0 group-hover:opacity-100 transition-opacity duration-500" />
-
-                    {/* Success pulse effect */}
-                    <div className="absolute -inset-1 bg-gradient-to-r from-emerald-200 to-green-200 rounded-lg blur-sm opacity-30 group-hover:opacity-50 transition-opacity duration-300 animate-pulse" />
-
-                    <div className="relative z-10">
-                      <h3 className="text-base font-semibold text-emerald-800 flex items-center">
-                        <span className="w-2 h-2 bg-emerald-400 rounded-full mr-2 animate-pulse"></span>
-                        Project Ready!
-                      </h3>
-                      <p className="text-sm text-emerald-700">
-                        This project profile is complete. You can view the generated
-                        Offering Memorandum.
-                      </p>
-                    </div>
-                    <Button
-                      variant="outline"
-                      onClick={() => {
-                        router.push(`/project/om/${projectId}/dashboard`);
-                      }}
-                      className="border-emerald-300 text-emerald-700 hover:bg-gradient-to-r hover:from-emerald-100 hover:to-green-100 hover:border-emerald-400 px-6 py-3 text-base font-medium shadow-sm hover:shadow-md transition-all duration-300 hover:scale-105 relative z-10 whitespace-nowrap flex-shrink-0"
-                    >
-                      <FileSpreadsheet className="mr-2 h-5 w-5" />
-                      View OM
-                    </Button>
-                  </motion.div>
-                )}
-
-                {/* Project Documents - Show loading or content based on permissions */}
-                {isWaitingForProjectDocs || isLoadingProjectDocsPermissions ? (
-                  <motion.div
-                    initial={{ opacity: 0 }}
-                    animate={{ opacity: 1 }}
-                    transition={{ duration: 0.2 }}
-                    className="flex justify-center items-center py-12"
-                    id="project-documents-section"
-                  >
-                    <Loader2 className="h-8 w-8 animate-spin text-blue-600" />
-                    <span className="ml-3 text-gray-600">Loading project documents...</span>
-                  </motion.div>
-                ) : canViewProjectDocs ? (
-                  <motion.div
-                    initial={{ opacity: 0, y: 10 }}
-                    animate={{ opacity: 1, y: 0 }}
-                    transition={{ duration: 0.3, delay: 0.3 }}
-                    id="project-documents-section"
-                    className="overflow-visible"
-                  >
-                    <DocumentManager
-                      projectId={projectId}
-                      resourceId="PROJECT_ROOT"
-                      title="Project Documents"
-                      orgId={activeProject?.owner_org_id ?? null}
-                      canUpload={true}
-                      canDelete={true}
-                      highlightedResourceId={highlightedResourceId}
-                      context="project"
-                    />
-                  </motion.div>
-                ) : null}
-
-                {/* Project completion progress - Show loading or content based on permissions */}
-                {isWaitingForProjectResume ? (
-                  <motion.div
-                    initial={{ opacity: 0 }}
-                    animate={{ opacity: 1 }}
-                    transition={{ duration: 0.2 }}
-                    className="flex justify-center items-center py-12"
-                  >
-                    <Loader2 className="h-8 w-8 animate-spin text-blue-600" />
-                    <span className="ml-3 text-gray-600">Loading project details...</span>
-                  </motion.div>
-                ) : canViewProjectResume ? (
-                  <motion.div
-                    initial={{ opacity: 0, y: 10 }}
-                    animate={{ opacity: 1, y: 0 }}
-                    transition={{ duration: 0.3, delay: 0.4 }}
-                  >
-                    <ProjectCompletionCard
-                      project={projectForProgress}
-                      isLoading={projectsLoading}
-                      onEdit={() => setIsEditing(true)}
-                    />
-                  </motion.div>
-                ) : null}
-
-                {/* Project Resume (View or Edit) - Show loading or content based on permissions */}
-                {isWaitingForProjectResume || isLoadingProjectResumePermissions ? (
-                  <motion.div
-                    initial={{ opacity: 0 }}
-                    animate={{ opacity: 1 }}
-                    transition={{ duration: 0.2 }}
-                    className="flex justify-center items-center py-12"
-                  >
-                    <Loader2 className="h-8 w-8 animate-spin text-blue-600" />
-                    <span className="ml-3 text-gray-600">Loading project resume...</span>
-                  </motion.div>
-                ) : canViewProjectResume ? (
-                  <>
-                    {isEditing ? (
-                      <motion.div
-                        initial={{ opacity: 0, y: 10 }}
-                        animate={{ opacity: 1, y: 0 }}
-                        transition={{ duration: 0.3, delay: 0.5 }}
-                      >
-                        <EnhancedProjectForm
-                          key={`enhanced-form-${resumeRefreshKey}`}
-                          existingProject={activeProject}
-                          onComplete={() => setIsEditing(false)}
-                          onAskAI={(fieldId) => {
-                            setActiveFieldId(fieldId);
-                            void projectAskAi.activateField(fieldId, { autoSend: true });
-                            setChatTab("ai");
-                            setShouldExpandChat(true);
-                            setTimeout(() => setShouldExpandChat(false), 100);
-                          }}
-                          onFormDataChange={setCurrentFormData}
-                          onVersionChange={handleResumeVersionChange}
-                        />
-                      </motion.div>
-                    ) : (
-                      <>
-                        {/* Remote update notification */}
-                        {isProjectResumeRemoteUpdate && (
-                          <motion.div
-                            initial={{ opacity: 0, y: 10 }}
-                            animate={{ opacity: 1, y: 0 }}
-                            transition={{ duration: 0.3 }}
-                            className="bg-blue-50 border-l-4 border-blue-500 text-blue-800 px-4 py-3 mx-6 mb-4 rounded-md flex items-center gap-2"
-                          >
-                            <AlertCircle className="h-4 w-4 flex-shrink-0" />
-                            <span className="text-sm font-medium">
-                              This project resume was updated by another user. Your view has been refreshed.
-                            </span>
-                          </motion.div>
-                        )}
-                        <motion.div
-                          initial={{ opacity: 0, y: 10 }}
-                          animate={{ opacity: 1, y: 0 }}
-                          transition={{ duration: 0.3, delay: 0.5 }}
-                        >
-                          <ProjectResumeView
-                            key={`resume-view-${resumeRefreshKey}`}
-                            project={activeProject}
-                            onEdit={() => setIsEditing(true)}
-                            onVersionChange={handleResumeVersionChange}
-                            canEdit={canEditProjectResume}
-                          />
-                        </motion.div>
-                      </>
-                    )}
-                  </>
-                ) : null}
-                </motion.div>
-              )}
-            </AnimatePresence>
-          </div>
-        </div>
-
-        {/* Right Column: Sticky collapsible chat card */}
-        <StickyChatCard
-          projectId={projectId}
-          onMentionClick={handleMentionClick}
-          topOffsetClassName="top-4 sm:top-6"
-          widthClassName="w-[45%] md:w-[50%] xl:w-[55%] max-w-[700px]"
-          messages={activeAskAi.messages}
-          fieldContext={activeAskAi.fieldContext}
-          isLoading={activeAskAi.isLoading}
-          isBuildingContext={activeAskAi.isBuildingContext}
-          contextError={activeAskAi.contextError}
-          hasActiveContext={activeAskAi.hasActiveContext}
-          externalActiveTab={chatTab}
-          externalShouldExpand={shouldExpandChat}
-          onAIReplyClick={(message) => {
-            // When user clicks reply on an AI message, send a follow-up question
-            const followUpQuestion = `Following up on your previous response: "${message.content?.substring(0, 100)}..." - Can you provide more details?`;
-            void activeAskAi.sendMessage(followUpQuestion, undefined, undefined, message);
-          }}
-        />
-      </AskAIProvider>
-      {previewingResourceId && (
-        <DocumentPreviewModal
-          resourceId={previewingResourceId}
-          onClose={() => setPreviewingResourceId(null)}
-          onDeleteSuccess={() => {
-            // Optionally refresh something, but DocumentManager will refetch
-          }}
-        />
-      )}
-      <Modal
-        isOpen={copyModalOpen}
-        onClose={() => {
-          if (!isCopyingBorrower) {
-            setCopyModalOpen(false);
-            setCopyError(null);
-          }
-        }}
-        title="Copy Borrower Profile"
-      >
-        <div className="space-y-4">
-          <p className="text-sm text-gray-600">
-            Copy borrower resume details and documents from an existing project. This will replace the current borrower resume and documents.
-          </p>
-          <Select
-            options={templateOptions}
-            value={copySourceProjectId}
-            onChange={(event) => setCopySourceProjectId(event.target.value)}
-            placeholder={templateOptions.length ? "Select a project" : "No other projects available"}
-            disabled={templateOptions.length === 0 || isCopyingBorrower}
-          />
-          {copyError && (
-            <p className="text-sm text-red-600">{copyError}</p>
-          )}
-          <div className="flex justify-end gap-2">
-            <Button
-              variant="outline"
-              onClick={() => {
-                if (!isCopyingBorrower) {
-                  setCopyModalOpen(false);
-                  setCopyError(null);
-                }
-              }}
-              disabled={isCopyingBorrower}
-            >
-              Cancel
-            </Button>
-            <Button
-              onClick={handleCopyBorrowerProfile}
-              disabled={!copySourceProjectId || isCopyingBorrower}
-            >
-              {isCopyingBorrower ? "Copying..." : "Copy Profile"}
-            </Button>
-          </div>
-        </div>
-      </Modal>
-    </div>
-  );
-=======
 	const router = useRouter();
 	const pathname = usePathname();
 	const {
@@ -2799,5 +1656,4 @@
 			</Modal>
 		</div>
 	);
->>>>>>> 8376ce41
 };