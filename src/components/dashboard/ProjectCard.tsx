// src/components/dashboard/ProjectCard.tsx
import React, { useEffect, useState, useRef } from "react";
import { useRouter } from "next/navigation";
import { Card, CardContent } from "../ui/card";
import { Button } from "../ui/Button";
import { DeleteConfirmModal } from "../ui/DeleteConfirmModal";
import {
  ChevronRight,
  CheckCircle,
  Trash2,
  Calendar,
  Building,
  FileSpreadsheet,
  Users,
  MoreVertical,
} from "lucide-react";
import { ProjectProfile } from "@/types/enhanced-types";
import { useProjectStore as useProjects } from "@/stores/useProjectStore";
import { useOrgStore } from "@/stores/useOrgStore";
import { useAuthStore } from "@/stores/useAuthStore";
import { supabase } from "../../../lib/supabaseClient";

interface ProjectMember {
  userId: string;
  userName: string;
  userEmail: string;
}

interface ProjectCardProps {
  project: ProjectProfile;
  primaryCtaHref?: string;
  primaryCtaLabel?: string;
  onPrimaryCtaClick?: (e: React.MouseEvent) => void;
  showDeleteButton?: boolean;
  unread?: boolean;
  disableOrgLoading?: boolean;
  borrowerName?: string; // Borrower name for advisor view
}

export const ProjectCard: React.FC<ProjectCardProps> = ({
  project,
  primaryCtaHref,
  primaryCtaLabel,
  onPrimaryCtaClick,
  showDeleteButton = true,
  unread = false,
  disableOrgLoading = false,
  borrowerName,
}) => {
  const router = useRouter();
  const { deleteProject } = useProjects();
  const { isOwner, currentOrg, members: orgMembers, loadOrg, isLoading: orgLoading } = useOrgStore();
  const user = useAuthStore((state) => state.user);
  const isAdvisor = user?.role === "advisor";
  
  // Debug logging for borrower name
  useEffect(() => {
    if (disableOrgLoading && isAdvisor) {
      console.log('[ProjectCard] Borrower name prop:', borrowerName, 'for project:', project.id, 'org:', project.owner_org_id);
    }
  }, [borrowerName, project.id, project.owner_org_id, disableOrgLoading, isAdvisor]);
  const [projectMembers, setProjectMembers] = useState<ProjectMember[]>([]);
  const [isLoadingMembers, setIsLoadingMembers] = useState(false);
  const [isMenuOpen, setIsMenuOpen] = useState(false);
  const [isDeleteModalOpen, setIsDeleteModalOpen] = useState(false);
  const [isDeleting, setIsDeleting] = useState(false);
  const menuRef = useRef<HTMLDivElement>(null);

  const rawProjectProgress = project.completenessPercent ?? 0;
  const rawBorrowerProgress = project.borrowerProgress ?? 0;
  const overallProgress = Math.round(
    (rawProjectProgress + rawBorrowerProgress) / 2
  );
  const isComplete = overallProgress === 100;
  // OM access is based on project resume completion only, not overall completion
  const isOmReady = rawProjectProgress === 100;

  // Check if current user is owner of the project's owner org
  const isProjectOwner = isOwner && currentOrg?.id === project.owner_org_id;
  // Show members for owners or advisors
  const shouldShowMembers = isProjectOwner || isAdvisor;

  // Ensure org is loaded for this project (skip when disabled)
  useEffect(() => {
    const ensureOrgLoaded = async () => {
      if (disableOrgLoading) return;
      if (!project.owner_org_id) return;

      const { currentOrg: currentOrgState } = useOrgStore.getState();
      // Only load if we haven't loaded this org yet
      if (currentOrgState?.id !== project.owner_org_id) {
        await loadOrg(project.owner_org_id);
      }
    };

    ensureOrgLoaded();
  }, [project.owner_org_id, loadOrg, disableOrgLoading]);

  // Fetch project members if user is an owner or advisor
  useEffect(() => {
    const fetchProjectMembers = async () => {
      if (!project.id) {
        setProjectMembers([]);
        return;
      }

      // For advisors, fetch members directly using project_access_grants
      if (isAdvisor && disableOrgLoading) {
        setIsLoadingMembers(true);
        try {
          console.log('[ProjectCard] Fetching project members for advisor, project:', project.id);
          
          // Get all users who have been granted access to this project
          const { data: grants, error: grantsError } = await supabase
            .from('project_access_grants')
            .select('user_id, org_id, granted_by')
            .eq('project_id', project.id);

          if (grantsError) {
            console.error('[ProjectCard] Failed to fetch project grants:', grantsError);
            setProjectMembers([]);
            setIsLoadingMembers(false);
            return;
          }

          console.log('[ProjectCard] Fetched grants for project:', project.id, 'Grants:', grants);

          // Collect all user IDs from grants
          const userIdsFromGrants = new Set<string>(grants?.map(g => g.user_id) || []);
          console.log('[ProjectCard] User IDs from grants:', Array.from(userIdsFromGrants));
          
          // Add assigned advisor if exists
          if (project.assignedAdvisorUserId) {
            userIdsFromGrants.add(project.assignedAdvisorUserId);
          }

          // Fetch profile information for all members using edge function
          if (userIdsFromGrants.size > 0) {
            const userIdsArray = Array.from(userIdsFromGrants);
            
            const { data: memberBasicData, error: basicDataError } = await supabase.functions.invoke(
              'get-user-data',
              {
                body: { userIds: userIdsArray },
              }
            );

            if (!basicDataError && memberBasicData) {
              const basicById = new Map(
                (memberBasicData || []).map((u: { id: string; email: string | null; full_name: string | null }) => [u.id, u])
              );

              const membersData: ProjectMember[] = userIdsArray
                .map(userId => {
                  const basic = basicById.get(userId) as { id: string; email: string | null; full_name: string | null } | undefined;
                  return {
                    userId,
                    userName: (basic?.full_name && basic.full_name.trim()) || basic?.email || 'Unknown',
                    userEmail: basic?.email || '',
                  };
                })
                .filter(m => m.userId);

              setProjectMembers(membersData);
            } else {
              console.error('[ProjectCard] Failed to fetch member data via edge function:', basicDataError);
              setProjectMembers([]);
            }
          } else {
            setProjectMembers([]);
          }
        } catch (err) {
          console.error('[ProjectCard] Error fetching project members for advisor:', err);
          setProjectMembers([]);
        } finally {
          setIsLoadingMembers(false);
        }
        return;
      }

      // For borrowers/owners, use the existing logic
      if (disableOrgLoading) {
        setProjectMembers([]);
        return;
      }
      
      // Wait for org to be loaded and check ownership
<<<<<<< HEAD
      if (!currentOrg || !isOwner || currentOrg.id !== project.owner_org_id) {
        console.log('[ProjectCard] Skipping member fetch:', {
          hasCurrentOrg: !!currentOrg,
          isOwner,
          orgId: currentOrg?.id,
          projectOrgId: project.owner_org_id,
          projectId: project.id
        });
=======
      if (!currentOrg || !isOwner || currentOrg.id !== project.owner_org_id || !project.id) {
>>>>>>> e3c44152
        setProjectMembers([]);
        return;
      }

      // Don't fetch if org is still loading or orgMembers not yet populated
      if (orgLoading) {
        return;
      }

      setIsLoadingMembers(true);
      try {
        // Get all users who have been granted access to this project
        // As an owner, we should be able to see all grants for projects in our org
        const { data: grants, error: grantsError } = await supabase
          .from('project_access_grants')
          .select('user_id, org_id, granted_by')
          .eq('project_id', project.id)
          .eq('org_id', project.owner_org_id); // Explicitly filter by org_id to ensure we get all grants

        if (grantsError) {
          console.error('[ProjectCard] Failed to fetch project grants:', grantsError);
          setProjectMembers([]);
          setIsLoadingMembers(false);
          return;
        }

        // Collect all user IDs from grants - these are ALL members with explicit project access
        const userIdsFromGrants = new Set<string>(grants?.map(g => g.user_id) || []);
        
        // Also include all org owners (they have implicit access even if not in grants)
        // This ensures owners are shown even if they don't have explicit grants
        orgMembers
          .filter(m => m.role === 'owner')
          .forEach(m => {
            userIdsFromGrants.add(m.user_id);
          });
        
        // Add assigned advisor if exists
        if (project.assignedAdvisorUserId) {
          userIdsFromGrants.add(project.assignedAdvisorUserId);
        }

        // Fetch profile information for all members using edge function to bypass RLS
        // The profiles table has RLS that only allows users to see their own profile,
        // so we need to use the get-user-data edge function like the org store does
        if (userIdsFromGrants.size > 0) {
          const userIdsArray = Array.from(userIdsFromGrants);
          
          const { data: memberBasicData, error: basicDataError } = await supabase.functions.invoke(
            'get-user-data',
            {
              body: { userIds: userIdsArray },
            }
          );

          if (!basicDataError && memberBasicData) {
            // Create a map for easy lookup
            const basicById = new Map(
              (memberBasicData || []).map((u: { id: string; email: string | null; full_name: string | null }) => [u.id, u])
            );

            const membersData: ProjectMember[] = userIdsArray
              .map(userId => {
                const basic = basicById.get(userId) as { id: string; email: string | null; full_name: string | null } | undefined;
                return {
                  userId,
                  userName: (basic?.full_name && basic.full_name.trim()) || basic?.email || 'Unknown',
                  userEmail: basic?.email || '',
                };
              })
              .filter(m => m.userId); // Filter out any invalid entries

            setProjectMembers(membersData);
          } else {
            console.error('[ProjectCard] Failed to fetch member data via edge function:', basicDataError);
            setProjectMembers([]);
          }
        } else {
          setProjectMembers([]);
        }
      } catch (err) {
        console.error('[ProjectCard] Error fetching project members:', err);
        setProjectMembers([]);
      } finally {
        setIsLoadingMembers(false);
      }
    };

    fetchProjectMembers();
  }, [isOwner, currentOrg, project.id, project.owner_org_id, project.assignedAdvisorUserId, orgMembers, orgLoading, disableOrgLoading, isAdvisor, user]);

  // Close menu when clicking outside
  useEffect(() => {
    const handleClickOutside = (event: MouseEvent) => {
      if (menuRef.current && !menuRef.current.contains(event.target as Node)) {
        setIsMenuOpen(false);
      }
    };

    if (isMenuOpen) {
      document.addEventListener("mousedown", handleClickOutside);
    }

    return () => {
      document.removeEventListener("mousedown", handleClickOutside);
    };
  }, [isMenuOpen]);

  // Format date helper (could be moved to utils)
  const formatDate = (dateString?: string) => {
    if (!dateString) return "N/A";
    try {
      const date = new Date(dateString);
      if (isNaN(date.getTime())) return "Invalid Date";
      return date.toLocaleDateString("en-US", {
        year: "numeric",
        month: "short",
        day: "numeric",
      });
    } catch {
      return "Invalid Date";
    }
  };

  const handleDelete = async () => {
    setIsDeleting(true);
    try {
      await deleteProject(project.id);
      setIsDeleteModalOpen(false);
    } catch (error) {
      console.error("Failed to delete project", error);
      // Optionally show an error toast message here
    } finally {
      setIsDeleting(false);
    }
  };

  return (
    <div className="group relative h-full">
      {/* Subtle blue hover shadow under the card */}
      <div
        aria-hidden
        className="pointer-events-none absolute -inset-x-3 bottom-3 h-8 rounded-2xl bg-blue-400/40 blur-xl opacity-0 transition-opacity duration-300 group-hover:opacity-70 -z-10"
      />
      <Card 
        className="h-full flex flex-col rounded-xl overflow-hidden bg-white border border-gray-200 transition-all duration-300 group-hover:border-blue-200 group-hover:shadow-lg group-hover:-translate-y-0.5 cursor-pointer min-h-[210px] md:min-h-[250px] lg:min-h-[280px]"
        onClick={() => {
          if (primaryCtaHref) {
            router.push(primaryCtaHref);
          } else {
            router.push(`/project/workspace/${project.id}`);
          }
        }}
      >
        {/* Completion status indicator bar */}
        <div className="h-2 bg-gray-100">
          <div
            className={`h-full transition-all duration-500 ${
              isComplete
                ? "bg-gradient-to-r from-emerald-500 to-green-500"
                : "bg-blue-600"
            }`}
            style={{ width: `${overallProgress}%` }}
          />
        </div>

        <CardContent className="p-6 flex flex-col flex-grow">
          <div className="flex justify-between items-start mb-4 gap-2">
            <h3
              className="text-2xl font-bold text-gray-800 truncate mr-3"
              title={project.projectName || "Unnamed Project"}
            >
              {project.projectName || "Unnamed Project"}
              {unread && (
                <span className="ml-2 inline-flex items-center px-2 py-0.5 rounded-full bg-red-600 text-white text-[10px] font-semibold">
                  New Messages
                </span>
              )}
            </h3>
            <div className="flex items-center space-x-2 flex-shrink-0">
              {showDeleteButton && (
                <div className="relative" ref={menuRef}>
                  <button
                    className="inline-flex items-center justify-center h-8 w-8 rounded-full text-gray-500 hover:bg-gray-100 transition-colors"
                    onClick={(e) => {
                      e.stopPropagation();
                      setIsMenuOpen(!isMenuOpen);
                    }}
                    aria-label="More options"
                  >
                    <MoreVertical className="h-4 w-4" />
                  </button>
                  {isMenuOpen && (
                    <div className="absolute right-0 mt-2 w-44 bg-white border border-gray-200 rounded-md shadow-lg z-20">
                      <button
                        onClick={(e) => {
                          e.stopPropagation();
                          setIsMenuOpen(false);
                          setIsDeleteModalOpen(true);
                        }}
                        className="w-full text-left px-4 py-2 text-sm text-gray-700 hover:bg-red-50 hover:text-red-700 flex items-center transition-colors"
                      >
                        <Trash2 className="h-4 w-4 mr-2" />
                        Delete Project
                      </button>
                    </div>
                  )}
                </div>
              )}
            </div>
          </div>

          <div className="space-y-3 mb-5">
            {/* Borrower Name - Show for advisors only if borrowerName is provided */}
            {isAdvisor && borrowerName && borrowerName.trim() && (
              <div className="flex items-center text-sm text-gray-600">
                <div className={`h-6 w-6 rounded-full flex items-center justify-center mr-2 flex-shrink-0 ${isComplete ? 'bg-green-100' : 'bg-blue-100'}`}>
                  <Users className={`h-4 w-4 ${isComplete ? 'text-green-600' : 'text-blue-600'}`} />
                </div>
                <span>
                  Borrower:{" "}
                  <span className="font-medium">
                    {borrowerName}
                  </span>
                </span>
              </div>
            )}

            <div className="flex items-center text-sm text-gray-600">
              <div className={`h-6 w-6 rounded-full flex items-center justify-center mr-2 flex-shrink-0 ${isComplete ? 'bg-green-100' : 'bg-blue-100'}`}>
                <Building className={`h-4 w-4 ${isComplete ? 'text-green-600' : 'text-blue-600'}`} />
              </div>
              <span className="font-medium">
                {project.assetType || "Asset Type TBD"}
              </span>
            </div>

            <div className="flex items-center text-sm text-gray-600">
              <div className={`h-6 w-6 rounded-full flex items-center justify-center mr-2 flex-shrink-0 ${isComplete ? 'bg-green-100' : 'bg-blue-100'}`}>
                <Calendar className={`h-4 w-4 ${isComplete ? 'text-green-600' : 'text-blue-600'}`} />
              </div>
              <span>
                Updated:{" "}
                <span className="font-medium">
                  {formatDate(project.updatedAt)}
                </span>
              </span>
            </div>

            {/* Project Members - Visible to owners and advisors */}
            {shouldShowMembers && (
              <div className="flex items-start text-sm text-gray-600">
                <div className={`h-6 w-6 rounded-full flex items-center justify-center mr-2 flex-shrink-0 mt-0.5 ${isComplete ? 'bg-green-100' : 'bg-blue-100'}`}>
                  <Users className={`h-4 w-4 ${isComplete ? 'text-green-600' : 'text-blue-600'}`} />
                </div>
                <div className="flex-1 min-w-0">
                  {isLoadingMembers ? (
                    <span className="text-gray-400">Loading members...</span>
                  ) : projectMembers.length > 0 ? (
                    <div className="flex flex-wrap items-center gap-2">
                      <span className="font-medium text-gray-700">Members:</span>
                      {projectMembers.map((member, index) => (
                        <span
                          key={member.userId}
                          className="inline-flex items-center px-2 py-0.5 rounded-md bg-gray-100 text-xs font-medium text-gray-700 truncate max-w-[120px]"
                          title={member.userEmail || member.userName}
                        >
                          {member.userName}
                        </span>
                      ))}
                    </div>
                  ) : (
                    <span className="text-gray-400">No members assigned</span>
                  )}
                </div>
              </div>
            )}
          </div>

          <div className="mb-5 mt-auto space-y-4">
            <div>
              <div className="flex justify-between items-center text-xs mb-1">
                <span className="text-gray-500">Overall Progress</span>
                <span
                  className={`font-semibold ${
                    isComplete ? "text-green-600" : "text-blue-600"
                  }`}
                >
                  {overallProgress}%
                </span>
              </div>

              <div className="relative w-full h-2 bg-gray-200 rounded-full overflow-hidden shadow-inner">
                <div
                  className={`absolute top-0 left-0 h-full rounded-full transition-all duration-700 shadow-sm ${
                    isComplete
                      ? "bg-gradient-to-r from-emerald-500 to-green-500"
                      : "bg-blue-600"
                  }`}
                  style={{ width: `${overallProgress}%` }}
                />
              </div>
            </div>

            {isOmReady ? (
              <div className="flex items-center justify-center text-xs text-green-700 bg-green-50 rounded-md py-1">
                <CheckCircle className="h-3.5 w-3.5 mr-1" />
                OM Ready
              </div>
            ) : (
              <div className="h-0.5" aria-hidden="true" />
            )}
          </div>

          <div className="space-y-3 flex-shrink-0">
            {!isOmReady ? (
              <span 
                className="block w-full" 
                title="Complete the project resume to unlock the OM"
              >
                <Button
                  variant="outline"
                  fullWidth
                  size="sm"
                  disabled={true}
                  className="border-gray-300 text-gray-700 bg-transparent cursor-not-allowed opacity-60 font-medium"
                >
                  <FileSpreadsheet className="mr-2 h-4 w-4" />
                  View OM
                </Button>
              </span>
            ) : (
              <Button
                variant="outline"
                fullWidth
                size="sm"
                onClick={(e) => {
                  e.stopPropagation();
                  router.push(`/project/om/${project.id}`);
                }}
                className="bg-green-600 hover:bg-green-700 text-white font-medium border-green-600"
              >
                <FileSpreadsheet className="mr-2 h-4 w-4" />
                View OM
              </Button>
            )}

            <Button
              variant="outline"
              fullWidth
              size="sm"
              rightIcon={<ChevronRight size={16} />}
              onClick={(e) => {
                e.stopPropagation();
                if (onPrimaryCtaClick) {
                  onPrimaryCtaClick(e);
                  return;
                }
                if (primaryCtaHref) {
                  router.push(primaryCtaHref);
                  return;
                }
                router.push(`/project/workspace/${project.id}`);
              }}
              className={[
                "font-medium",
                !isComplete
                  ? "border-blue-500 text-blue-600 hover:bg-blue-50 shadow-[0_0_0_2px_rgba(59,130,246,0.15)] hover:border-blue-500"
                  : "",
              ].join(" ")}
            >
              {primaryCtaLabel || (isComplete ? "Review Project" : "Continue Setup")}
            </Button>
          </div>
        </CardContent>
      </Card>
      <DeleteConfirmModal
        isOpen={isDeleteModalOpen}
        onClose={() => setIsDeleteModalOpen(false)}
        onConfirm={handleDelete}
        title="Delete Project"
        message={`Are you sure you want to delete "${project.projectName}"? This action cannot be undone and will also delete all associated files and documents.`}
        confirmLabel="Delete Project"
        cancelLabel="Cancel"
        isLoading={isDeleting}
      />
    </div>
  );
};<|MERGE_RESOLUTION|>--- conflicted
+++ resolved
@@ -185,8 +185,7 @@
       }
       
       // Wait for org to be loaded and check ownership
-<<<<<<< HEAD
-      if (!currentOrg || !isOwner || currentOrg.id !== project.owner_org_id) {
+      if (!currentOrg || !isOwner || currentOrg.id !== project.owner_org_id || !project.id) {
         console.log('[ProjectCard] Skipping member fetch:', {
           hasCurrentOrg: !!currentOrg,
           isOwner,
@@ -194,9 +193,6 @@
           projectOrgId: project.owner_org_id,
           projectId: project.id
         });
-=======
-      if (!currentOrg || !isOwner || currentOrg.id !== project.owner_org_id || !project.id) {
->>>>>>> e3c44152
         setProjectMembers([]);
         return;
       }
