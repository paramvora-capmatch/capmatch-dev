--- conflicted
+++ resolved
@@ -32,20 +32,8 @@
   const router = useRouter();
   const { user, logout, isAuthenticated, currentOrgRole, activeOrg } = useAuth();
 
-<<<<<<< HEAD
-  // Use wider header padding for project workspaces, dashboard, and borrower resume to match content width
-  const isProjectWorkspace = Boolean(
-    pathname && (
-      pathname.startsWith("/project/") || 
-      pathname.startsWith("/advisor/project/") ||
-      pathname === "/dashboard"
-    )
-  );
-  const headerPaddingClass = isProjectWorkspace ? "px-14" : "px-4 sm:px-6 lg:px-40";
-=======
   // Use wider header padding for all pages to match content width consistently
   const headerPaddingClass = "px-14";
->>>>>>> 14209334
 
   const handleLogout = async () => {
     try {
