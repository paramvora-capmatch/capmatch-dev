--- conflicted
+++ resolved
@@ -101,7 +101,6 @@
         return "w-[35%]";
       }
     }
-<<<<<<< HEAD
     // For meet tab: also use hover-based width
     if (rightTab === "meet") {
       if (isChatHovered) {
@@ -113,9 +112,6 @@
       }
     }
     // For AI tab: also use hover-based width
-=======
-    // For AI tab: use consistent width (no hover-based expansion to prevent jittering)
->>>>>>> 4bf0392c
     if (rightTab === "ai" || hideTeamTab) {
       // Use the provided widthClassName or fallback to a consistent width
       return widthClassName || "w-[45%] md:w-[50%] xl:w-[55%] max-w-[700px]";
