--- conflicted
+++ resolved
@@ -1,16 +1,5 @@
 "use client";
 
-<<<<<<< HEAD
-import React, { useState, useEffect } from 'react';
-import { useDocumentManagement, DocumentFile, DocumentFolder } from '@/hooks/useDocumentManagement';
-import { usePermissions } from '@/hooks/usePermissions'; // Import the new hook
-import { Card, CardContent, CardHeader } from '../ui/card';
-import { Button } from '../ui/Button';
-import { FileText, Upload, Download, Trash2, Loader2, AlertCircle, Folder, FolderOpen } from 'lucide-react';
-import { motion } from 'framer-motion';
-// useAuthStore is no longer needed for permission checks here
-// import { useAuthStore } from '@/stores/useAuthStore';
-=======
 import React, { useState, useCallback } from "react";
 import { useDocumentManagement } from "@/hooks/useDocumentManagement";
 import type {
@@ -34,7 +23,6 @@
 import { VersionHistoryDropdown } from "./VersionHistoryDropdown";
 import { motion } from "framer-motion";
 import { useAuthStore } from "@/stores/useAuthStore";
->>>>>>> 5565f7a8
 
 interface DocumentManagerProps {
   projectId: string | null;
@@ -67,23 +55,6 @@
   resourceId,
   title,
 }) => {
-<<<<<<< HEAD
-  const { 
-    files, 
-    folders, 
-    isLoading: isLoadingDocuments, 
-    error, 
-    uploadFile, 
-    createFolder, 
-    deleteFile, 
-    deleteFolder,
-    downloadFile 
-  } = useDocumentManagement(projectId, resourceId);
-  
-  // New permission logic
-  const { canEdit, isLoading: isLoadingPermissions } = usePermissions(resourceId);
-
-=======
   const {
     files,
     folders,
@@ -97,7 +68,6 @@
   } = useDocumentManagement(projectId, folderId);
 
   const { user, activeOrg, currentOrgRole } = useAuthStore();
->>>>>>> 5565f7a8
   const [selectedFile, setSelectedFile] = useState<File | null>(null);
   const [isUploading, setIsUploading] = useState(false);
   const [showCreateFolder, setShowCreateFolder] = useState(false);
@@ -128,11 +98,6 @@
     setIsUploading(true);
 
     try {
-<<<<<<< HEAD
-      // The folderId passed to uploadFile should be the resourceId of the parent folder
-      await uploadFile(selectedFile, resourceId || undefined);
-      
-=======
       console.log("[DocumentManager] Starting upload", {
         projectId,
         folderId,
@@ -146,7 +111,6 @@
 
       await uploadFile(selectedFile, folderId || undefined);
 
->>>>>>> 5565f7a8
       setSelectedFile(null);
       if (fileInputRef.current) {
         fileInputRef.current.value = "";
@@ -163,13 +127,8 @@
 
     setIsCreatingFolder(true);
     try {
-<<<<<<< HEAD
-      await createFolder(newFolderName.trim(), resourceId || undefined);
-      setNewFolderName('');
-=======
       await createFolder(newFolderName.trim(), folderId || undefined);
       setNewFolderName("");
->>>>>>> 5565f7a8
       setShowCreateFolder(false);
     } catch (error) {
       console.error("[DocumentManager] Create folder error", error);
@@ -178,13 +137,8 @@
     }
   };
 
-<<<<<<< HEAD
-  const handleDeleteFile = async (file: DocumentFile) => {
-    if (window.confirm(`Are you sure you want to delete "${file.name}"?`)) {
-=======
   const handleDeleteFile = async (fileId: string) => {
     if (window.confirm(`Are you sure you want to delete "${fileName}"?`)) {
->>>>>>> 5565f7a8
       try {
         await deleteFile(file.resource_id);
       } catch (error) {
@@ -193,17 +147,12 @@
     }
   };
 
-<<<<<<< HEAD
-  const handleDeleteFolder = async (folder: DocumentFolder) => {
-    if (window.confirm(`Are you sure you want to delete the folder "${folder.name}"? This will also delete all files and subfolders inside it.`)) {
-=======
   const handleDeleteFolder = async (folderId: string, folderName: string) => {
     if (
       window.confirm(
         `Are you sure you want to delete the folder "${folderName}"? This will also delete all files and subfolders inside it.`
       )
     ) {
->>>>>>> 5565f7a8
       try {
         await deleteFolder(folder.resource_id);
       } catch (error) {
@@ -220,12 +169,8 @@
     }
   };
 
-<<<<<<< HEAD
-  const isLoading = isLoadingDocuments || isLoadingPermissions;
-=======
   const canEdit =
     currentOrgRole === "owner" || currentOrgRole === "project_manager";
->>>>>>> 5565f7a8
 
   return (
     <Card className="shadow-sm h-full flex flex-col">
@@ -379,28 +324,11 @@
                       </p>
                     </div>
                   </div>
-<<<<<<< HEAD
-                </div>
-                <div className="flex items-center space-x-2">
-                  <Button
-                    size="sm"
-                    variant="outline"
-                    onClick={() => handleDownload(file)}
-                  >
-                    <Download className="h-4 w-4" />
-                  </Button>
-                  {canEdit && (
-                    <Button
-                      size="sm"
-                      variant="outline"
-                      onClick={() => handleDeleteFile(file)}
-=======
                   <div className="flex items-center space-x-2">
                     <Button
                       size="sm"
                       variant="outline"
                       onClick={() => handleDownload(file.id, file.name)}
->>>>>>> 5565f7a8
                     >
                       <Download className="h-4 w-4" />
                     </Button>
@@ -448,13 +376,9 @@
                 <FileText className="h-12 w-12 text-gray-400 mx-auto mb-4" />
                 <p className="text-gray-500">No documents yet</p>
                 <p className="text-sm text-gray-400 mt-1">
-<<<<<<< HEAD
-                  {canEdit ? 'Upload files or create folders to get started' : 'No documents available'}
-=======
                   {canUpload && canEdit
                     ? "Upload files or create folders to get started"
                     : "No documents available"}
->>>>>>> 5565f7a8
                 </p>
               </div>
             )}
