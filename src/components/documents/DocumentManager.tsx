--- conflicted
+++ resolved
@@ -27,12 +27,10 @@
 
 interface DocumentManagerProps {
   projectId: string | null;
-<<<<<<< HEAD
+
   // This should correspond to a resource_id for the folder, or special values like "PROJECT_ROOT" or "BORROWER_ROOT"
   resourceId: string | null;
-=======
-  folderId?: string | null;
->>>>>>> a09b3b5c
+
   title: string;
   canUpload?: boolean;
   canDelete?: boolean;
@@ -85,7 +83,6 @@
   const [isCreatingFolder, setIsCreatingFolder] = useState(false);
   const fileInputRef = React.useRef<HTMLInputElement>(null);
 
-<<<<<<< HEAD
   // We need to find the root resource ID for the documents to pass to the hook
   const [rootResourceId, setRootResourceId] = useState<string | null>(null);
   useEffect(() => {
@@ -100,8 +97,6 @@
   const { canEdit: canPerformActions, isLoading: isLoadingPermissionsRoot } = usePermissions(rootResourceId);
 
 
-=======
->>>>>>> a09b3b5c
   const handleFileChange = (e: React.ChangeEvent<HTMLInputElement>) => {
     if (e.target.files && e.target.files[0]) {
       setSelectedFile(e.target.files[0]);
@@ -152,13 +147,9 @@
     }
   };
 
-<<<<<<< HEAD
   const handleDeleteFile = async (file: DocumentFile) => {
     if (window.confirm(`Are you sure you want to delete "${file.name}"?`)) {
-=======
-  const handleDeleteFile = async (fileId: string) => {
-    if (window.confirm(`Are you sure you want to delete this file?`)) {
->>>>>>> a09b3b5c
+
       try {
         await deleteFile(fileId);
       } catch (error) {
@@ -354,13 +345,8 @@
                     </Button>
                     {canEdit && (
                       <VersionHistoryDropdown
-<<<<<<< HEAD
                         resourceId={file.resource_id}
                         onRollbackSuccess={() => refresh()}
-=======
-                        resourceId={file.id}
-                        onRollbackSuccess={() => window.location.reload()}
->>>>>>> a09b3b5c
                       />
                     )}
                     {isEditable && canEdit && (
@@ -385,11 +371,7 @@
                       <Button
                         size="sm"
                         variant="outline"
-<<<<<<< HEAD
                         onClick={() => handleDeleteFile(file)}
-=======
-                        onClick={() => handleDeleteFile(file.id)}
->>>>>>> a09b3b5c
                       >
                         <Trash2 className="h-4 w-4" />
                       </Button>
