--- conflicted
+++ resolved
@@ -147,14 +147,12 @@
 COMMENT ON FUNCTION public.delete_folder_and_children IS 'Recursively deletes a folder resource and all its descendant resources from the database. Does NOT handle storage object deletion.';
 
 
-<<<<<<< HEAD
 -- Step 7: Update storage RLS policy - drop ALL policies that depend on get_resource_by_storage_path
 -- We must drop ALL policies BEFORE dropping the function, since they depend on it.
 DROP POLICY IF EXISTS "Unified storage access policy" ON storage.objects;
 DROP POLICY IF EXISTS "Users can view files they have access to" ON storage.objects;
 DROP POLICY IF EXISTS "Users can update files they can edit" ON storage.objects;
 DROP POLICY IF EXISTS "Users can delete files they can edit" ON storage.objects;
-=======
 -- Step 7: Update storage RLS policy - drop old version that references resources.storage_path
 -- We must drop the policy BEFORE dropping the function, since the policy depends on it.
 DROP POLICY IF EXISTS "Users can upload files to folders they can edit" ON storage.objects;
@@ -164,7 +162,6 @@
 DROP POLICY IF EXISTS "Enable all actions for storage flow on buckets" ON storage.buckets;
 DROP POLICY IF EXISTS "Enable all actions for authenticated users on buckets" ON storage.buckets;
 DROP POLICY IF EXISTS "Enable access to all authenticated users" ON storage.buckets;
->>>>>>> a09b3b5c
 
 -- Step 8: Now drop and recreate `get_resource_by_storage_path` to be version-aware.
 -- This replaces the old implementation from 20251014010200 that looked for
