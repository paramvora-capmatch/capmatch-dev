--- conflicted
+++ resolved
@@ -15,19 +15,7 @@
   }
 
   try {
-<<<<<<< HEAD
-    const requestBody = await req.json();
-    const { name, owner_org_id, assigned_advisor_id } = requestBody;
-    
-    console.log(`[create-project] [${requestId}] Parsed request body:`, {
-      name,
-      owner_org_id,
-      assigned_advisor_id: assigned_advisor_id || null,
-    });
-
-=======
     const { name, owner_org_id, assigned_advisor_id, address } = await req.json();
->>>>>>> bd0bb68c
     if (!name || !owner_org_id) {
       console.error(`[create-project] [${requestId}] Validation failed - missing required fields:`, {
         has_name: !!name,
