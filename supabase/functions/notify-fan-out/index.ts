--- conflicted
+++ resolved
@@ -4,16 +4,16 @@
 import { corsHeaders } from "../_shared/cors.ts";
 
 type DomainEventRow = {
-  id: number;
-  event_type: string;
-  actor_id: string | null;
-  project_id: string;
-  resource_id: string | null;
-  thread_id: string | null;
-  occurred_at: string;
-  payload: Record<string, unknown> | null;
-  projects?: { owner_org_id: string | null } | null;
-  resources?: { org_id: string | null } | null;
+	id: number;
+	event_type: string;
+	actor_id: string | null;
+	project_id: string;
+	resource_id: string | null;
+	thread_id: string | null;
+	occurred_at: string;
+	payload: Record<string, unknown> | null;
+	projects?: { owner_org_id: string | null } | null;
+	resources?: { org_id: string | null } | null;
 };
 
 const SUPABASE_URL = Deno.env.get("SUPABASE_URL") ?? "";
@@ -21,36 +21,40 @@
 const ANON_KEY = Deno.env.get("SUPABASE_ANON_KEY") ?? "";
 
 if (!SUPABASE_URL || !SERVICE_ROLE_KEY || !ANON_KEY) {
-  console.error(
-    "[notify-fan-out] Missing required Supabase environment variables"
-  );
+	console.error(
+		"[notify-fan-out] Missing required Supabase environment variables"
+	);
 }
 
 serve(async (req) => {
-  if (req.method === "OPTIONS") {
-    return new Response("ok", { headers: corsHeaders });
-  }
-
-  try {
-    const supabaseAdmin = createClient(SUPABASE_URL, SERVICE_ROLE_KEY);
-    
-    // Only used for validation, not for RLS
-    const authHeader = req.headers.get("Authorization");
-    if (!authHeader) {
-      return jsonResponse({ error: "Authorization header required" }, 401);
-    }
-
-    const body = await safeJson(req);
-    const eventId = parseEventId(body?.eventId ?? body?.event_id);
-    
-    if (!eventId) {
-      return jsonResponse({ error: "eventId is required" }, 400);
-    }
-
-    // Fetch the event
-    const { data: event, error: eventError } = await supabaseAdmin
-      .from("domain_events")
-      .select(`
+	if (req.method === "OPTIONS") {
+		return new Response("ok", { headers: corsHeaders });
+	}
+
+	try {
+		const supabaseAdmin = createClient(SUPABASE_URL, SERVICE_ROLE_KEY);
+
+		// Only used for validation, not for RLS
+		const authHeader = req.headers.get("Authorization");
+		if (!authHeader) {
+			return jsonResponse(
+				{ error: "Authorization header required" },
+				401
+			);
+		}
+
+		const body = await safeJson(req);
+		const eventId = parseEventId(body?.eventId ?? body?.event_id);
+
+		if (!eventId) {
+			return jsonResponse({ error: "eventId is required" }, 400);
+		}
+
+		// Fetch the event
+		const { data: event, error: eventError } = await supabaseAdmin
+			.from("domain_events")
+			.select(
+				`
         id,
         event_type,
         actor_id,
@@ -61,42 +65,42 @@
         payload,
         projects!domain_events_project_id_fkey(owner_org_id),
         resources:resources!domain_events_resource_id_fkey(org_id)
-      `)
-      .eq("id", eventId)
-      .single<DomainEventRow>();
-
-    if (eventError || !event) {
-      console.error("[notify-fan-out] Event lookup failed:", eventError);
-      return jsonResponse({ error: "domain_event not found" }, 404);
-    }
-
-    // Dispatch based on event type
-    if (event.event_type === "document_uploaded") {
-      return await handleDocumentUpload(supabaseAdmin, event);
-    } else if (event.event_type === "chat_message_sent") {
-      return await handleChatMessage(supabaseAdmin, event);
-<<<<<<< HEAD
-=======
-    } else if (event.event_type === "meeting_invited") {
-      return await handleMeetingInvitation(supabaseAdmin, event);
-    } else if (event.event_type === "meeting_updated") {
-      return await handleMeetingUpdate(supabaseAdmin, event);
-    } else if (event.event_type === "meeting_reminder") {
-      return await handleMeetingReminder(supabaseAdmin, event);
-    } else if (event.event_type === "resume_incomplete_nudge") {
-      return await handleResumeIncompleteNudge(supabaseAdmin, event);
->>>>>>> b68ecb71
-    } else {
-      return jsonResponse({ skipped: true, reason: "unsupported_event_type" });
-    }
-
-  } catch (error) {
-    console.error("[notify-fan-out] Unexpected error", error);
-    return jsonResponse(
-      { error: error instanceof Error ? error.message : "Unknown error" },
-      500
-    );
-  }
+      `
+			)
+			.eq("id", eventId)
+			.single<DomainEventRow>();
+
+		if (eventError || !event) {
+			console.error("[notify-fan-out] Event lookup failed:", eventError);
+			return jsonResponse({ error: "domain_event not found" }, 404);
+		}
+
+		// Dispatch based on event type
+		if (event.event_type === "document_uploaded") {
+			return await handleDocumentUpload(supabaseAdmin, event);
+		} else if (event.event_type === "chat_message_sent") {
+			return await handleChatMessage(supabaseAdmin, event);
+		} else if (event.event_type === "meeting_invited") {
+			return await handleMeetingInvitation(supabaseAdmin, event);
+		} else if (event.event_type === "meeting_updated") {
+			return await handleMeetingUpdate(supabaseAdmin, event);
+		} else if (event.event_type === "meeting_reminder") {
+			return await handleMeetingReminder(supabaseAdmin, event);
+		} else if (event.event_type === "resume_incomplete_nudge") {
+			return await handleResumeIncompleteNudge(supabaseAdmin, event);
+		} else {
+			return jsonResponse({
+				skipped: true,
+				reason: "unsupported_event_type",
+			});
+		}
+	} catch (error) {
+		console.error("[notify-fan-out] Unexpected error", error);
+		return jsonResponse(
+			{ error: error instanceof Error ? error.message : "Unknown error" },
+			500
+		);
+	}
 });
 
 // =============================================================================
@@ -104,82 +108,94 @@
 // =============================================================================
 
 async function handleDocumentUpload(
-  supabaseAdmin: SupabaseClient,
-  event: DomainEventRow
-) {
-  const candidateIds = await collectCandidateUserIds(supabaseAdmin, event);
-  if (!candidateIds.size) {
-    return jsonResponse({ inserted: 0, reason: "no_candidates" });
-  }
-
-  const filteredUserIds = await filterByResourceAccess(
-    supabaseAdmin,
-    candidateIds,
-    event.resource_id
-  );
-
-  const finalRecipientIds = filteredUserIds.filter(
-    (id) => id && id !== event.actor_id
-  );
-
-  if (!finalRecipientIds.length) {
-    return jsonResponse({ inserted: 0, reason: "no_authorized_recipients" });
-  }
-
-  // Filter by preferences
-  const notifiedIds: string[] = [];
-  for (const userId of finalRecipientIds) {
-    const isMuted = await checkUserPreference(supabaseAdmin, userId, {
-        scopeType: 'project',
-        scopeId: event.project_id,
-        eventType: 'document_uploaded',
-        channel: 'in_app',
-        projectId: event.project_id
-    });
-    if (!isMuted) {
-        notifiedIds.push(userId);
-    }
-  }
-
-  if (!notifiedIds.length) {
-      return jsonResponse({ inserted: 0, reason: "all_muted" });
-  }
-
-  // Check for duplicates
-  const alreadyNotified = await fetchExistingRecipients(supabaseAdmin, event.id);
-  const recipientsToInsert = notifiedIds.filter((id) => !alreadyNotified.has(id));
-
-  if (!recipientsToInsert.length) {
-    return jsonResponse({ inserted: 0, reason: "already_notified" });
-  }
-
-  // Build notification payload with simple, role-agnostic URLs
-  // Frontend will handle role-based routing
-  const fileName = (event.payload?.fileName as string | undefined) ?? "A new file";
-  const projectName = await getProjectName(supabaseAdmin, event.project_id);
-  const basePath = `/project/workspace/${event.project_id}`;
-  const linkUrl = event.resource_id 
-    ? `${basePath}?resourceId=${event.resource_id}` 
-    : basePath;
-  
-  const rows = recipientsToInsert.map((userId) => ({
-    user_id: userId,
-    event_id: event.id,
-    title: `Document uploaded - ${projectName}`,
-    body: `New file **"${fileName}"** was uploaded to **${projectName}**.`,
-    link_url: linkUrl,
-  }));
-
-  const { error: insertError } = await supabaseAdmin
-    .from("notifications")
-    .insert(rows);
-
-  if (insertError) {
-    console.error("[notify-fan-out] Failed to insert notifications:", insertError);
-    return jsonResponse({ error: "notification_insert_failed" }, 500);
-  }
-
-  return jsonResponse({ inserted: rows.length });
+	supabaseAdmin: SupabaseClient,
+	event: DomainEventRow
+) {
+	const candidateIds = await collectCandidateUserIds(supabaseAdmin, event);
+	if (!candidateIds.size) {
+		return jsonResponse({ inserted: 0, reason: "no_candidates" });
+	}
+
+	const filteredUserIds = await filterByResourceAccess(
+		supabaseAdmin,
+		candidateIds,
+		event.resource_id
+	);
+
+	const finalRecipientIds = filteredUserIds.filter(
+		(id) => id && id !== event.actor_id
+	);
+
+	if (!finalRecipientIds.length) {
+		return jsonResponse({
+			inserted: 0,
+			reason: "no_authorized_recipients",
+		});
+	}
+
+	// Filter by preferences
+	const notifiedIds: string[] = [];
+	for (const userId of finalRecipientIds) {
+		const isMuted = await checkUserPreference(supabaseAdmin, userId, {
+			scopeType: "project",
+			scopeId: event.project_id,
+			eventType: "document_uploaded",
+			channel: "in_app",
+			projectId: event.project_id,
+		});
+		if (!isMuted) {
+			notifiedIds.push(userId);
+		}
+	}
+
+	if (!notifiedIds.length) {
+		return jsonResponse({ inserted: 0, reason: "all_muted" });
+	}
+
+	// Check for duplicates
+	const alreadyNotified = await fetchExistingRecipients(
+		supabaseAdmin,
+		event.id
+	);
+	const recipientsToInsert = notifiedIds.filter(
+		(id) => !alreadyNotified.has(id)
+	);
+
+	if (!recipientsToInsert.length) {
+		return jsonResponse({ inserted: 0, reason: "already_notified" });
+	}
+
+	// Build notification payload with simple, role-agnostic URLs
+	// Frontend will handle role-based routing
+	const fileName =
+		(event.payload?.fileName as string | undefined) ?? "A new file";
+	const projectName = await getProjectName(supabaseAdmin, event.project_id);
+	const basePath = `/project/workspace/${event.project_id}`;
+	const linkUrl = event.resource_id
+		? `${basePath}?resourceId=${event.resource_id}`
+		: basePath;
+
+	const rows = recipientsToInsert.map((userId) => ({
+		user_id: userId,
+		event_id: event.id,
+		title: `Document uploaded - ${projectName}`,
+		body: `New file **"${fileName}"** was uploaded to **${projectName}**.`,
+		link_url: linkUrl,
+	}));
+
+	const { error: insertError } = await supabaseAdmin
+		.from("notifications")
+		.insert(rows);
+
+	if (insertError) {
+		console.error(
+			"[notify-fan-out] Failed to insert notifications:",
+			insertError
+		);
+		return jsonResponse({ error: "notification_insert_failed" }, 500);
+	}
+
+	return jsonResponse({ inserted: rows.length });
 }
 
 // =============================================================================
@@ -187,224 +203,247 @@
 // =============================================================================
 
 async function handleChatMessage(
-  supabaseAdmin: SupabaseClient,
-  event: DomainEventRow
-) {
-  if (!event.thread_id) {
-      return jsonResponse({ error: "Missing thread_id for chat event" }, 400);
-  }
-
-  const threadInfo = await getThreadInfo(supabaseAdmin, event.thread_id);
-  const threadName = threadInfo?.topic?.trim() || "thread";
-  const threadLabel = threadName.startsWith("#") ? threadName : `#${threadName}`;
-  const projectId = threadInfo?.project_id ?? event.project_id;
-  const projectName = await getProjectName(supabaseAdmin, projectId);
-  const threadDescriptor = threadLabel;
-  const projectDescriptor = projectName || "this project";
-
-  // 1. Get Participants (Candidates)
-  const participants = await getThreadParticipants(supabaseAdmin, event.thread_id);
-  
-  // 2. Get Sender Name (for Friendly UI)
-  const senderName = await getProfileName(supabaseAdmin, event.actor_id);
-  
-  const mentionedUserIds = (event.payload?.mentioned_user_ids as string[]) || [];
-  // Use full_content for all notifications - preview generation moved to frontend
-  const fullContent = (event.payload?.full_content as string) || "New message";
-
-  const threadPayloadBase = {
-    count: 1,
-    thread_id: event.thread_id,
-    thread_name: threadName,
-    project_name: projectName,
-    type: "thread_activity",
-  };
-
-  let insertedCount = 0;
-  let updatedCount = 0;
-
-  for (const participant of participants) {
-      // Skip sender
-      if (participant.user_id === event.actor_id) continue;
-      
-      const userId = participant.user_id;
-
-      // 3. Check Access (Security)
-      // We assume thread participants have access, but if we had strict RLS on threads, 
-      // we'd check here. Since participants table *defines* access, this is redundant but safe.
-      
-      // 4. Check Preferences (Mute)
-      const isMuted = await checkUserPreference(supabaseAdmin, userId, {
-          scopeType: 'thread',
-          scopeId: event.thread_id!,
-          eventType: 'chat_message',
-          channel: 'in_app',
-          projectId,
-      });
-      
-      if (isMuted) continue;
-
-      // 5. Generate simple, role-agnostic URL - frontend will handle role-based routing
-      const basePath = `/project/workspace/${projectId}`;
-      const linkUrl = `${basePath}?tab=chat&thread=${event.thread_id}`;
-
-      // 6. Determine Notification Type
-      const isMentioned = mentionedUserIds.includes(userId);
-      
-      if (isMentioned) {
-          // MENTIONS: Always create a new, distinct notification
-          // Use full_content to ensure all mentions are complete and renderable
-          const { error } = await supabaseAdmin.from("notifications").insert({
-              user_id: userId,
-              event_id: event.id,
-              title: `${senderName} mentioned you in ${threadLabel} - ${projectName}`,
-              body: fullContent,
-              link_url: linkUrl,
-              payload: { ...threadPayloadBase, type: "mention" },
-          });
-          if (!error) insertedCount++;
-      } else {
-          // GENERAL: Aggregate if possible
-          const { data: existingNotif } = await supabaseAdmin
-              .from("notifications")
-              .select("id, payload")
-              .eq("user_id", userId)
-              .is("read_at", null)
-              .eq("payload->>thread_id", event.thread_id)
-              .eq("payload->>type", "thread_activity")
-              .order("created_at", { ascending: false })
-              .limit(1)
-              .maybeSingle();
-
-          if (existingNotif?.id) {
-              const { error } = await supabaseAdmin.rpc('increment_notification_count', {
-                  p_notification_id: existingNotif.id
-              });
-                  
-              if (error) {
-                  console.error("[notify-fan-out] Failed to increment notification:", error);
-              } else {
-                  updatedCount++;
-              }
-          } else {
-              const { error } = await supabaseAdmin.from("notifications").insert({
-                  user_id: userId,
-                  event_id: event.id,
-                  title: `New messages in ${projectDescriptor}`,
-                  body: `1 new message in **${threadDescriptor}**`,
-                  link_url: linkUrl,
-                  payload: threadPayloadBase
-              });
-              if (!error) insertedCount++;
-          }
-      }
-  }
-
-  return jsonResponse({ inserted: insertedCount, updated: updatedCount });
-}
-
-// =============================================================================
-<<<<<<< HEAD
-=======
+	supabaseAdmin: SupabaseClient,
+	event: DomainEventRow
+) {
+	if (!event.thread_id) {
+		return jsonResponse({ error: "Missing thread_id for chat event" }, 400);
+	}
+
+	const threadInfo = await getThreadInfo(supabaseAdmin, event.thread_id);
+	const threadName = threadInfo?.topic?.trim() || "thread";
+	const threadLabel = threadName.startsWith("#")
+		? threadName
+		: `#${threadName}`;
+	const projectId = threadInfo?.project_id ?? event.project_id;
+	const projectName = await getProjectName(supabaseAdmin, projectId);
+	const threadDescriptor = threadLabel;
+	const projectDescriptor = projectName || "this project";
+
+	// 1. Get Participants (Candidates)
+	const participants = await getThreadParticipants(
+		supabaseAdmin,
+		event.thread_id
+	);
+
+	// 2. Get Sender Name (for Friendly UI)
+	const senderName = await getProfileName(supabaseAdmin, event.actor_id);
+
+	const mentionedUserIds =
+		(event.payload?.mentioned_user_ids as string[]) || [];
+	// Use full_content for all notifications - preview generation moved to frontend
+	const fullContent =
+		(event.payload?.full_content as string) || "New message";
+
+	const threadPayloadBase = {
+		count: 1,
+		thread_id: event.thread_id,
+		thread_name: threadName,
+		project_name: projectName,
+		type: "thread_activity",
+	};
+
+	let insertedCount = 0;
+	let updatedCount = 0;
+
+	for (const participant of participants) {
+		// Skip sender
+		if (participant.user_id === event.actor_id) continue;
+
+		const userId = participant.user_id;
+
+		// 3. Check Access (Security)
+		// We assume thread participants have access, but if we had strict RLS on threads,
+		// we'd check here. Since participants table *defines* access, this is redundant but safe.
+
+		// 4. Check Preferences (Mute)
+		const isMuted = await checkUserPreference(supabaseAdmin, userId, {
+			scopeType: "thread",
+			scopeId: event.thread_id!,
+			eventType: "chat_message",
+			channel: "in_app",
+			projectId,
+		});
+
+		if (isMuted) continue;
+
+		// 5. Generate simple, role-agnostic URL - frontend will handle role-based routing
+		const basePath = `/project/workspace/${projectId}`;
+		const linkUrl = `${basePath}?tab=chat&thread=${event.thread_id}`;
+
+		// 6. Determine Notification Type
+		const isMentioned = mentionedUserIds.includes(userId);
+
+		if (isMentioned) {
+			// MENTIONS: Always create a new, distinct notification
+			// Use full_content to ensure all mentions are complete and renderable
+			const { error } = await supabaseAdmin.from("notifications").insert({
+				user_id: userId,
+				event_id: event.id,
+				title: `${senderName} mentioned you in ${threadLabel} - ${projectName}`,
+				body: fullContent,
+				link_url: linkUrl,
+				payload: { ...threadPayloadBase, type: "mention" },
+			});
+			if (!error) insertedCount++;
+		} else {
+			// GENERAL: Aggregate if possible
+			const { data: existingNotif } = await supabaseAdmin
+				.from("notifications")
+				.select("id, payload")
+				.eq("user_id", userId)
+				.is("read_at", null)
+				.eq("payload->>thread_id", event.thread_id)
+				.eq("payload->>type", "thread_activity")
+				.order("created_at", { ascending: false })
+				.limit(1)
+				.maybeSingle();
+
+			if (existingNotif?.id) {
+				const { error } = await supabaseAdmin.rpc(
+					"increment_notification_count",
+					{
+						p_notification_id: existingNotif.id,
+					}
+				);
+
+				if (error) {
+					console.error(
+						"[notify-fan-out] Failed to increment notification:",
+						error
+					);
+				} else {
+					updatedCount++;
+				}
+			} else {
+				const { error } = await supabaseAdmin
+					.from("notifications")
+					.insert({
+						user_id: userId,
+						event_id: event.id,
+						title: `New messages in ${projectDescriptor}`,
+						body: `1 new message in **${threadDescriptor}**`,
+						link_url: linkUrl,
+						payload: threadPayloadBase,
+					});
+				if (!error) insertedCount++;
+			}
+		}
+	}
+
+	return jsonResponse({ inserted: insertedCount, updated: updatedCount });
+}
+
+// =============================================================================
 // Handler: Meeting Invitation
 // =============================================================================
 
 async function handleMeetingInvitation(
-  supabaseAdmin: SupabaseClient,
-  event: DomainEventRow
-) {
-  console.log("[notify-fan-out] Processing meeting invitation event:", {
-    eventId: event.id,
-    meetingId: event.meeting_id,
-    payload: event.payload
-  });
-  
-  // Extract invited user from payload
-  const invitedUserId = event.payload?.invited_user_id as string | undefined;
-  
-  if (!invitedUserId || !event.meeting_id) {
-    console.error("[notify-fan-out] Missing invited_user_id or meeting_id", {
-      invitedUserId,
-      meetingId: event.meeting_id,
-      payload: event.payload
-    });
-    return jsonResponse({ inserted: 0, reason: "missing_required_data" });
-  }
-
-  // Check if notification already exists for this event
-  const alreadyNotified = await fetchExistingRecipients(supabaseAdmin, event.id);
-  if (alreadyNotified.has(invitedUserId)) {
-    return jsonResponse({ inserted: 0, reason: "already_notified" });
-  }
-
-  // Check user preferences
-  const isMuted = await checkUserPreference(supabaseAdmin, invitedUserId, {
-    scopeType: event.project_id ? 'project' : 'global',
-    scopeId: event.project_id || '',
-    eventType: 'meeting_invited',
-    channel: 'in_app',
-    projectId: event.project_id || '',
-  });
-
-  if (isMuted) {
-    return jsonResponse({ inserted: 0, reason: "user_muted" });
-  }
-
-  // Fetch organizer name
-  const organizerName = await getProfileName(supabaseAdmin, event.actor_id);
-  
-  // Extract meeting details from payload
-  const meetingTitle = (event.payload?.meeting_title as string) || "a meeting";
-  const startTime = event.payload?.start_time as string;
-  const meetingLink = event.payload?.meeting_link as string | undefined;
-
-  // Fetch project name if applicable
-  const projectName = event.project_id 
-    ? await getProjectName(supabaseAdmin, event.project_id)
-    : null;
-
-  // Build notification title and body
-  const title = projectName
-    ? `${organizerName} invited you to a meeting - ${projectName}`
-    : `${organizerName} invited you to a meeting`;
-  
-  let body = `**${meetingTitle}**`;
-  if (startTime) {
-    body += `\n{{meeting_time}}`;
-  }
-
-  // Generate link URL - always point to meetings tab in workspace/dashboard
-  const linkUrl = event.project_id 
-    ? `/project/workspace/${event.project_id}?tab=meetings`
-    : `/dashboard?tab=meetings`;
-
-  // Insert notification
-  const { error: insertError } = await supabaseAdmin
-    .from("notifications")
-    .insert({
-      user_id: invitedUserId,
-      event_id: event.id,
-      title,
-      body,
-      link_url: linkUrl,
-      payload: {
-        type: "meeting_invitation",
-        meeting_id: event.meeting_id,
-        meeting_title: meetingTitle,
-        start_time: startTime,
-        organizer_id: event.actor_id,
-        organizer_name: organizerName,
-        project_id: event.project_id,
-        project_name: projectName,
-      },
-    });
-
-  if (insertError) {
-    console.error("[notify-fan-out] Failed to insert meeting notification:", insertError);
-    return jsonResponse({ error: "notification_insert_failed" }, 500);
-  }
-
-  return jsonResponse({ inserted: 1 });
+	supabaseAdmin: SupabaseClient,
+	event: DomainEventRow
+) {
+	console.log("[notify-fan-out] Processing meeting invitation event:", {
+		eventId: event.id,
+		meetingId: event.meeting_id,
+		payload: event.payload,
+	});
+
+	// Extract invited user from payload
+	const invitedUserId = event.payload?.invited_user_id as string | undefined;
+
+	if (!invitedUserId || !event.meeting_id) {
+		console.error(
+			"[notify-fan-out] Missing invited_user_id or meeting_id",
+			{
+				invitedUserId,
+				meetingId: event.meeting_id,
+				payload: event.payload,
+			}
+		);
+		return jsonResponse({ inserted: 0, reason: "missing_required_data" });
+	}
+
+	// Check if notification already exists for this event
+	const alreadyNotified = await fetchExistingRecipients(
+		supabaseAdmin,
+		event.id
+	);
+	if (alreadyNotified.has(invitedUserId)) {
+		return jsonResponse({ inserted: 0, reason: "already_notified" });
+	}
+
+	// Check user preferences
+	const isMuted = await checkUserPreference(supabaseAdmin, invitedUserId, {
+		scopeType: event.project_id ? "project" : "global",
+		scopeId: event.project_id || "",
+		eventType: "meeting_invited",
+		channel: "in_app",
+		projectId: event.project_id || "",
+	});
+
+	if (isMuted) {
+		return jsonResponse({ inserted: 0, reason: "user_muted" });
+	}
+
+	// Fetch organizer name
+	const organizerName = await getProfileName(supabaseAdmin, event.actor_id);
+
+	// Extract meeting details from payload
+	const meetingTitle =
+		(event.payload?.meeting_title as string) || "a meeting";
+	const startTime = event.payload?.start_time as string;
+	const meetingLink = event.payload?.meeting_link as string | undefined;
+
+	// Fetch project name if applicable
+	const projectName = event.project_id
+		? await getProjectName(supabaseAdmin, event.project_id)
+		: null;
+
+	// Build notification title and body
+	const title = projectName
+		? `${organizerName} invited you to a meeting - ${projectName}`
+		: `${organizerName} invited you to a meeting`;
+
+	let body = `**${meetingTitle}**`;
+	if (startTime) {
+		body += `\n{{meeting_time}}`;
+	}
+
+	// Generate link URL - always point to meetings tab in workspace/dashboard
+	const linkUrl = event.project_id
+		? `/project/workspace/${event.project_id}?tab=meetings`
+		: `/dashboard?tab=meetings`;
+
+	// Insert notification
+	const { error: insertError } = await supabaseAdmin
+		.from("notifications")
+		.insert({
+			user_id: invitedUserId,
+			event_id: event.id,
+			title,
+			body,
+			link_url: linkUrl,
+			payload: {
+				type: "meeting_invitation",
+				meeting_id: event.meeting_id,
+				meeting_title: meetingTitle,
+				start_time: startTime,
+				organizer_id: event.actor_id,
+				organizer_name: organizerName,
+				project_id: event.project_id,
+				project_name: projectName,
+			},
+		});
+
+	if (insertError) {
+		console.error(
+			"[notify-fan-out] Failed to insert meeting notification:",
+			insertError
+		);
+		return jsonResponse({ error: "notification_insert_failed" }, 500);
+	}
+
+	return jsonResponse({ inserted: 1 });
 }
 
 // =============================================================================
@@ -412,122 +451,133 @@
 // =============================================================================
 
 async function handleMeetingUpdate(
-  supabaseAdmin: SupabaseClient,
-  event: DomainEventRow
-) {
-  console.log("[notify-fan-out] Processing meeting update event:", {
-    eventId: event.id,
-    meetingId: event.meeting_id,
-    payload: event.payload
-  });
-
-  if (!event.meeting_id) {
-    console.error("[notify-fan-out] Missing meeting_id");
-    return jsonResponse({ inserted: 0, reason: "missing_meeting_id" });
-  }
-
-  // Fetch all participants except the organizer
-  const { data: participants, error: partError } = await supabaseAdmin
-    .from('meeting_participants')
-    .select('user_id')
-    .eq('meeting_id', event.meeting_id)
-    .neq('user_id', event.actor_id);
-
-  if (partError || !participants || participants.length === 0) {
-    console.log("[notify-fan-out] No participants to notify");
-    return jsonResponse({ inserted: 0, reason: "no_participants" });
-  }
-
-  // Fetch organizer name
-  const organizerName = await getProfileName(supabaseAdmin, event.actor_id);
-  
-  // Extract meeting details from payload
-  const meetingTitle = (event.payload?.meeting_title as string) || "a meeting";
-  const startTime = event.payload?.start_time as string;
-  const changes = event.payload?.changes as Record<string, unknown> || {};
-  const meetingLink = event.payload?.meeting_link as string | undefined;
-
-  // Fetch project name if applicable
-  const projectName = event.project_id 
-    ? await getProjectName(supabaseAdmin, event.project_id)
-    : null;
-
-  // Build notification title and body
-  const title = projectName
-    ? `${organizerName} updated a meeting - ${projectName}`
-    : `${organizerName} updated a meeting`;
-  
-  let body = `**${meetingTitle}**`;
-  if (startTime) {
-    body += `\nNew time: {{meeting_time}}`;
-  }
-  
-  // Add change details
-  if (changes.timeChanged) {
-    body += `\n Time has been changed`;
-  }
-  if (changes.participantsChanged) {
-    body += `\n Participants updated`;
-  }
-
-  // Generate link URL - always point to meetings tab in workspace/dashboard
-  const linkUrl = event.project_id 
-    ? `/project/workspace/${event.project_id}?tab=meetings`
-    : `/dashboard?tab=meetings`;
-
-  let insertedCount = 0;
-
-  // Create notifications for all participants
-  for (const participant of participants) {
-    // Check if already notified for this event
-    const alreadyNotified = await fetchExistingRecipients(supabaseAdmin, event.id);
-    if (alreadyNotified.has(participant.user_id)) {
-      continue;
-    }
-
-    // Check user preferences
-    const isMuted = await checkUserPreference(supabaseAdmin, participant.user_id, {
-      scopeType: event.project_id ? 'project' : 'global',
-      scopeId: event.project_id || '',
-      eventType: 'meeting_updated',
-      channel: 'in_app',
-      projectId: event.project_id || '',
-    });
-
-    if (isMuted) {
-      continue;
-    }
-
-    // Insert notification
-    const { error: insertError } = await supabaseAdmin
-      .from("notifications")
-      .insert({
-        user_id: participant.user_id,
-        event_id: event.id,
-        title,
-        body,
-        link_url: linkUrl,
-        payload: {
-          type: "meeting_update",
-          meeting_id: event.meeting_id,
-          meeting_title: meetingTitle,
-          start_time: startTime,
-          organizer_id: event.actor_id,
-          organizer_name: organizerName,
-          project_id: event.project_id,
-          project_name: projectName,
-          changes,
-        },
-      });
-
-    if (!insertError) {
-      insertedCount++;
-    } else {
-      console.error("[notify-fan-out] Failed to insert notification:", insertError);
-    }
-  }
-
-  return jsonResponse({ inserted: insertedCount });
+	supabaseAdmin: SupabaseClient,
+	event: DomainEventRow
+) {
+	console.log("[notify-fan-out] Processing meeting update event:", {
+		eventId: event.id,
+		meetingId: event.meeting_id,
+		payload: event.payload,
+	});
+
+	if (!event.meeting_id) {
+		console.error("[notify-fan-out] Missing meeting_id");
+		return jsonResponse({ inserted: 0, reason: "missing_meeting_id" });
+	}
+
+	// Fetch all participants except the organizer
+	const { data: participants, error: partError } = await supabaseAdmin
+		.from("meeting_participants")
+		.select("user_id")
+		.eq("meeting_id", event.meeting_id)
+		.neq("user_id", event.actor_id);
+
+	if (partError || !participants || participants.length === 0) {
+		console.log("[notify-fan-out] No participants to notify");
+		return jsonResponse({ inserted: 0, reason: "no_participants" });
+	}
+
+	// Fetch organizer name
+	const organizerName = await getProfileName(supabaseAdmin, event.actor_id);
+
+	// Extract meeting details from payload
+	const meetingTitle =
+		(event.payload?.meeting_title as string) || "a meeting";
+	const startTime = event.payload?.start_time as string;
+	const changes = (event.payload?.changes as Record<string, unknown>) || {};
+	const meetingLink = event.payload?.meeting_link as string | undefined;
+
+	// Fetch project name if applicable
+	const projectName = event.project_id
+		? await getProjectName(supabaseAdmin, event.project_id)
+		: null;
+
+	// Build notification title and body
+	const title = projectName
+		? `${organizerName} updated a meeting - ${projectName}`
+		: `${organizerName} updated a meeting`;
+
+	let body = `**${meetingTitle}**`;
+	if (startTime) {
+		body += `\nNew time: {{meeting_time}}`;
+	}
+
+	// Add change details
+	if (changes.timeChanged) {
+		body += `\n Time has been changed`;
+	}
+	if (changes.participantsChanged) {
+		body += `\n Participants updated`;
+	}
+
+	// Generate link URL - always point to meetings tab in workspace/dashboard
+	const linkUrl = event.project_id
+		? `/project/workspace/${event.project_id}?tab=meetings`
+		: `/dashboard?tab=meetings`;
+
+	let insertedCount = 0;
+
+	// Create notifications for all participants
+	for (const participant of participants) {
+		// Check if already notified for this event
+		const alreadyNotified = await fetchExistingRecipients(
+			supabaseAdmin,
+			event.id
+		);
+		if (alreadyNotified.has(participant.user_id)) {
+			continue;
+		}
+
+		// Check user preferences
+		const isMuted = await checkUserPreference(
+			supabaseAdmin,
+			participant.user_id,
+			{
+				scopeType: event.project_id ? "project" : "global",
+				scopeId: event.project_id || "",
+				eventType: "meeting_updated",
+				channel: "in_app",
+				projectId: event.project_id || "",
+			}
+		);
+
+		if (isMuted) {
+			continue;
+		}
+
+		// Insert notification
+		const { error: insertError } = await supabaseAdmin
+			.from("notifications")
+			.insert({
+				user_id: participant.user_id,
+				event_id: event.id,
+				title,
+				body,
+				link_url: linkUrl,
+				payload: {
+					type: "meeting_update",
+					meeting_id: event.meeting_id,
+					meeting_title: meetingTitle,
+					start_time: startTime,
+					organizer_id: event.actor_id,
+					organizer_name: organizerName,
+					project_id: event.project_id,
+					project_name: projectName,
+					changes,
+				},
+			});
+
+		if (!insertError) {
+			insertedCount++;
+		} else {
+			console.error(
+				"[notify-fan-out] Failed to insert notification:",
+				insertError
+			);
+		}
+	}
+
+	return jsonResponse({ inserted: insertedCount });
 }
 
 // =============================================================================
@@ -535,110 +585,117 @@
 // =============================================================================
 
 async function handleMeetingReminder(
-  supabaseAdmin: SupabaseClient,
-  event: DomainEventRow
-) {
-  console.log("[notify-fan-out] Processing meeting reminder event:", {
-    eventId: event.id,
-    meetingId: event.meeting_id,
-    payload: event.payload
-  });
-
-  if (!event.meeting_id) {
-    console.error("[notify-fan-out] Missing meeting_id");
-    return jsonResponse({ inserted: 0, reason: "missing_meeting_id" });
-  }
-
-  const userId = event.payload?.user_id as string | undefined;
-  
-  if (!userId) {
-    console.error("[notify-fan-out] Missing user_id in payload");
-    return jsonResponse({ inserted: 0, reason: "missing_user_id" });
-  }
-
-  // Check if already notified for this event
-  const alreadyNotified = await fetchExistingRecipients(supabaseAdmin, event.id);
-  if (alreadyNotified.has(userId)) {
-    return jsonResponse({ inserted: 0, reason: "already_notified" });
-  }
-
-  // Check user preferences
-  const isMuted = await checkUserPreference(supabaseAdmin, userId, {
-    scopeType: event.project_id ? 'project' : 'global',
-    scopeId: event.project_id || '',
-    eventType: 'meeting_reminder',
-    channel: 'in_app',
-    projectId: event.project_id || '',
-  });
-
-  if (isMuted) {
-    return jsonResponse({ inserted: 0, reason: "user_muted" });
-  }
-
-  // Extract meeting details from payload
-  const meetingTitle = (event.payload?.meeting_title as string) || "a meeting";
-  const startTime = event.payload?.start_time as string;
-  const meetingLink = event.payload?.meeting_link as string | undefined;
-  const reminderMinutes = event.payload?.reminder_minutes as number || 30;
-  
-  // Format the start time for display (UTC, users will interpret in their timezone)
-  let timeDisplay = "";
-  if (startTime) {
-    const date = new Date(startTime);
-    timeDisplay = date.toLocaleString('en-US', {
-      hour: 'numeric',
-      minute: '2-digit'
-    });
-  }
-
-  // Fetch project name if applicable
-  const projectName = event.project_id 
-    ? await getProjectName(supabaseAdmin, event.project_id)
-    : null;
-
-  // Build notification title and body
-  const title = `Reminder: Meeting in ${reminderMinutes} minutes`;
-  
-  let body = `**${meetingTitle}**`;
-  if (timeDisplay) {
-    body += `\nStarts at ${timeDisplay}`;
-  }
-  if (projectName) {
-    body += `\n${projectName}`;
-  }
-
-  // Generate link URL - always point to meetings tab
-  const linkUrl = event.project_id 
-    ? `/project/workspace/${event.project_id}?tab=meetings`
-    : `/dashboard?tab=meetings`;
-
-  // Insert notification
-  const { error: insertError } = await supabaseAdmin
-    .from("notifications")
-    .insert({
-      user_id: userId,
-      event_id: event.id,
-      title,
-      body,
-      link_url: linkUrl,
-      payload: {
-        type: "meeting_reminder",
-        meeting_id: event.meeting_id,
-        meeting_title: meetingTitle,
-        start_time: startTime,
-        meeting_link: meetingLink,
-        project_id: event.project_id,
-        project_name: projectName,
-        reminder_minutes: reminderMinutes,
-      },
-    });
-
-  if (insertError) {
-    console.error("[notify-fan-out] Failed to insert meeting reminder notification:", insertError);
-    return jsonResponse({ error: "notification_insert_failed" }, 500);
-  }
-
-  return jsonResponse({ inserted: 1 });
+	supabaseAdmin: SupabaseClient,
+	event: DomainEventRow
+) {
+	console.log("[notify-fan-out] Processing meeting reminder event:", {
+		eventId: event.id,
+		meetingId: event.meeting_id,
+		payload: event.payload,
+	});
+
+	if (!event.meeting_id) {
+		console.error("[notify-fan-out] Missing meeting_id");
+		return jsonResponse({ inserted: 0, reason: "missing_meeting_id" });
+	}
+
+	const userId = event.payload?.user_id as string | undefined;
+
+	if (!userId) {
+		console.error("[notify-fan-out] Missing user_id in payload");
+		return jsonResponse({ inserted: 0, reason: "missing_user_id" });
+	}
+
+	// Check if already notified for this event
+	const alreadyNotified = await fetchExistingRecipients(
+		supabaseAdmin,
+		event.id
+	);
+	if (alreadyNotified.has(userId)) {
+		return jsonResponse({ inserted: 0, reason: "already_notified" });
+	}
+
+	// Check user preferences
+	const isMuted = await checkUserPreference(supabaseAdmin, userId, {
+		scopeType: event.project_id ? "project" : "global",
+		scopeId: event.project_id || "",
+		eventType: "meeting_reminder",
+		channel: "in_app",
+		projectId: event.project_id || "",
+	});
+
+	if (isMuted) {
+		return jsonResponse({ inserted: 0, reason: "user_muted" });
+	}
+
+	// Extract meeting details from payload
+	const meetingTitle =
+		(event.payload?.meeting_title as string) || "a meeting";
+	const startTime = event.payload?.start_time as string;
+	const meetingLink = event.payload?.meeting_link as string | undefined;
+	const reminderMinutes = (event.payload?.reminder_minutes as number) || 30;
+
+	// Format the start time for display (UTC, users will interpret in their timezone)
+	let timeDisplay = "";
+	if (startTime) {
+		const date = new Date(startTime);
+		timeDisplay = date.toLocaleString("en-US", {
+			hour: "numeric",
+			minute: "2-digit",
+		});
+	}
+
+	// Fetch project name if applicable
+	const projectName = event.project_id
+		? await getProjectName(supabaseAdmin, event.project_id)
+		: null;
+
+	// Build notification title and body
+	const title = `Reminder: Meeting in ${reminderMinutes} minutes`;
+
+	let body = `**${meetingTitle}**`;
+	if (timeDisplay) {
+		body += `\nStarts at ${timeDisplay}`;
+	}
+	if (projectName) {
+		body += `\n${projectName}`;
+	}
+
+	// Generate link URL - always point to meetings tab
+	const linkUrl = event.project_id
+		? `/project/workspace/${event.project_id}?tab=meetings`
+		: `/dashboard?tab=meetings`;
+
+	// Insert notification
+	const { error: insertError } = await supabaseAdmin
+		.from("notifications")
+		.insert({
+			user_id: userId,
+			event_id: event.id,
+			title,
+			body,
+			link_url: linkUrl,
+			payload: {
+				type: "meeting_reminder",
+				meeting_id: event.meeting_id,
+				meeting_title: meetingTitle,
+				start_time: startTime,
+				meeting_link: meetingLink,
+				project_id: event.project_id,
+				project_name: projectName,
+				reminder_minutes: reminderMinutes,
+			},
+		});
+
+	if (insertError) {
+		console.error(
+			"[notify-fan-out] Failed to insert meeting reminder notification:",
+			insertError
+		);
+		return jsonResponse({ error: "notification_insert_failed" }, 500);
+	}
+
+	return jsonResponse({ inserted: 1 });
 }
 
 // =============================================================================
@@ -646,273 +703,341 @@
 // =============================================================================
 
 async function handleResumeIncompleteNudge(
-  supabaseAdmin: SupabaseClient,
-  event: DomainEventRow
-) {
-  console.log("[notify-fan-out] Processing resume incomplete nudge event:", {
-    eventId: event.id,
-    projectId: event.project_id,
-    payload: event.payload
-  });
-
-  if (!event.project_id) {
-    console.error("[notify-fan-out] Missing project_id");
-    return jsonResponse({ inserted: 0, reason: "missing_project_id" });
-  }
-
-  const payload = event.payload as any;
-  const resumeType = payload?.resume_type as "project" | "borrower" | undefined;
-  const completionPercent = payload?.completion_percent as number | undefined;
-  const nudgeTier = payload?.nudge_tier as number | undefined;
-  const userId = payload?.user_id as string | undefined;
-
-  if (!resumeType || completionPercent === undefined || !nudgeTier || !userId) {
-    console.error("[notify-fan-out] Missing required payload fields");
-    return jsonResponse({ inserted: 0, reason: "missing_payload_fields" });
-  }
-
-  // Get project name and owner info
-  const { data: project, error: projectError } = await supabaseAdmin
-    .from("projects")
-    .select("owner_org_id")
-    .eq("id", event.project_id)
-    .single();
-
-  if (projectError || !project) {
-    console.error("[notify-fan-out] Error fetching project:", projectError);
-    return jsonResponse({ inserted: 0, reason: "project_not_found" });
-  }
-
-  // Get project name
-  const projectName = await getProjectName(supabaseAdmin, event.project_id);
-
-  // Get all org owners for this project
-  const { data: owners, error: ownersError } = await supabaseAdmin
-    .from("org_members")
-    .select("user_id")
-    .eq("org_id", project.owner_org_id)
-    .eq("role", "owner");
-
-  if (ownersError || !owners || owners.length === 0) {
-    console.error("[notify-fan-out] Error fetching owners:", ownersError);
-    return jsonResponse({ inserted: 0, reason: "no_owners_found" });
-  }
-
-  // Notify all project owners (not just the user who edited)
-  // We'll create notifications for each owner
-
-  // Build notification title and body based on tier
-  const resumeTypeLabel = resumeType === "project" ? "Project" : "Borrower";
-  const title = `Complete your ${resumeTypeLabel} Resume`;
-  
-  let body = `Your ${resumeType.toLowerCase()} resume for **${projectName}** is **${completionPercent}%** complete. Finish it to generate your OM!`;
-
-  // Generate link URL
-  const linkUrl = `/project/workspace/${event.project_id}`;
-
-  let insertedCount = 0;
-
-  // Create notifications for all project owners
-  for (const owner of owners) {
-    const ownerUserId = owner.user_id;
-
-    // Check if notification already exists for this owner/event
-    const { data: existingNotif } = await supabaseAdmin
-      .from("notifications")
-      .select("id")
-      .eq("user_id", ownerUserId)
-      .eq("event_id", event.id)
-      .maybeSingle();
-
-    if (existingNotif) {
-      continue; // Skip if already notified for this event
-    }
-
-    // Also check if a notification with same tier already exists for this owner
-    const { data: existingTierNotif } = await supabaseAdmin
-      .from("notifications")
-      .select("id")
-      .eq("user_id", ownerUserId)
-      .eq("payload->>type", "resume_incomplete_nudge")
-      .eq("payload->>resume_type", resumeType)
-      .eq("payload->>nudge_tier", nudgeTier.toString())
-      .eq("payload->>project_id", event.project_id)
-      .maybeSingle();
-
-    if (existingTierNotif) {
-      continue; // Skip if tier already sent to this owner
-    }
-
-    // Insert notification for this owner
-    const { error: insertError } = await supabaseAdmin
-      .from("notifications")
-      .insert({
-        user_id: ownerUserId,
-        event_id: event.id,
-        title,
-        body,
-        link_url: linkUrl,
-        payload: {
-          type: "resume_incomplete_nudge",
-          resume_type: resumeType,
-          completion_percent: completionPercent,
-          nudge_tier: nudgeTier,
-          project_id: event.project_id,
-          project_name: projectName,
-        },
-      });
-
-    if (insertError) {
-      console.error(`[notify-fan-out] Failed to insert notification for owner ${ownerUserId}:`, insertError);
-    } else {
-      insertedCount++;
-    }
-  }
-
-  console.log(`[notify-fan-out] Created ${insertedCount} resume nudge notification(s) for project owners, tier ${nudgeTier}`);
-  return jsonResponse({ inserted: insertedCount });
-}
-
-// =============================================================================
->>>>>>> b68ecb71
+	supabaseAdmin: SupabaseClient,
+	event: DomainEventRow
+) {
+	console.log("[notify-fan-out] Processing resume incomplete nudge event:", {
+		eventId: event.id,
+		projectId: event.project_id,
+		payload: event.payload,
+	});
+
+	if (!event.project_id) {
+		console.error("[notify-fan-out] Missing project_id");
+		return jsonResponse({ inserted: 0, reason: "missing_project_id" });
+	}
+
+	const payload = event.payload as any;
+	const resumeType = payload?.resume_type as
+		| "project"
+		| "borrower"
+		| undefined;
+	const completionPercent = payload?.completion_percent as number | undefined;
+	const nudgeTier = payload?.nudge_tier as number | undefined;
+	const userId = payload?.user_id as string | undefined;
+
+	if (
+		!resumeType ||
+		completionPercent === undefined ||
+		!nudgeTier ||
+		!userId
+	) {
+		console.error("[notify-fan-out] Missing required payload fields");
+		return jsonResponse({ inserted: 0, reason: "missing_payload_fields" });
+	}
+
+	// Get project name and owner info
+	const { data: project, error: projectError } = await supabaseAdmin
+		.from("projects")
+		.select("owner_org_id")
+		.eq("id", event.project_id)
+		.single();
+
+	if (projectError || !project) {
+		console.error("[notify-fan-out] Error fetching project:", projectError);
+		return jsonResponse({ inserted: 0, reason: "project_not_found" });
+	}
+
+	// Get project name
+	const projectName = await getProjectName(supabaseAdmin, event.project_id);
+
+	// Get all org owners for this project
+	const { data: owners, error: ownersError } = await supabaseAdmin
+		.from("org_members")
+		.select("user_id")
+		.eq("org_id", project.owner_org_id)
+		.eq("role", "owner");
+
+	if (ownersError || !owners || owners.length === 0) {
+		console.error("[notify-fan-out] Error fetching owners:", ownersError);
+		return jsonResponse({ inserted: 0, reason: "no_owners_found" });
+	}
+
+	// Notify all project owners (not just the user who edited)
+	// We'll create notifications for each owner
+
+	// Build notification title and body based on tier
+	const resumeTypeLabel = resumeType === "project" ? "Project" : "Borrower";
+	const title = `Complete your ${resumeTypeLabel} Resume`;
+
+	let body = `Your ${resumeType.toLowerCase()} resume for **${projectName}** is **${completionPercent}%** complete. Finish it to generate your OM!`;
+
+	// Generate link URL
+	const linkUrl = `/project/workspace/${event.project_id}`;
+
+	let insertedCount = 0;
+
+	// Create notifications for all project owners
+	for (const owner of owners) {
+		const ownerUserId = owner.user_id;
+
+		// Check if notification already exists for this owner/event
+		const { data: existingNotif } = await supabaseAdmin
+			.from("notifications")
+			.select("id")
+			.eq("user_id", ownerUserId)
+			.eq("event_id", event.id)
+			.maybeSingle();
+
+		if (existingNotif) {
+			continue; // Skip if already notified for this event
+		}
+
+		// Also check if a notification with same tier already exists for this owner
+		const { data: existingTierNotif } = await supabaseAdmin
+			.from("notifications")
+			.select("id")
+			.eq("user_id", ownerUserId)
+			.eq("payload->>type", "resume_incomplete_nudge")
+			.eq("payload->>resume_type", resumeType)
+			.eq("payload->>nudge_tier", nudgeTier.toString())
+			.eq("payload->>project_id", event.project_id)
+			.maybeSingle();
+
+		if (existingTierNotif) {
+			continue; // Skip if tier already sent to this owner
+		}
+
+		// Insert notification for this owner
+		const { error: insertError } = await supabaseAdmin
+			.from("notifications")
+			.insert({
+				user_id: ownerUserId,
+				event_id: event.id,
+				title,
+				body,
+				link_url: linkUrl,
+				payload: {
+					type: "resume_incomplete_nudge",
+					resume_type: resumeType,
+					completion_percent: completionPercent,
+					nudge_tier: nudgeTier,
+					project_id: event.project_id,
+					project_name: projectName,
+				},
+			});
+
+		if (insertError) {
+			console.error(
+				`[notify-fan-out] Failed to insert notification for owner ${ownerUserId}:`,
+				insertError
+			);
+		} else {
+			insertedCount++;
+		}
+	}
+
+	console.log(
+		`[notify-fan-out] Created ${insertedCount} resume nudge notification(s) for project owners, tier ${nudgeTier}`
+	);
+	return jsonResponse({ inserted: insertedCount });
+}
+
+// =============================================================================
 // Helpers
 // =============================================================================
 
 async function checkUserPreference(
-    supabaseAdmin: SupabaseClient, 
-    userId: string, 
-    ctx: { scopeType: string, scopeId: string, eventType: string, channel: string, projectId: string }
+	supabaseAdmin: SupabaseClient,
+	userId: string,
+	ctx: {
+		scopeType: string;
+		scopeId: string;
+		eventType: string;
+		channel: string;
+		projectId: string;
+	}
 ): Promise<boolean> {
-    // Checks for 'muted' status in hierarchy: Thread -> Project -> Global
-    // Returns TRUE if muted.
-    
-    // Simplified Query:
-    const { data: prefs } = await supabaseAdmin
-        .from("user_notification_preferences")
-        .select("*")
-        .eq("user_id", userId);
-        
-    if (!prefs || !prefs.length) return false; // Default: Not muted
-    
-    // Logic: Find most specific matching preference
-    // Hierarchy: Thread > Project > Global
-    
-    const relevant = prefs.filter(p => 
-        (p.event_type === ctx.eventType || p.event_type === '*') &&
-        (p.channel === ctx.channel || p.channel === '*')
-    );
-    
-    // Check Thread
-    const threadPref = relevant.find(p => p.scope_type === 'thread' && p.scope_id === ctx.scopeId);
-    if (threadPref) return threadPref.status === 'muted';
-    
-    // Check Project
-    const projectPref = relevant.find(p => p.scope_type === 'project' && p.scope_id === ctx.projectId);
-    if (projectPref) return projectPref.status === 'muted';
-    
-    // Check Global
-    const globalPref = relevant.find(p => p.scope_type === 'global');
-    if (globalPref) return globalPref.status === 'muted';
-    
-    return false;
-}
-
-async function getThreadParticipants(supabaseAdmin: SupabaseClient, threadId: string) {
-    const { data, error } = await supabaseAdmin
-        .from("chat_thread_participants")
-        .select("user_id")
-        .eq("thread_id", threadId);
-    
-    if (error) {
-        console.error("Error fetching participants", error);
-        return [];
-    }
-    return data ?? [];
-}
-
-async function getProfileName(supabaseAdmin: SupabaseClient, userId: string | null) {
-    if (!userId) return "Someone";
-    const { data } = await supabaseAdmin.from("profiles").select("full_name, email").eq("id", userId).single();
-    return data?.full_name || data?.email || "Someone";
-}
-
-async function getProjectName(supabaseAdmin: SupabaseClient, projectId: string) {
-    const { data } = await supabaseAdmin.from("projects").select("name").eq("id", projectId).single();
-    return data?.name || "Project";
+	// Checks for 'muted' status in hierarchy: Thread -> Project -> Global
+	// Returns TRUE if muted.
+
+	// Simplified Query:
+	const { data: prefs } = await supabaseAdmin
+		.from("user_notification_preferences")
+		.select("*")
+		.eq("user_id", userId);
+
+	if (!prefs || !prefs.length) return false; // Default: Not muted
+
+	// Logic: Find most specific matching preference
+	// Hierarchy: Thread > Project > Global
+
+	const relevant = prefs.filter(
+		(p) =>
+			(p.event_type === ctx.eventType || p.event_type === "*") &&
+			(p.channel === ctx.channel || p.channel === "*")
+	);
+
+	// Check Thread
+	const threadPref = relevant.find(
+		(p) => p.scope_type === "thread" && p.scope_id === ctx.scopeId
+	);
+	if (threadPref) return threadPref.status === "muted";
+
+	// Check Project
+	const projectPref = relevant.find(
+		(p) => p.scope_type === "project" && p.scope_id === ctx.projectId
+	);
+	if (projectPref) return projectPref.status === "muted";
+
+	// Check Global
+	const globalPref = relevant.find((p) => p.scope_type === "global");
+	if (globalPref) return globalPref.status === "muted";
+
+	return false;
+}
+
+async function getThreadParticipants(
+	supabaseAdmin: SupabaseClient,
+	threadId: string
+) {
+	const { data, error } = await supabaseAdmin
+		.from("chat_thread_participants")
+		.select("user_id")
+		.eq("thread_id", threadId);
+
+	if (error) {
+		console.error("Error fetching participants", error);
+		return [];
+	}
+	return data ?? [];
+}
+
+async function getProfileName(
+	supabaseAdmin: SupabaseClient,
+	userId: string | null
+) {
+	if (!userId) return "Someone";
+	const { data } = await supabaseAdmin
+		.from("profiles")
+		.select("full_name, email")
+		.eq("id", userId)
+		.single();
+	return data?.full_name || data?.email || "Someone";
+}
+
+async function getProjectName(
+	supabaseAdmin: SupabaseClient,
+	projectId: string
+) {
+	const { data } = await supabaseAdmin
+		.from("projects")
+		.select("name")
+		.eq("id", projectId)
+		.single();
+	return data?.name || "Project";
 }
 
 async function getThreadInfo(supabaseAdmin: SupabaseClient, threadId: string) {
-    const { data, error } = await supabaseAdmin
-        .from("chat_threads")
-        .select("id, topic, project_id")
-        .eq("id", threadId)
-        .single();
-
-    if (error) {
-        console.error("[notify-fan-out] Failed to fetch thread info:", error);
-        return null;
-    }
-
-    return data;
+	const { data, error } = await supabaseAdmin
+		.from("chat_threads")
+		.select("id, topic, project_id")
+		.eq("id", threadId)
+		.single();
+
+	if (error) {
+		console.error("[notify-fan-out] Failed to fetch thread info:", error);
+		return null;
+	}
+
+	return data;
 }
 
 // --- Existing Helpers (Document) ---
 
 async function collectCandidateUserIds(
-  supabaseAdmin: SupabaseClient,
-  event: DomainEventRow
-) {
-  const ids = new Set<string>();
-  const { data: grantRows } = await supabaseAdmin.from("project_access_grants").select("user_id").eq("project_id", event.project_id);
-  (grantRows ?? []).forEach((row: { user_id: string | null }) => { if (row.user_id) ids.add(row.user_id); });
-
-  const orgId = event.resources?.org_id ?? event.projects?.owner_org_id ?? null;
-  if (orgId) {
-    const { data: ownerRows } = await supabaseAdmin.from("org_members").select("user_id").eq("org_id", orgId).eq("role", "owner");
-    (ownerRows ?? []).forEach((row: { user_id: string | null }) => { if (row.user_id) ids.add(row.user_id); });
-  }
-  return ids;
+	supabaseAdmin: SupabaseClient,
+	event: DomainEventRow
+) {
+	const ids = new Set<string>();
+	const { data: grantRows } = await supabaseAdmin
+		.from("project_access_grants")
+		.select("user_id")
+		.eq("project_id", event.project_id);
+	(grantRows ?? []).forEach((row: { user_id: string | null }) => {
+		if (row.user_id) ids.add(row.user_id);
+	});
+
+	const orgId =
+		event.resources?.org_id ?? event.projects?.owner_org_id ?? null;
+	if (orgId) {
+		const { data: ownerRows } = await supabaseAdmin
+			.from("org_members")
+			.select("user_id")
+			.eq("org_id", orgId)
+			.eq("role", "owner");
+		(ownerRows ?? []).forEach((row: { user_id: string | null }) => {
+			if (row.user_id) ids.add(row.user_id);
+		});
+	}
+	return ids;
 }
 
 async function filterByResourceAccess(
-  supabaseAdmin: SupabaseClient,
-  candidateIds: Set<string>,
-  resourceId: string | null
-) {
-  if (!resourceId) return Array.from(candidateIds);
-  const results: string[] = [];
-  await Promise.all(
-    Array.from(candidateIds).map(async (userId) => {
-      const { data } = await supabaseAdmin.rpc("can_view", { p_user_id: userId, p_resource_id: resourceId });
-      if (data === true) results.push(userId);
-    })
-  );
-  return results;
+	supabaseAdmin: SupabaseClient,
+	candidateIds: Set<string>,
+	resourceId: string | null
+) {
+	if (!resourceId) return Array.from(candidateIds);
+	const results: string[] = [];
+	await Promise.all(
+		Array.from(candidateIds).map(async (userId) => {
+			const { data } = await supabaseAdmin.rpc("can_view", {
+				p_user_id: userId,
+				p_resource_id: resourceId,
+			});
+			if (data === true) results.push(userId);
+		})
+	);
+	return results;
 }
 
 async function fetchExistingRecipients(
-  supabaseAdmin: SupabaseClient,
-  eventId: number
-) {
-  const existing = new Set<string>();
-  const { data } = await supabaseAdmin.from("notifications").select("user_id").eq("event_id", eventId);
-  (data ?? []).forEach((row: { user_id: string | null }) => { if (row.user_id) existing.add(row.user_id); });
-  return existing;
+	supabaseAdmin: SupabaseClient,
+	eventId: number
+) {
+	const existing = new Set<string>();
+	const { data } = await supabaseAdmin
+		.from("notifications")
+		.select("user_id")
+		.eq("event_id", eventId);
+	(data ?? []).forEach((row: { user_id: string | null }) => {
+		if (row.user_id) existing.add(row.user_id);
+	});
+	return existing;
 }
 
 async function safeJson(req: Request) {
-  try { if (req.bodyUsed) return {}; return await req.json(); } catch { return {}; }
+	try {
+		if (req.bodyUsed) return {};
+		return await req.json();
+	} catch {
+		return {};
+	}
 }
 
 function parseEventId(value: unknown): number | null {
-  if (typeof value === "number" && Number.isFinite(value)) return value;
-  if (typeof value === "string" && value.trim().length) { const parsed = Number(value); return Number.isFinite(parsed) ? parsed : null; }
-  return null;
+	if (typeof value === "number" && Number.isFinite(value)) return value;
+	if (typeof value === "string" && value.trim().length) {
+		const parsed = Number(value);
+		return Number.isFinite(parsed) ? parsed : null;
+	}
+	return null;
 }
 
 function jsonResponse(body: Record<string, unknown>, status = 200) {
-  return new Response(JSON.stringify(body), {
-    headers: { ...corsHeaders, "Content-Type": "application/json" },
-    status,
-  });
-}
+	return new Response(JSON.stringify(body), {
+		headers: { ...corsHeaders, "Content-Type": "application/json" },
+		status,
+	});
+}